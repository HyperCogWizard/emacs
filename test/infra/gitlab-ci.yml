# Copyright (C) 2017-2023 Free Software Foundation, Inc.
#
#  This file is part of GNU Emacs.
#
#  GNU Emacs is free software: you can redistribute it and/or modify
#  it under the terms of the GNU General Public License as published by
#  the Free Software Foundation, either version 3 of the License, or
#  (at your option) any later version.
#
#  GNU Emacs is distributed in the hope that it will be useful,
#  but WITHOUT ANY WARRANTY; without even the implied warranty of
#  MERCHANTABILITY or FITNESS FOR A PARTICULAR PURPOSE.  See the
#  GNU General Public License for more details.
#
#  You should have received a copy of the GNU General Public License
#  along with GNU Emacs.  If not, see <https://www.gnu.org/licenses/>.

# GNU Emacs support for the GitLab protocol for CI.

# The presence of this file does not imply any FSF/GNU endorsement of
# any particular service that uses that protocol.  Also, it is intended for
# evaluation purposes, thus possibly temporary.

# Maintainer: Ted Zlatanov <tzz@lifelogs.com>
# URL: https://emba.gnu.org/emacs/emacs

# Never run merge request pipelines, they usually duplicate push pipelines
# see https://docs.gitlab.com/ee/ci/yaml/README.html#common-if-clauses-for-rules

# Rules: always run tags and branches named master*, emacs*, feature*, fix*
# Test that it triggers by pushing a tag: `git tag mytag; git push origin mytag`
# Test that it triggers by pushing to: feature/emba, feature1, master, master-2, fix/emba, emacs-299, fix-2
# Test that it doesn't trigger by pushing to: scratch-2, scratch/emba, oldbranch, dev
workflow:
  rules:
    - if: '$CI_PIPELINE_SOURCE == "merge_request_event"'
      when: never
    - if: '$CI_COMMIT_TAG'
      when: always
    - if: '$CI_COMMIT_BRANCH !~ /^(master|emacs|feature|fix)/'
      when: never
    - when: always

variables:
  GIT_STRATEGY: fetch
  EMACS_EMBA_CI: 1
  EMACS_TEST_JUNIT_REPORT: junit-test-report.xml
  EMACS_TEST_TIMEOUT: 3600
  EMACS_TEST_VERBOSE: 1
  # Use TLS https://docs.gitlab.com/ee/ci/docker/using_docker_build.html#tls-enabled
  # DOCKER_HOST: tcp://docker:2376
  # DOCKER_TLS_CERTDIR: "/certs"
  # Put the configuration for each run in a separate directory to
  # avoid conflicts.
  DOCKER_CONFIG: "/.docker-config-${CI_COMMIT_SHA}"
  DOCKER_BUILDKIT: 1
  # We don't use ${CI_COMMIT_SHA} to be able to do one bootstrap
  # across multiple builds.
  BUILD_TAG: ${CI_COMMIT_REF_SLUG}
  # Disable if you don't need it, it can be a security risk.
  # CI_DEBUG_TRACE: "true"

default:
  image: docker:19.03.12
  timeout: 3 hours
  before_script:
    - docker info
    - echo "docker registry is ${CI_REGISTRY}"
    - docker login -u ${CI_REGISTRY_USER} -p ${CI_REGISTRY_PASSWORD} ${CI_REGISTRY}

.job-template:
  variables:
    test_name: ${CI_JOB_NAME}-${CI_COMMIT_SHORT_SHA}
  # These will be cached across builds.
  cache:
    key: ${CI_COMMIT_SHA}
    paths: []
    policy: pull-push
  # These will be saved for followup builds.
  artifacts:
    expire_in: 24 hrs
    paths: []
  # Using the variables for each job.
  script:
    - docker pull ${CI_REGISTRY_IMAGE}:${target}-${BUILD_TAG}
    # TODO: with make -j4 several of the tests were failing, for
    # example shadowfile-tests, but passed without it.
    - 'export PWD=$(pwd)'
    - 'docker run -i -e EMACS_EMBA_CI=${EMACS_EMBA_CI} -e EMACS_TEST_JUNIT_REPORT=${EMACS_TEST_JUNIT_REPORT} -e EMACS_TEST_TIMEOUT=${EMACS_TEST_TIMEOUT} -e EMACS_TEST_VERBOSE=${EMACS_TEST_VERBOSE} --volumes-from $(docker ps -q -f "label=com.gitlab.gitlab-runner.job.id=${CI_JOB_ID}"):ro --name ${test_name} ${CI_REGISTRY_IMAGE}:${target}-${BUILD_TAG} /bin/bash -c "git fetch ${PWD} HEAD && echo checking out these updated files && git diff --name-only FETCH_HEAD && ( git diff --name-only FETCH_HEAD | xargs git checkout -f FETCH_HEAD ) && make -j4 && make ${make_params}"'
  after_script:
    # - docker ps -a
    # - printenv
    # - test -n "$(docker ps -aq -f name=${test_name})" && ( docker export ${test_name} | tar -tvf - )
    # Prepare test artifacts.
    - test -n "$(docker ps -aq -f name=${test_name})" && docker cp ${test_name}:checkout/test ${test_name}
    - test -n "$(docker ps -aq -f name=${test_name})" && docker rm ${test_name}
    - find ${test_name} ! \( -name "*.log" -o -name ${EMACS_TEST_JUNIT_REPORT} \) -type f -delete
    # BusyBox find does not know -empty.
    - find ${test_name} -type d -depth -exec rmdir {} + 2>/dev/null

.build-template:
  needs: []
  rules:
    - if: '$CI_PIPELINE_SOURCE == "web"'
      when: always
    - changes:
        - "**.in"
        - GNUmakefile
        - aclocal.m4
        - autogen.sh
        - configure.ac
        - lib/*.{h,c}
        - lib/malloc/*.{h,c}
        - lisp/emacs-lisp/*.el
        - src/*.{h,c}
        - test/infra/*
    - changes:
        # gfilemonitor, kqueue
        - src/gfilenotify.c
        - src/kqueue.c
        # MS Windows
        - "**w32*"
        # GNUstep
        - lisp/term/ns-win.el
        - src/ns*.{h,m}
        - src/macfont.{h,m}
      when: never
  script:
    - docker build --pull --target ${target} -t ${CI_REGISTRY_IMAGE}:${target}-${BUILD_TAG} -f test/infra/Dockerfile.emba .
    - docker push ${CI_REGISTRY_IMAGE}:${target}-${BUILD_TAG}

.test-template:
  artifacts:
    name: ${test_name}
    public: true
    expire_in: 1 week
    when: always
    paths:
      - ${test_name}/
    reports:
      junit: ${test_name}/${EMACS_TEST_JUNIT_REPORT}

.gnustep-template:
  rules:
    - if: '$CI_PIPELINE_SOURCE == "web"'
    - if: '$CI_PIPELINE_SOURCE == "schedule"'
      changes:
        - "**.in"
        - src/ns*.{h,m}
        - src/macfont.{h,m}
        - lisp/term/ns-win.el
        - nextstep/**
        - test/infra/*

.filenotify-gio-template:
  rules:
    - if: '$CI_PIPELINE_SOURCE == "web"'
    # - if: '$CI_PIPELINE_SOURCE == "schedule"'
      changes:
        - "**.in"
        - lisp/autorevert.el
        - lisp/filenotify.el
        - lisp/net/tramp-sh.el
        - src/gfilenotify.c
        - test/infra/*
        - test/lisp/autorevert-tests.el
        - test/lisp/filenotify-tests.el

.eglot-template:
  rules:
    - if: '$CI_PIPELINE_SOURCE == "web"'
    - if: '$CI_PIPELINE_SOURCE == "schedule"'
      changes:
        - "**.in"
        - lisp/progmodes/eglot.el
        - test/infra/*
        - test/lisp/progmodes/eglot-tests.el

.native-comp-template:
  rules:
    - if: '$CI_PIPELINE_SOURCE == "web"'
    - if: '$CI_PIPELINE_SOURCE == "schedule"'
      changes:
        - "**.in"
        - lisp/emacs-lisp/comp.el
        - lisp/emacs-lisp/comp-cstr.el
        - src/comp.{h,m}
        - test/infra/*
        - test/src/comp-resources/*.el
        - test/src/comp-tests.el
  timeout: 8 hours

stages:
  - build-images
  - normal
  - platform-images
  - platforms
  - native-comp-images
  - native-comp

build-image-inotify:
  stage: build-images
  extends: [.job-template, .build-template]
  variables:
    target: emacs-inotify

include: '/test/infra/test-jobs.yml'

test-all-inotify:
  # This tests also file monitor libraries inotify and inotifywatch.
  stage: normal
  extends: [.job-template, .test-template]
  needs:
    - job: build-image-inotify
      optional: true
  rules:
    # Note there's no "changes" section, so this always runs on a schedule.
    - if: '$CI_PIPELINE_SOURCE == "web"'
    - if: '$CI_PIPELINE_SOURCE == "schedule"'
  variables:
    target: emacs-inotify
    make_params: check-expensive

build-image-filenotify-gio:
  stage: platform-images
  extends: [.job-template, .build-template, .filenotify-gio-template]
  variables:
    target: emacs-filenotify-gio

test-filenotify-gio:
  # This tests file monitor libraries gfilemonitor and gio.
  stage: platforms
  extends: [.job-template, .test-template, .filenotify-gio-template]
  needs:
    - job: build-image-filenotify-gio
      optional: true
  variables:
    target: emacs-filenotify-gio
    # This is needed in order to get a JUnit test report.
    make_params: '-k -C test check-expensive LOGFILES="lisp/autorevert-tests.log lisp/filenotify-tests.log"'

<<<<<<< HEAD
build-image-eglot:
  stage: platform-images
  extends: [.job-template, .build-template, .eglot-template]
  variables:
    target: emacs-eglot

test-eglot:
  stage: platforms
  extends: [.job-template, .test-template, .eglot-template]
  needs:
    - job: build-image-eglot
      optional: true
  variables:
    target: emacs-eglot
    # This is needed in order to get a JUnit test report.
    make_params: '-k -C test check-expensive LOGFILES="lisp/progmodes/eglot-tests.log"'

# The next two jobs are commented out due to bug#62210.

# build-image-gnustep:
#   stage: platform-images
#   extends: [.job-template, .build-template, .gnustep-template]
#   variables:
#     target: emacs-gnustep
=======
build-image-gnustep:
  stage: platform-images
  extends: [.job-template, .build-template, .gnustep-template]
  variables:
    target: emacs-gnustep
>>>>>>> 0337131b

test-gnustep:
  # This tests the GNUstep build process.
  stage: platforms
  extends: [.job-template, .gnustep-template]
  needs:
    - job: build-image-gnustep
      optional: true
  variables:
    target: emacs-gnustep
    make_params: install

# The next two jobs are commented out due to high workload on
# emba.gnu.org.

# build-native-comp-speed0:
#   stage: native-comp-images
#   extends: [.job-template, .build-template, .native-comp-template]
#   variables:
#     target: emacs-native-comp-speed0

# build-native-comp-speed1:
#   stage: native-comp-images
#   extends: [.job-template, .build-template, .native-comp-template]
#   variables:
#     target: emacs-native-comp-speed1

build-native-comp-speed2:
  stage: native-comp-images
  extends: [.job-template, .build-template, .native-comp-template]
  variables:
    target: emacs-native-comp-speed2

test-native-comp-speed2:
  stage: native-comp
  extends: [.job-template, .test-template, .native-comp-template]
  needs:
    - job: build-native-comp-speed2
      optional: true
  variables:
    target: emacs-native-comp-speed2
    make_params: "-k -C test check SELECTOR='(not (tag :unstable))'"

# Local Variables:
# add-log-current-defun-header-regexp: "^\\([-_.[:alnum:]]+\\)[ \t]*:"
# End:<|MERGE_RESOLUTION|>--- conflicted
+++ resolved
@@ -239,7 +239,6 @@
     # This is needed in order to get a JUnit test report.
     make_params: '-k -C test check-expensive LOGFILES="lisp/autorevert-tests.log lisp/filenotify-tests.log"'
 
-<<<<<<< HEAD
 build-image-eglot:
   stage: platform-images
   extends: [.job-template, .build-template, .eglot-template]
@@ -257,20 +256,11 @@
     # This is needed in order to get a JUnit test report.
     make_params: '-k -C test check-expensive LOGFILES="lisp/progmodes/eglot-tests.log"'
 
-# The next two jobs are commented out due to bug#62210.
-
-# build-image-gnustep:
-#   stage: platform-images
-#   extends: [.job-template, .build-template, .gnustep-template]
-#   variables:
-#     target: emacs-gnustep
-=======
 build-image-gnustep:
   stage: platform-images
   extends: [.job-template, .build-template, .gnustep-template]
   variables:
     target: emacs-gnustep
->>>>>>> 0337131b
 
 test-gnustep:
   # This tests the GNUstep build process.
