;; texi.srt --- SRecode templates for Texinfo

;; Copyright (C) 2008, 2009 Free Software Foundation, Inc.

;; Author: Eric M. Ludlam <eric@siege-engine.com>

;; This file is part of GNU Emacs.

;; GNU Emacs is free software: you can redistribute it and/or modify
;; it under the terms of the GNU General Public License as published by
;; the Free Software Foundation, either version 3 of the License, or
;; (at your option) any later version.

;; GNU Emacs is distributed in the hope that it will be useful,
;; but WITHOUT ANY WARRANTY; without even the implied warranty of
;; MERCHANTABILITY or FITNESS FOR A PARTICULAR PURPOSE.  See the
;; GNU General Public License for more details.

;; You should have received a copy of the GNU General Public License
;; along with GNU Emacs.  If not, see <http://www.gnu.org/licenses/>.

set mode "texinfo-mode"

set escape_start "$"
set escape_end "$"
set DOLLAR "$"

context file

prompt NAME "Name of manual: "

template empty :file :user :time
"Fill a new texinfo file with some baseline stuff."
----
\input texinfo   @c -*-texinfo-*-
<<<<<<< HEAD
$#RCS$
@c
@c $Id: texi.srt,v 1.2 2009/10/04 00:01:24 gm Exp $
@c
$/RCS$
=======
>>>>>>> 7d943b06
@c %**start of header
@setfilename $FILE$.info
@set TITLE $?NAME$
@set AUTHOR $?AUTHOR$
@settitle @value{TITLE}
@c %**end of header

@ifinfo
@format
START-INFO-DIR-ENTRY
* $FILE$: ($FILE$).       $NAME$
END-INFO-DIR-ENTRY
@end format
@end ifinfo

@titlepage
@sp 10
@center @titlefont{$FILE$}
@vskip 0pt plus 1 fill
Copyright @copyright{} $YEAR$ $AUTHOR$
@end titlepage

@node Top
@top @value{TITLE}

$^$

@menu
* Index::
@end menu




@node Index
@chapter Index

@contents

@bye
----

prompt NAME "Name of item: "

context declaration

;; Note to self: It would be cool to replace the junk in
;; semantic/document.el with macros from here.
template function :blank :texitag
"Import some function tag into texinfo."
----

@defun $NAME$$#ARGS$ $NAME$$/ARGS$
@anchor{$NAME$}
$TAGDOC$
@end defun

----
bind "f"

template function-command :blank :texitag
"Import some function tag into texinfo."
----

@deffn Command $NAME$$#ARGS$ $NAME$$/ARGS$
@anchor{$NAME$}
$TAGDOC$
@end deffn

----
bind "f"


template variable :blank :texitag
"Import some variable tag into texinfo"
----

@defvar $NAME$$#ARGS$ $NAME$$/ARGS$
@anchor{$NAME$}
$TAGDOC$
@end defvar

----
bind "v"

prompt NAME "Name of node: "

template node :texi
"Insert a node right about here."
----

@node $?NAME$
@$?LEVEL$ $NAME$

$^$

----
bind "n"

template subnode :texi
"Insert a node right about here."
----

@node $?NAME$
@$?NEXTLEVEL$ $NAME$

$^$

----
bind "n"


template menu :blank
"Menu items for texinfo."
----

@menu
$^$
@end menu

----
bind "m"

prompt NAME "Menu item: "

template menuitem :blank
"Insert a menu item."
----
* $?NAME$::	$^$
----


;; end<|MERGE_RESOLUTION|>--- conflicted
+++ resolved
@@ -33,14 +33,6 @@
 "Fill a new texinfo file with some baseline stuff."
 ----
 \input texinfo   @c -*-texinfo-*-
-<<<<<<< HEAD
-$#RCS$
-@c
-@c $Id: texi.srt,v 1.2 2009/10/04 00:01:24 gm Exp $
-@c
-$/RCS$
-=======
->>>>>>> 7d943b06
 @c %**start of header
 @setfilename $FILE$.info
 @set TITLE $?NAME$
