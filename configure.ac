dnl  Autoconf script for GNU Emacs
dnl To rebuild the 'configure' script from this, execute the command
dnl	autoconf
dnl in the directory containing this script.
dnl If you changed any AC_DEFINES, also run autoheader.
dnl
dnl Copyright (C) 1994-1996, 1999-2021 Free Software Foundation, Inc.
dnl
dnl  This file is part of GNU Emacs.
dnl
dnl  GNU Emacs is free software: you can redistribute it and/or modify
dnl  it under the terms of the GNU General Public License as published by
dnl  the Free Software Foundation, either version 3 of the License, or
dnl  (at your option) any later version.
dnl
dnl  GNU Emacs is distributed in the hope that it will be useful,
dnl  but WITHOUT ANY WARRANTY; without even the implied warranty of
dnl  MERCHANTABILITY or FITNESS FOR A PARTICULAR PURPOSE.  See the
dnl  GNU General Public License for more details.
dnl
dnl  You should have received a copy of the GNU General Public License
dnl  along with GNU Emacs.  If not, see <https://www.gnu.org/licenses/>.

AC_PREREQ(2.65)
dnl Note this is parsed by (at least) make-dist and lisp/cedet/ede/emacs.el.
AC_INIT(GNU Emacs, 29.0.50, bug-gnu-emacs@gnu.org, , https://www.gnu.org/software/emacs/)

dnl Set emacs_config_options to the options of 'configure', quoted for the shell,
dnl and then quoted again for a C string.  Separate options with spaces.
dnl Add some environment variables, if they were passed via the environment
dnl rather than on the command-line.
emacs_config_options=
optsep=
dnl This is the documented way to record the args passed to configure,
dnl rather than $ac_configure_args.
for opt in "$@" CFLAGS CPPFLAGS LDFLAGS; do
  case $opt in
    -n | --no-create | --no-recursion)
      continue ;;
    CFLAGS | CPPFLAGS | LDFLAGS)
      eval 'test "${'$opt'+set}" = set' || continue
      case " $*" in
	*" $opt="*) continue ;;
      esac
      eval opt=$opt=\$$opt ;;
  esac

  emacs_shell_specials=$IFS\''"#$&()*;<>?@<:@\\`{|~'
  case $opt in
    *[["$emacs_shell_specials"]]*)
      case $opt in
	*\'*)
	  emacs_quote_apostrophes="s/'/'\\\\''/g"
	  opt=`AS_ECHO(["$opt"]) | sed "$emacs_quote_apostrophes"` ;;
      esac
      opt="'$opt'"
      case $opt in
	*[['"\\']]*)
	  emacs_quote_for_c='s/[["\\]]/\\&/g; $!s/$/\\n\\/'
	  opt=`AS_ECHO(["$opt"]) | sed "$emacs_quote_for_c"` ;;
      esac ;;
  esac
  AS_VAR_APPEND([emacs_config_options], ["$optsep$opt"])
  optsep=' '
done

AC_CONFIG_HEADERS(src/config.h:src/config.in)
AC_CONFIG_SRCDIR(src/lisp.h)
AC_CONFIG_AUX_DIR(build-aux)
AC_CONFIG_MACRO_DIR(m4)

xcsdkdir=
AC_CHECK_PROGS(XCRUN, [xcrun])
if test -n "$XCRUN"; then
  if test -z "$MAKE"; then
    dnl Call the variable MAKE_PROG, not MAKE, to avoid confusion with
    dnl the usual MAKE variable that 'make' itself uses.
    AC_CHECK_PROG([MAKE_PROG], [make], [yes])
    if test -z "$MAKE_PROG"; then
      MAKE="$XCRUN MAKE"
      export MAKE
      xcsdkdir=`$XCRUN --show-sdk-path 2>/dev/null`
    fi
  fi
fi

dnl Check for GNU Make and possibly set MAKE.
[emacs_check_gnu_make ()
{
  emacs_makeout=`($1 --version) 2>/dev/null` &&
  case $emacs_makeout in
    'GNU Make '3.8[1-9]* | 'GNU Make '3.9[0-9]* | \
    'GNU Make '3.[1-9][0-9][0-9]* | 'GNU Make '[4-9]* | 'GNU Make '[1-9][0-9]* )
       ac_path_MAKE_found=:;;
  esac
}]
AC_CACHE_CHECK([for GNU Make], [ac_cv_path_MAKE],
  [ac_path_MAKE_found=false
   if test -n "$MAKE"; then
     emacs_check_gnu_make "$MAKE"
     ac_cv_path_MAKE=$MAKE
   else
     emacs_tried_make=false
     emacs_tried_gmake=false
     emacs_tried_gnumake=false
     AC_PATH_PROGS_FEATURE_CHECK([MAKE], [make gmake gnumake],
       [[emacs_check_gnu_make "$ac_path_MAKE"
	 if $ac_path_MAKE_found; then
	   # Use the fully-qualified program name only if the basename
	   # would not resolve to it.
	   if eval \$emacs_tried_$ac_prog; then
	     ac_cv_path_MAKE=$ac_path_MAKE
	   else
	     ac_cv_path_MAKE=$ac_prog
	   fi
	 fi
	 eval emacs_tried_$ac_prog=:]])
   fi])
$ac_path_MAKE_found || {
AC_MSG_ERROR([[Building Emacs requires GNU Make, at least version 3.81.
If you have it installed under another name, configure with 'MAKE=...'.
For example, run '$0 MAKE=gnu-make'.]])
}
MAKE=$ac_cv_path_MAKE
export MAKE

dnl Canonicalize the configuration name.
AC_CANONICAL_HOST

case $host in
 *-mingw*)

  if test -z "$host_alias"; then

      # No --host argument was given to 'configure'; therefore $host
      # was set to a default value based on the build platform.  But
      # this default value may be wrong if we are building from a
      # 64-bit MSYS[2] pre-configured to build 32-bit MinGW programs.
      # Therefore, we'll try to get the right host platform from the
      # compiler's target.

      AC_MSG_CHECKING([the compiler's target])
      if test -z "$CC"; then
	  cc=gcc
      else
	  cc=$CC
      fi
      cc_target=`$cc -v 2>&1 | sed -n 's/Target: //p'`
      case "$cc_target" in
          *-*) host=$cc_target
	      ;;
          "") AC_MSG_ERROR([Impossible to obtain $cc compiler target.
Please explicitly provide --host.])
              ;;
	  *) AC_MSG_WARN([Compiler reported non-standard target.
Defaulting to $host.])
              ;;
      esac
      AC_MSG_RESULT([$host])
  fi

  . $srcdir/nt/mingw-cfg.site

  case $srcdir in
    /* | ?:*)
      # srcdir is an absolute path.  In this case, force the format
      # "/c/foo/bar", to simplify later conversions to native Windows
      # format ("c:/foo/bar").
      srcdir=`cd "${srcdir}" && pwd -W`
      # 'eval' pacifies strict POSIX non-MinGW shells (Bug#18612).
      # We downcase the drive letter to avoid warnings when
      # generating autoloads.
      eval 'srcdir=/`echo ${srcdir:0:1} | sed "y/ABCDEFGHIJKLMNOPQRSTUVWXYZ/abcdefghijklmnopqrstuvwxyz/"`"${srcdir:2}"'
      ;;
  esac;;
esac

canonical=$host
configuration=${host_alias-${build_alias-$host}}
emacs_uname_r=`uname -r`

dnl Support for --program-prefix, --program-suffix and
dnl --program-transform-name options
AC_ARG_PROGRAM

dnl It is important that variables on the RHS not be expanded here,
dnl hence the single quotes.  This is per the GNU coding standards, see
dnl (autoconf) Installation Directory Variables
dnl See also epaths.h below.
lispdirrel='${version}/lisp'
lispdir='${datadir}/emacs/'${lispdirrel}
standardlisppath='${lispdir}'
locallisppath='${datadir}/emacs/${version}/site-lisp:'\
'${datadir}/emacs/site-lisp'
lisppath='${locallisppath}:${standardlisppath}'
etcdir='${datadir}/emacs/${version}/etc'
archlibdir='${libexecdir}/emacs/${version}/${configuration}'
etcdocdir='${datadir}/emacs/${version}/etc'
gamedir='${localstatedir}/games/emacs'

dnl Special option to disable the most of other options.
AC_ARG_WITH(all,
[AS_HELP_STRING([--without-all],
		[omit almost all features and build
		small executable with minimal dependencies])],
  [with_features=$withval],
  [with_features=yes])

dnl OPTION_DEFAULT_OFF(NAME, HELP-STRING)
dnl Create a new --with option that defaults to being disabled.
dnl NAME is the base name of the option.  The shell variable with_NAME
dnl   will be set to either the user's value (if the option is
dnl   specified; 'yes' for a plain --with-NAME) or to 'no' (if the
dnl   option is not specified).  Note that the shell variable name is
dnl   constructed as autoconf does, by replacing non-alphanumeric
dnl   characters with "_".
dnl HELP-STRING is the help text for the option.
AC_DEFUN([OPTION_DEFAULT_OFF], [dnl
  AC_ARG_WITH([$1],[AS_HELP_STRING([--with-$1],[$2])],[],[dnl
    m4_bpatsubst([with_$1], [[^0-9a-z]], [_])=no])dnl
])dnl

dnl OPTION_DEFAULT_IFAVAILABLE(NAME, HELP-STRING)
dnl Create a new --with option that defaults to 'ifavailable'.
dnl NAME is the base name of the option.  The shell variable with_NAME
dnl   will be set to either the user's value (if the option is
dnl   specified; 'yes' for a plain --with-NAME) or to 'ifavailable' (if the
dnl   option is not specified).  Note that the shell variable name is
dnl   constructed as autoconf does, by replacing non-alphanumeric
dnl   characters with "_".
dnl HELP-STRING is the help text for the option.
AC_DEFUN([OPTION_DEFAULT_IFAVAILABLE], [dnl
  AC_ARG_WITH([$1],[AS_HELP_STRING([--with-$1],[$2])],[],[dnl
    m4_bpatsubst([with_$1], [[^0-9a-z]], [_])=ifavailable])dnl
])dnl


dnl OPTION_DEFAULT_ON(NAME, HELP-STRING)
dnl Create a new --with option that defaults to $with_features.
dnl NAME is the base name of the option.  The shell variable with_NAME
dnl   will be set either to 'no' (for a plain --without-NAME) or to
dnl   'yes' (if the option is not specified).  Note that the shell
dnl   variable name is constructed as autoconf does, by replacing
dnl   non-alphanumeric characters with "_".
dnl HELP-STRING is the help text for the option.
AC_DEFUN([OPTION_DEFAULT_ON], [dnl
  AC_ARG_WITH([$1],[AS_HELP_STRING([--without-$1],[$2])],[],[dnl
   m4_bpatsubst([with_$1], [[^0-9a-z]], [_])=$with_features])dnl
])dnl

# For retrieving mail, unencrypted network connections are the default
# only on native MS-Windows platforms.  (FIXME: These platforms should
# also be secure by default.)

AC_ARG_WITH([mailutils],
  [AS_HELP_STRING([--with-mailutils],
     [rely on GNU Mailutils, so that the --without-pop through --with-mailhost
      options are irrelevant; this is the default if GNU Mailutils is
      installed])],
  [],
  [with_mailutils=$with_features
   if test "$with_mailutils" = yes; then
     (movemail --version) >/dev/null 2>&1 || with_mailutils=no
   fi])
if test "$with_mailutils" = no; then
  with_mailutils=
fi
AC_SUBST([with_mailutils])

AC_ARG_WITH([pop],
  [AS_HELP_STRING([--with-pop],
     [Support POP mail retrieval if Emacs movemail is used (not recommended,
      as Emacs movemail POP is insecure).  This is the default only on
      native MS-Windows.])],
  [],
  [case $host in
     *-mingw*) with_pop=yes;;
     *) with_pop=no-by-default;;
   esac])
if test "$with_pop" = yes; then
   AC_DEFINE(MAIL_USE_POP)
fi
AH_TEMPLATE(MAIL_USE_POP, [Define to support POP mail retrieval.])dnl

OPTION_DEFAULT_OFF([kerberos],[support Kerberos-authenticated POP])
if test "$with_kerberos" != no; then
   AC_DEFINE(KERBEROS)
fi
AH_TEMPLATE(KERBEROS,
	    [Define to support Kerberos-authenticated POP mail retrieval.])dnl

OPTION_DEFAULT_OFF([kerberos5],[support Kerberos version 5 authenticated POP])
if test "${with_kerberos5}" != no; then
  if test "${with_kerberos}" = no; then
    with_kerberos=yes
    AC_DEFINE(KERBEROS)
  fi
  AC_DEFINE(KERBEROS5, 1, [Define to use Kerberos 5 instead of Kerberos 4.])
fi

OPTION_DEFAULT_OFF([hesiod],[support Hesiod to get the POP server host])
dnl FIXME hesiod support may not be present, so it seems like an error
dnl to define, or at least use, this unconditionally.
if test "$with_hesiod" != no; then
  AC_DEFINE(HESIOD, 1, [Define to support using a Hesiod database to find the POP server.])
fi

OPTION_DEFAULT_OFF([mail-unlink],[unlink, rather than empty, mail spool after reading])
if test "$with_mail_unlink" != no; then
   AC_DEFINE(MAIL_UNLINK_SPOOL, 1, [Define to unlink, rather than empty, mail spool after reading.])
fi

AC_ARG_WITH([mailhost],[AS_HELP_STRING([--with-mailhost=HOSTNAME],
    [string giving default POP mail host])],
    AC_DEFINE_UNQUOTED(MAILHOST, ["$withval"], [String giving fallback POP mail host.]))

AC_ARG_WITH([sound],[AS_HELP_STRING([--with-sound=VALUE],
  [compile with sound support (VALUE one of: yes, alsa, oss, bsd-ossaudio, no;
default yes).  Only for GNU/Linux, FreeBSD, NetBSD, MinGW, Cygwin.])],
  [ case "${withval}" in
      yes|no|alsa|oss|bsd-ossaudio) val=$withval ;;
      *) AC_MSG_ERROR(['--with-sound=$withval' is invalid;
this option's value should be 'yes', 'no', 'alsa', 'oss', or 'bsd-ossaudio'.])
      ;;
    esac
    with_sound=$val
  ],
  [with_sound=$with_features])

AC_ARG_WITH([pdumper],
  AS_HELP_STRING(
    [--with-pdumper=VALUE],
    [enable pdumper support unconditionally
      ('yes', 'no', or 'auto': default 'auto')]),
    [ case "${withval}" in
        yes|no|auto) val=$withval ;;
        *) AC_MSG_ERROR(
           ['--with-pdumper=$withval' is invalid;
this option's value should be 'yes' or 'no'.]) ;;
      esac
      with_pdumper=$val
    ],
    [with_pdumper=auto])

AC_ARG_WITH([unexec],
  AS_HELP_STRING(
    [--with-unexec=VALUE],
    [enable unexec support unconditionally
      ('yes', 'no', or 'auto': default 'auto')]),
    [ case "${withval}" in
        yes|no|auto) val=$withval ;;
        *) AC_MSG_ERROR(
           ['--with-unexec=$withval' is invalid;
this option's value should be 'yes' or 'no'.]) ;;
      esac
      with_unexec=$val
    ],
    [with_unexec=auto])

AC_ARG_WITH([dumping],[AS_HELP_STRING([--with-dumping=VALUE],
    [kind of dumping to use for initial Emacs build
(VALUE one of: pdumper, unexec, none; default pdumper)])],
    [ case "${withval}" in
        pdumper|unexec|none) val=$withval ;;
        *) AC_MSG_ERROR(['--with-dumping=$withval is invalid;
this option's value should be 'pdumper', 'unexec', or 'none'.])
        ;;
      esac
      with_dumping=$val
    ],
    [with_dumping=pdumper])

if test "$with_pdumper" = "auto"; then
  if test "$with_dumping" = "pdumper"; then
    with_pdumper=yes
  else
    with_pdumper=no
  fi
fi

if test "$with_unexec" = "auto"; then
  if test "$with_dumping" = "unexec"; then
    with_unexec=yes
  else
    with_unexec=no
  fi
fi

if test "$with_dumping" = "pdumper" && test "$with_pdumper" = "no"; then
  AC_MSG_ERROR(['--with-dumping=pdumper' requires pdumper support])
fi

if test "$with_dumping" = "unexec" && test "$with_unexec" = "no"; then
  AC_MSG_ERROR(['--with-dumping=unexec' requires unexec support])
fi

if test "$with_pdumper" = "yes"; then
  AC_DEFINE([HAVE_PDUMPER], 1, [Define to build with portable dumper support])
  HAVE_PDUMPER=yes
else
  HAVE_PDUMPER=no
fi
AC_SUBST([HAVE_PDUMPER])

DUMPING=$with_dumping
AC_SUBST(DUMPING)

dnl FIXME currently it is not the last.
dnl This should be the last --with option, because --with-x is
dnl added later on when we find the file name of X, and it's best to
dnl keep them together visually.
AC_ARG_WITH([x-toolkit],[AS_HELP_STRING([--with-x-toolkit=KIT],
 [use an X toolkit (KIT one of: yes or gtk, gtk2, gtk3, lucid or athena, no)])],
[	  case "${withval}" in
	    y | ye | yes )	val=gtk ;;
	    n | no )		val=no  ;;
	    l | lu | luc | luci | lucid )	val=lucid ;;
	    a | at | ath | athe | athen | athena )	val=athena ;;
	    g | gt | gtk  )	val=gtk ;;
	    gtk2  )	val=gtk2 ;;
	    gtk3  )	val=gtk3 ;;
	    * )
AC_MSG_ERROR(['--with-x-toolkit=$withval' is invalid;
this option's value should be 'yes', 'no', 'lucid', 'athena', 'gtk',
'gtk2' or 'gtk3'.  'yes' and 'gtk' are synonyms.
'athena' and 'lucid' are synonyms.])
	    ;;
	  esac
	  with_x_toolkit=$val
])

OPTION_DEFAULT_OFF([wide-int],
  [prefer wide Emacs integers (typically 62-bit);
   on 32-bit hosts, this allows buffer and string size up to 2GB,
   at the cost of 10% to 30% slowdown of Lisp interpreter
   and larger memory footprint])
if test "$with_wide_int" = yes; then
  AC_DEFINE([WIDE_EMACS_INT], 1, [Use long long for EMACS_INT if available.])
fi

dnl _ON results in a '--without' option in the --help output, so
dnl the help text should refer to "don't compile", etc.
with_xpm_set=${with_xpm+set}
OPTION_DEFAULT_ON([xpm],[don't compile with XPM image support])
OPTION_DEFAULT_ON([jpeg],[don't compile with JPEG image support])
OPTION_DEFAULT_ON([tiff],[don't compile with TIFF image support])
OPTION_DEFAULT_ON([gif],[don't compile with GIF image support])
OPTION_DEFAULT_ON([png],[don't compile with PNG image support])
OPTION_DEFAULT_ON([rsvg],[don't compile with SVG image support])
OPTION_DEFAULT_ON([webp],[don't compile with WebP image support])
OPTION_DEFAULT_ON([sqlite3],[don't compile with sqlite3 support])
OPTION_DEFAULT_ON([lcms2],[don't compile with Little CMS support])
OPTION_DEFAULT_ON([libsystemd],[don't compile with libsystemd support])
OPTION_DEFAULT_ON([cairo],[don't compile with Cairo drawing])
OPTION_DEFAULT_ON([xml2],[don't compile with XML parsing support])
OPTION_DEFAULT_OFF([imagemagick],[compile with ImageMagick image support])
OPTION_DEFAULT_ON([native-image-api], [don't use native image APIs (GDI+ on Windows)])
OPTION_DEFAULT_IFAVAILABLE([json], [compile with native JSON support])

OPTION_DEFAULT_ON([xft],[don't use XFT for anti aliased fonts])
OPTION_DEFAULT_ON([harfbuzz],[don't use HarfBuzz for text shaping])
OPTION_DEFAULT_ON([libotf],[don't use libotf for OpenType font support])
OPTION_DEFAULT_ON([m17n-flt],[don't use m17n-flt for text shaping])

OPTION_DEFAULT_ON([toolkit-scroll-bars],[don't use Xaw3d/GTK toolkit scroll bars])
OPTION_DEFAULT_ON([xaw3d],[don't use Xaw3d])
OPTION_DEFAULT_ON([xim],[at runtime, default X11 XIM to off])
OPTION_DEFAULT_ON([xdbe],[don't use X11 double buffering support])
AC_ARG_WITH([ns],[AS_HELP_STRING([--with-ns],
[use Nextstep (macOS Cocoa or GNUstep) windowing system.
On by default on macOS.])],[],[with_ns=maybe])
OPTION_DEFAULT_OFF([w32], [use native MS Windows GUI in a Cygwin build])
OPTION_DEFAULT_OFF([pgtk], [use pure GTK build without reliance on X libs (Wayland support) (requires cairo) - Experimental])

OPTION_DEFAULT_ON([gpm],[don't use -lgpm for mouse support on a GNU/Linux console])
OPTION_DEFAULT_ON([dbus],[don't compile with D-Bus support])
AC_ARG_WITH([gconf],[AS_HELP_STRING([--with-gconf],
[compile with Gconf support (Gsettings replaces this)])],[],
[if test $with_features = yes; then
with_gconf=maybe
else
with_gconf=no
fi])
OPTION_DEFAULT_ON([gsettings],[don't compile with GSettings support])
OPTION_DEFAULT_ON([selinux],[don't compile with SELinux support])
OPTION_DEFAULT_ON([gnutls],[don't use -lgnutls for SSL/TLS support])
OPTION_DEFAULT_ON([zlib],[don't compile with zlib decompression support])
OPTION_DEFAULT_ON([modules],[don't compile with dynamic modules support])
OPTION_DEFAULT_ON([threads],[don't compile with elisp threading support])
OPTION_DEFAULT_OFF([native-compilation],[compile with Emacs Lisp native compiler support])
OPTION_DEFAULT_OFF([cygwin32-native-compilation],[use native compilation on 32-bit Cygwin])
OPTION_DEFAULT_OFF([xinput2],[use version 2 of the X Input Extension for input])

AC_ARG_WITH([file-notification],[AS_HELP_STRING([--with-file-notification=LIB],
 [use a file notification library (LIB one of: yes, inotify, kqueue, gfile, w32, no)])],
 [ case "${withval}" in
    y | ye | yes )	val=yes ;;
    n | no )		val=no  ;;
    i | in | ino | inot | inoti | inotif | inotify )	val=inotify ;;
    k | kq | kqu | kque | kqueu | kqueue )	val=kqueue ;;
    g | gf | gfi | gfil | gfile )	val=gfile ;;
    w | w3 | w32 )	val=w32 ;;
    * ) AC_MSG_ERROR(['--with-file-notification=$withval' is invalid;
this option's value should be 'yes', 'no', 'inotify', 'kqueue', 'gfile' or 'w32'.
'yes' is a synonym for 'w32' on MS-Windows, for 'no' on Nextstep,
otherwise for the first of 'inotify', 'kqueue' or 'gfile' that is usable.])
    ;;
   esac
   with_file_notification=$val
 ],
 [with_file_notification=$with_features])

OPTION_DEFAULT_OFF([xwidgets],
  [enable use of xwidgets in Emacs buffers (requires gtk3 or macOS Cocoa)])

OPTION_DEFAULT_OFF([be-app],
  [enable use of Haiku's Application Kit as a window system])

OPTION_DEFAULT_OFF([be-cairo],
  [enable use of cairo under Haiku's Application Kit])

## Makefile.in needs the cache file name.
AC_SUBST(cache_file)

## This is an option because I do not know if all info/man support
## compressed files, nor how to test if they do so.
OPTION_DEFAULT_ON([compress-install],
  [don't compress some files (.el, .info, etc.) when installing.  Equivalent to:
make GZIP_PROG= install])

AC_ARG_WITH(gameuser,dnl
[AS_HELP_STRING([--with-gameuser=USER_OR_GROUP],
		[user for shared game score files.
		An argument prefixed by ':' specifies a group instead.])])
gameuser=
gamegroup=
case ${with_gameuser} in
  '' | no) ;;
  yes) gamegroup=games ;;
  :*) gamegroup=${with_gameuser#:} ;;
  *) gameuser=${with_gameuser} ;;
esac

AC_ARG_WITH([gnustep-conf],dnl
[AS_HELP_STRING([--with-gnustep-conf=FILENAME],
   [name of GNUstep configuration file to use on systems where the command
    'gnustep-config' does not work; default $GNUSTEP_CONFIG_FILE, or
    /etc/GNUstep/GNUstep.conf])])
test "X${with_gnustep_conf}" != X && test "${with_gnustep_conf}" != yes && \
  GNUSTEP_CONFIG_FILE="${with_gnustep_conf}"
test "X$GNUSTEP_CONFIG_FILE" = "X" && \
     GNUSTEP_CONFIG_FILE=/etc/GNUstep/GNUstep.conf

AC_ARG_ENABLE(ns-self-contained,
[AS_HELP_STRING([--disable-ns-self-contained],
                [disable self contained build under NeXTstep])],
   EN_NS_SELF_CONTAINED=$enableval,
   EN_NS_SELF_CONTAINED=yes)

locallisppathset=no
AC_ARG_ENABLE(locallisppath,
[AS_HELP_STRING([--enable-locallisppath=PATH],
                [directories Emacs should search for lisp files specific
		 to this site])],
if test "${enableval}" = "no"; then
  locallisppath=
elif test "${enableval}" != "yes"; then
  locallisppath=${enableval} locallisppathset=yes
fi)

AC_ARG_ENABLE(checking,
[AS_HELP_STRING([--enable-checking@<:@=LIST@:>@],
		[enable expensive checks.  With LIST,
		 enable only specific categories of checks.
		 Categories are: all,yes,no.
		 Flags are: stringbytes, stringoverrun, stringfreelist,
		 structs, glyphs])],
[ac_checking_flags="${enableval}"],[])
IFS="${IFS= 	}"; ac_save_IFS="$IFS"; IFS="$IFS,"
CHECK_STRUCTS=false
for check in $ac_checking_flags
do
	case $check in
	# these set all the flags to specific states
	yes)		ac_enable_checking=1 ;;
	no)		ac_enable_checking= ;
			CHECK_STRUCTS=false
			ac_gc_check_stringbytes= ;
	                ac_gc_check_string_overrun= ;
	                ac_gc_check_string_free_list= ;
			ac_glyphs_debug= ;;
	all)		ac_enable_checking=1 ;
			CHECK_STRUCTS=true
			ac_gc_check_stringbytes=1 ;
	                ac_gc_check_string_overrun=1 ;
	                ac_gc_check_string_free_list=1 ;
			ac_glyphs_debug=1 ;;
	# these enable particular checks
	stringbytes)	ac_gc_check_stringbytes=1 ;;
	stringoverrun)	ac_gc_check_string_overrun=1 ;;
	stringfreelist) ac_gc_check_string_free_list=1 ;;
	structs)	CHECK_STRUCTS=true ;;
	glyphs)		ac_glyphs_debug=1 ;;
	*)	AC_MSG_ERROR(unknown check category $check) ;;
	esac
done
IFS="$ac_save_IFS"

if test x$ac_enable_checking != x ; then
  AC_DEFINE(ENABLE_CHECKING, 1,
[Define to 1 if expensive run-time data type and consistency checks are enabled.])
fi
if $CHECK_STRUCTS; then
  AC_DEFINE([CHECK_STRUCTS], 1,
    [Define this to check whether someone updated the portable dumper
     code after changing the layout of a structure that it uses.
     If you change one of these structures, check that the pdumper.c
     code is still valid, and update the pertinent hash in pdumper.c
     by manually copying the hash from the newly-generated dmpstruct.h.])
fi
AC_SUBST([CHECK_STRUCTS])
if test x$ac_gc_check_stringbytes != x ; then
  AC_DEFINE(GC_CHECK_STRING_BYTES, 1,
[Define this temporarily to hunt a bug.  If defined, the size of
   strings is redundantly recorded in sdata structures so that it can
   be compared to the sizes recorded in Lisp strings.])
fi
if test x$ac_gc_check_string_overrun != x ; then
  AC_DEFINE(GC_CHECK_STRING_OVERRUN, 1,
[Define this to check for short string overrun.])
fi
if test x$ac_gc_check_string_free_list != x ; then
  AC_DEFINE(GC_CHECK_STRING_FREE_LIST, 1,
[Define this to check the string free list.])
fi
if test x$ac_glyphs_debug != x ; then
  AC_DEFINE(GLYPH_DEBUG, 1,
[Define this to enable glyphs debugging code.])
fi

dnl The name of this option is unfortunate.  It predates, and has no
dnl relation to, the "sampling-based elisp profiler" added in 24.3.
dnl Actually, it stops it working.
dnl https://lists.gnu.org/r/emacs-devel/2012-11/msg00393.html
AC_ARG_ENABLE(profiling,
[AS_HELP_STRING([--enable-profiling],
		[build emacs with low-level, gprof profiling support.
                Mainly useful for debugging Emacs itself.  May not work on
                all platforms.  Stops profiler.el working.])],
[ac_enable_profiling="${enableval}"],[])
if test x$ac_enable_profiling != x ; then
   PROFILING_CFLAGS="-DPROFILING=1 -pg"
else
   PROFILING_CFLAGS=
fi
AC_SUBST(PROFILING_CFLAGS)

AC_ARG_ENABLE(autodepend,
[AS_HELP_STRING([--enable-autodepend],
		[automatically generate dependencies to .h-files.
		 Requires gcc, enabled if found.])],
[ac_enable_autodepend="${enableval}"],[ac_enable_autodepend=yes])

AC_ARG_ENABLE(gtk-deprecation-warnings,
[AS_HELP_STRING([--enable-gtk-deprecation-warnings],
		[Show Gtk+/Gdk deprecation warnings for Gtk+ >= 3.0])],
[ac_enable_gtk_deprecation_warnings="${enableval}"],[])

BUILD_DETAILS=
AC_ARG_ENABLE([build-details],
  [AS_HELP_STRING([--disable-build-details],
		  [Make the build more deterministic by omitting host
		   names, time stamps, etc. from the output.])],
  [test "$enableval" = no && BUILD_DETAILS=--no-build-details])
AC_SUBST([BUILD_DETAILS])

dnl This used to use changequote, but, apart from 'changequote is evil'
dnl per the autoconf manual, we can speed up autoconf somewhat by quoting
dnl the great gob of text.  Thus it's not processed for possible expansion.
dnl Just make sure the brackets remain balanced.
dnl
dnl Since Emacs can't find matching pairs of quotes, boundaries are
dnl indicated by comments.
dnl quotation begins
[

### If you add support for a new configuration, add code to this
### switch statement to recognize your configuration name and select
### the appropriate opsys.

### As far as handling version numbers on operating systems is
### concerned, make sure things will fail in a fixable way.  If
### /etc/MACHINES doesn't say anything about version numbers, be
### prepared to handle anything reasonably.  If version numbers
### matter, be sure /etc/MACHINES says something about it.

opsys='' unported=no
case "${canonical}" in

  ## GNU/Linux and similar ports
  *-*-linux* )
    opsys=gnu-linux
  ;;

  ## FreeBSD ports
  *-*-freebsd* )
    opsys=freebsd
  ;;

  ## DragonFly ports
  *-*-dragonfly* )
    opsys=dragonfly
  ;;

  ## FreeBSD kernel + glibc based userland
  *-*-kfreebsd*gnu* )
    opsys=gnu-kfreebsd
  ;;

  ## NetBSD ports
  *-*-netbsd* )
    opsys=netbsd
  ;;

  ## OpenBSD ports
  *-*-openbsd* | *-*-mirbsd* )
    opsys=openbsd
  ;;

  ## Apple Darwin / macOS
  *-apple-darwin* )
    case "${canonical}" in
      *-apple-darwin[0-9].*) unported=yes ;;
      i[3456]86-* | x86_64-* | arm-* | aarch64-* )  ;;
      * )            unported=yes ;;
    esac
    opsys=darwin
    ## FIXME: Find a way to use Fink if available (Bug#11507).
  ;;

  ## Chromium Native Client
  *-nacl )
    opsys=nacl
  ;;

  ## Cygwin ports
  *-*-cygwin )
    opsys=cygwin
  ;;

  ## HP 9000 series 700 and 800, running HP/UX
  hppa*-hp-hpux10.2* )
    opsys=hpux10-20
  ;;
  hppa*-hp-hpux1[1-9]* )
    opsys=hpux11
    CFLAGS="-D_INCLUDE__STDC_A1_SOURCE $CFLAGS"
  ;;

  ## IBM machines
  rs6000-ibm-aix4.[23]* )
    opsys=aix4-2
  ;;
  powerpc-ibm-aix4.[23]*  )
    opsys=aix4-2
  ;;
  rs6000-ibm-aix[56]* )
    opsys=aix4-2
  ;;
  powerpc-ibm-aix[5-9]* | powerpc-ibm-aix[1-9][0-9]* )
    opsys=aix4-2
  ;;

  ## Solaris
  *-*-solaris* | *-*-sunos*)
    case "${canonical}" in
      i[3456]86-*-* )   ;;
      amd64-*-*|x86_64-*-*) ;;
      sparc* )		;;
      * )		unported=yes ;;
    esac
    opsys=solaris
    ## Watch out for a compiler that we know will not work.
    if [ "$CC" = /usr/ucb/cc ]; then
      ## /usr/ucb/cc doesn't work;
      ## we should find some other compiler that does work.
      unset CC
    fi
  ;;

  ## QNX Neutrino
  *-nto-qnx* )
    opsys=qnxnto
    test -z "$CC" && CC=qcc
    LDFLAGS="-N2M $LDFLAGS"
  ;;

  *-haiku )
    opsys=haiku
  ;;

  ## Intel 386 machines where we don't care about the manufacturer.
  i[3456]86-*-* )
    case "${canonical}" in
      *-darwin* )               opsys=darwin ;;
      *-mingw* )
		opsys=mingw32
		# MinGW overrides and adds some system headers in nt/inc.
		GCC_TEST_OPTIONS="-I $srcdir/nt/inc"
		;;
      *-sysv4.2uw* )		opsys=unixware ;;
      *-sysv5uw* )		opsys=unixware ;;
      *-sysv5OpenUNIX* )	opsys=unixware ;;
      ## Otherwise, we'll fall through to the generic opsys code at the bottom.
    esac
  ;;

  # MinGW64
  x86_64-*-* )
    case "${canonical}" in
      *-mingw* )
		opsys=mingw32
		# MinGW overrides and adds some system headers in nt/inc.
		GCC_TEST_OPTIONS="-I $srcdir/nt/inc"
		;;
      ## Otherwise, we'll fall through to the generic opsys code at the bottom.
    esac
  ;;

  * )
    unported=yes
  ;;
esac

### If the code above didn't choose an operating system, just choose
### an operating system based on the configuration name.  You really
### only want to use this when you have no idea what the right
### operating system is; if you know what operating systems a machine
### runs, it's cleaner to make it explicit in the case statement
### above.
if test x"${opsys}" = x; then
  case "${canonical}" in
    *-gnu* )				opsys=gnu ;;
    * )
      unported=yes
    ;;
  esac
fi

]
dnl quotation ends

if test $unported = yes; then
  AC_MSG_ERROR([Emacs does not support '${canonical}' systems.
If you think it should, please send a report to ${PACKAGE_BUGREPORT}.
Check 'etc/MACHINES' for recognized configuration names.])
fi

#### Choose a compiler.

dnl Don't bother to test for C89.
AC_DEFUN([_AC_PROG_CC_C89], [$2])

dnl Sets GCC=yes if using gcc.
AC_PROG_CC([gcc cc cl clang "$XCRUN gcc" "$XCRUN clang"])
if test -n "$XCRUN"; then
  AC_CHECK_PROGS(AR, [ar "$XCRUN ar"])
  test -n "$AR" && export AR
fi

dnl Emacs needs C99 or later.
gl_PROG_CC_C99

AC_PROG_CC_C_O

if test x$GCC = xyes; then
  test "x$GCC_TEST_OPTIONS" != x && CC="$CC $GCC_TEST_OPTIONS"
fi

# Avoid gnulib's tests for -lcrypto, so that there's no static dependency on it.
AC_DEFUN([gl_CRYPTO_CHECK])
# Avoid gnulib's tests for HAVE_WORKING_O_NOATIME and HAVE_WORKING_O_NOFOLLOW,
# as we don't use them.
AC_DEFUN([gl_FCNTL_O_FLAGS])
# Avoid gnulib's test for pthread_sigmask.
funcs=
for func in $ac_func_list; do
  test $func = pthread_sigmask || AS_VAR_APPEND([funcs], [" $func"])
done
ac_func_list=$funcs
# Emacs does not use the wchar or wctype-h modules.
AC_DEFUN([gt_TYPE_WINT_T],
  [GNULIBHEADERS_OVERRIDE_WINT_T=0
   AC_SUBST([GNULIBHEADERS_OVERRIDE_WINT_T])])

# Initialize gnulib right after choosing the compiler.
dnl Amongst other things, this sets AR and ARFLAGS.
gl_EARLY

if test "$ac_test_CFLAGS" != set; then
  # It's helpful to have C macros available to GDB, so prefer -g3 to -g
  # if -g3 works and the user does not specify CFLAGS.
  # This test must follow gl_EARLY; otherwise AC_LINK_IFELSE complains.
  case $CFLAGS in
    '-g')
      emacs_g3_CFLAGS='-g3';;
    '-g -O2')
      emacs_g3_CFLAGS='-g3 -O2';;
    *)
      emacs_g3_CFLAGS='';;
  esac
  if test -n "$emacs_g3_CFLAGS"; then
    emacs_save_CFLAGS=$CFLAGS
    CFLAGS=$emacs_g3_CFLAGS
    AC_CACHE_CHECK([whether $CC accepts $emacs_g3_CFLAGS],
      [emacs_cv_prog_cc_g3],
      [AC_LINK_IFELSE([AC_LANG_PROGRAM()],
	 [emacs_cv_prog_cc_g3=yes],
	 [emacs_cv_prog_cc_g3=no])])
    if test $emacs_cv_prog_cc_g3 != yes; then
      CFLAGS=$emacs_save_CFLAGS
    fi
    # Haiku also needs -gdwarf-2 because its GDB is too old
    # to understand newer formats.
    if test $opsys = mingw32 || test $opsys = haiku; then
      CFLAGS="$CFLAGS -gdwarf-2"
    fi
  fi

  case $CFLAGS in
    *-O*) ;;
    *)
      # No optimization flag was inferred for this non-GCC compiler.
      # Try -O.  This is needed for xlc on AIX; see Bug#14258.
      emacs_save_CFLAGS=$CFLAGS
      test -z "$CFLAGS" || CFLAGS="$CFLAGS "
      CFLAGS=${CFLAGS}-O
      AC_CACHE_CHECK([whether $CC accepts -O],
        [emacs_cv_prog_cc_o],
	[AC_LINK_IFELSE([AC_LANG_PROGRAM()],
	   [emacs_cv_prog_cc_o=yes],
	   [emacs_cv_prog_cc_o=no])])
      if test $emacs_cv_prog_cc_o != yes; then
	CFLAGS=$emacs_save_CFLAGS
      fi ;;
  esac
fi

# gl_GCC_VERSION_IFELSE([major], [minor], [run-if-found], [run-if-not-found])
# ---------------------------------------------------------------------------
# If $CPP is gcc-MAJOR.MINOR or newer, then run RUN-IF-FOUND.
# Otherwise, run RUN-IF-NOT-FOUND.
AC_DEFUN([gl_GCC_VERSION_IFELSE],
  [AC_PREPROC_IFELSE(
    [AC_LANG_PROGRAM(
      [[
#if ($1) < __GNUC__ || (($1) == __GNUC__ && ($2) <= __GNUC_MINOR__)
/* ok */
#else
# error "your version of gcc is older than $1.$2"
#endif
      ]]),
    ], [$3], [$4])
  ]
)

AC_ARG_ENABLE([gcc-warnings],
  [AS_HELP_STRING([--enable-gcc-warnings@<:@=TYPE@:>@],
                  [control generation of GCC warnings.  The TYPE 'yes'
		   means to fail if any warnings are issued; 'warn-only'
		   means issue warnings without failing (default for
		   developer builds); 'no' means disable warnings
		   (default for non-developer builds).])],
  [case $enableval in
     yes|no|warn-only) ;;
     *)      AC_MSG_ERROR([bad value $enableval for gcc-warnings option]) ;;
   esac
   gl_gcc_warnings=$enableval],
  [# By default, use 'warn-only' if it looks like the invoker of 'configure'
   # is a developer as opposed to a builder.  This is most likely true
   # if GCC is recent enough and there is a .git directory or file;
   # however, if there is also a .tarball-version file it is probably
   # just a release imported into Git for patch management.
   gl_gcc_warnings=no
   if test -e "$srcdir"/.git && test ! -f "$srcdir"/.tarball-version; then
     gl_GCC_VERSION_IFELSE([5], [3], [gl_gcc_warnings=warn-only])
   fi])

AC_ARG_ENABLE([check-lisp-object-type],
  [AS_HELP_STRING([--enable-check-lisp-object-type],
     [Enable compile time checks for the Lisp_Object data type,
      which can catch some bugs during development.])])
if test "$enable_check_lisp_object_type" = yes; then
  AC_DEFINE([CHECK_LISP_OBJECT_TYPE], 1,
    [Define to enable compile-time checks for the Lisp_Object data type.])
fi

# clang is unduly picky about some things.
AC_CACHE_CHECK([whether the compiler is clang], [emacs_cv_clang],
  [AC_COMPILE_IFELSE(
     [AC_LANG_PROGRAM([[
	  #ifndef __clang__
	    error "not clang";
	  #endif
        ]])],
     [emacs_cv_clang=yes],
     [emacs_cv_clang=no])])

WERROR_CFLAGS=
# When compiling with GCC, prefer -isystem to -I when including system
# include files, to avoid generating useless diagnostics for the files.
AS_IF([test $gl_gcc_warnings = no],
 [
  isystem='-I'
  AS_IF([test "$emacs_cv_clang" = yes],
   [
     # Turn off some warnings if supported.
     gl_WARN_ADD([-Wno-switch])
     gl_WARN_ADD([-Wno-pointer-sign])
     gl_WARN_ADD([-Wno-string-plus-int])
     gl_WARN_ADD([-Wno-unknown-attributes])
   ])
 ],[
  isystem='-isystem '

  # This, $nw, is the list of warnings we disable.
  nw=

  case $with_x_toolkit in
    lucid | athena | motif)
       # Old toolkits mishandle 'const'.
       nw="$nw -Wwrite-strings"
       ;;
  esac
  AS_IF([test $gl_gcc_warnings = yes],
    [WERROR_CFLAGS=-Werror],
    [# Use -fanalyzer and related options only if --enable-gcc-warnings,
     # as they slow GCC considerably.
     nw="$nw -fanalyzer -Wno-analyzer-double-free -Wno-analyzer-malloc-leak"
     nw="$nw -Wno-analyzer-null-dereference -Wno-analyzer-use-after-free"
     # Use -Wsuggest-attribute=malloc only if --enable-gcc-warnings,
     # as it doesn't flag code that is wrong in any way.
     nw="$nw -Wsuggest-attribute=malloc"])

  nw="$nw -Wcast-align=strict"      # Emacs is tricky with pointers.
  nw="$nw -Wduplicated-branches"    # Too many false alarms
  nw="$nw -Wformat-overflow=2"      # False alarms due to GCC bug 80776
  nw="$nw -Wsystem-headers"         # Don't let system headers trigger warnings
  nw="$nw -Woverlength-strings"     # Not a problem these days
  nw="$nw -Wvla"                    # Emacs uses <vla.h>.
  nw="$nw -Wunused-const-variable=2" # lisp.h declares const objects.
  nw="$nw -Winline"                 # OK to ignore 'inline'
  nw="$nw -Wstrict-overflow"        # OK to optimize assuming that
                                    # signed overflow has undefined behavior
  nw="$nw -Wsync-nand"              # irrelevant here, and provokes ObjC warning
  nw="$nw -Wunsafe-loop-optimizations" # OK to suppress unsafe optimizations
  nw="$nw -Wbad-function-cast"      # These casts are no worse than others.

  # Emacs doesn't care about shadowing; see
  # <https://lists.gnu.org/r/emacs-diffs/2011-11/msg00265.html>.
  nw="$nw -Wshadow"

  # Emacs's use of alloca inhibits protecting the stack.
  nw="$nw -Wstack-protector"

  # Emacs's use of __attribute__ ((cold)) causes false alarms with this option.
  nw="$nw -Wsuggest-attribute=cold"

  # Emacs's use of partly-const functions such as Fgnutls_available_p
  # make this option problematic.
  nw="$nw -Wsuggest-attribute=const"

  # Emacs's use of partly-pure functions such as CHECK_TYPE make this
  # option problematic.
  nw="$nw -Wsuggest-attribute=pure"

  if test "$emacs_cv_clang" = yes; then
    nw="$nw -Wdouble-promotion"
  fi

  # This causes too much noise in the MinGW build.
  if test $opsys = mingw32; then
    nw="$nw -Wsuggest-attribute=format"
  fi

  gl_MANYWARN_ALL_GCC([ws])
  gl_MANYWARN_COMPLEMENT([ws], [$ws], [$nw])
  for w in $ws; do
    gl_WARN_ADD([$w])
  done
  gl_WARN_ADD([-Wredundant-decls])     # Prefer this, as we don't use Bison.
  gl_WARN_ADD([-Wno-missing-field-initializers]) # We need this one
  gl_WARN_ADD([-Wno-override-init])    # More trouble than it is worth
  gl_WARN_ADD([-Wno-sign-compare])     # Too many warnings for now
  gl_WARN_ADD([-Wno-type-limits])      # Too many warnings for now
  gl_WARN_ADD([-Wno-unused-parameter]) # Too many warnings for now
  gl_WARN_ADD([-Wno-format-nonliteral])

  # clang is unduly picky about some things.
  if test "$emacs_cv_clang" = yes; then
    gl_WARN_ADD([-Wno-missing-braces])
    gl_WARN_ADD([-Wno-null-pointer-arithmetic])
  fi

  # This causes too much noise in the MinGW build
  if test $opsys = mingw32; then
    gl_WARN_ADD([-Wno-pointer-sign])
  fi

  AC_DEFINE([GCC_LINT], [1], [Define to 1 if --enable-gcc-warnings.])
  AS_IF([test $gl_gcc_warnings = yes],
    [AC_DEFINE([GNULIB_PORTCHECK], [1], [enable some gnulib portability checks])
     AH_VERBATIM([GNULIB_PORTCHECK_FORTIFY_SOURCE],
     [/* Enable compile-time and run-time bounds-checking, and some warnings,
	 without upsetting glibc 2.15+. */
      #if (defined GNULIB_PORTCHECK && !defined _FORTIFY_SOURCE \
	   && defined __OPTIMIZE__ && __OPTIMIZE__)
      # define _FORTIFY_SOURCE 2
      #endif
     ])])
 ])

# clang is picky about these regardless of whether
# --enable-gcc-warnings is specified.
if test "$emacs_cv_clang" = yes; then
  gl_WARN_ADD([-Wno-initializer-overrides])
  gl_WARN_ADD([-Wno-tautological-compare])
  gl_WARN_ADD([-Wno-tautological-constant-out-of-range-compare])
fi

# Use a slightly smaller set of warning options for lib/.
nw=
nw="$nw -Wunused-macros"
gl_MANYWARN_COMPLEMENT([GNULIB_WARN_CFLAGS], [$WARN_CFLAGS], [$nw])

AC_SUBST([WERROR_CFLAGS])
AC_SUBST([GNULIB_WARN_CFLAGS])

edit_cflags="
  s,///*,/,g
  s/^/ /
  s/ -I/ $isystem/g
  s/^ //
"

AC_ARG_ENABLE(link-time-optimization,
[AS_HELP_STRING([--enable-link-time-optimization],
                [build with link-time optimization
		 (experimental; see INSTALL)])],
if test "${enableval}" != "no"; then
   ac_lto_supported=no
   if test "$emacs_cv_clang" = yes; then
      AC_MSG_CHECKING([whether link-time optimization is supported by clang])
      GOLD_PLUGIN=`$CC -print-file-name=LLVMgold.so 2>/dev/null`
      if test -x "$GOLD_PLUGIN"; then
	 LTO="-flto"
      fi
   elif test x$GCC = xyes; then
      AC_MSG_CHECKING([whether link-time optimization is supported by gcc])
      CPUS=`getconf _NPROCESSORS_ONLN 2>/dev/null`
      if test x$CPUS != x; then
	 LTO="-flto=$CPUS"
      else
	 LTO="-flto"
      fi
   else
      AC_MSG_ERROR([Link-time optimization is not supported with your compiler.])
   fi
   if test -z "$LTO"; then
      ac_lto_supported=no
   else
      old_CFLAGS=$CFLAGS
      CFLAGS="$CFLAGS $LTO"
      AC_COMPILE_IFELSE([AC_LANG_PROGRAM([[]], [[]])],
         [ac_lto_supported=yes], [ac_lto_supported=no])
         CFLAGS="$old_CFLAGS"
   fi
   AC_MSG_RESULT([$ac_lto_supported])
   if test "$ac_lto_supported" = "yes"; then
      CFLAGS="$CFLAGS $LTO"
      if test "$emacs_cv_clang" = yes; then
	 AC_MSG_WARN([Please read INSTALL before using link-time optimization with clang])
	 # WARNING: 'ar --plugin ...' doesn't work without
	 # command, so plugin name is appended to ARFLAGS.
	 ARFLAGS="cru --plugin $GOLD_PLUGIN"
	 RANLIB="$RANLIB --plugin $GOLD_PLUGIN"
      else
        dnl The following is needed for GCC 4.9.0.  The GCC 4.9.0 release notes
        dnl suggest that instead of -ffat-lto-objects we should use gcc-ar and
        dnl gcc-ranlib in place of ar and ranlib, but gcc-ar makes /usr/bin/ar
        dnl dump core on Fedora 20, so play it safe for now.
        gl_COMPILER_OPTION_IF([-ffat-lto-objects],
          [CFLAGS="$CFLAGS -ffat-lto-objects"])
      fi
   fi
fi)


dnl Automake replacements.
AC_DEFUN([AM_CONDITIONAL],
  [$2 && $1=1 || $1=
   AC_SUBST([$1])])

dnl Prefer silent make output.  For verbose output, use
dnl 'configure --disable-silent-rules' or 'make V=1' .
AC_ARG_ENABLE([silent-rules],
  [AS_HELP_STRING(
     [--disable-silent-rules],
     [verbose build output (undo: "make V=0")])])
if test "$enable_silent_rules" = no; then
  AM_DEFAULT_VERBOSITY=1
else
  AM_DEFAULT_VERBOSITY=0
fi
AC_SUBST([AM_DEFAULT_VERBOSITY])
AC_CONFIG_FILES([src/verbose.mk])

dnl Some other nice autoconf tests.
AC_PROG_INSTALL
dnl These are commented out, since gl_EARLY and/or Autoconf already does them.
dnl AC_PROG_MKDIR_P
dnl if test "x$RANLIB" = x; then
dnl   AC_PROG_RANLIB
dnl fi


dnl Sadly, AC_PROG_LN_S is too restrictive.  It also tests whether links
dnl can be made to directories.  This is not relevant for our usage, and
dnl excludes some cases that work fine for us.  Eg MS Windows or files
dnl hosted on AFS, both examples where simple links work, but links to
dnl directories fail.  We use a cut-down version instead.
dnl AC_PROG_LN_S

AC_CACHE_CHECK([command to symlink files in the same directory], [emacs_cv_ln_s_fileonly],
[rm -f conf$$ conf$$.file

emacs_cv_ln_s_fileonly='cp -p'

dnl On MinGW, ensure we will call the MSYS /bin/ln.exe, not some
dnl random program in the current directory.
if (echo >conf$$.file) 2>/dev/null; then
  if test "$opsys" = "mingw32"; then
    emacs_cv_ln_s_fileonly=/bin/ln
  elif ln -s conf$$.file conf$$ 2>/dev/null; then
    emacs_cv_ln_s_fileonly='ln -s'
  elif ln conf$$.file conf$$ 2>/dev/null; then
    emacs_cv_ln_s_fileonly=ln
  fi
fi

rm -f conf$$ conf$$.file])
LN_S_FILEONLY=$emacs_cv_ln_s_fileonly

AC_SUBST(LN_S_FILEONLY)


dnl AC_PROG_LN_S sets LN_S to 'cp -pR' for MinGW, on the premise that 'ln'
dnl doesn't support links to directories, as in "ln file dir".  But that
dnl use is non-portable, and OTOH MinGW wants to use hard links for Emacs
dnl executables at "make install" time.
dnl See https://lists.gnu.org/r/emacs-devel/2013-04/msg00475.html
dnl for more details.
if test "$opsys" = "mingw32"; then
  LN_S="/bin/ln"
fi

dnl On some Debian versions, "install-info" prints irritating messages
dnl "This is not dpkg install-info anymore, but GNU install-info"
dnl if called via an absolute file name.
dnl Use the entirely-identical-but-quieter ginstall-info instead if present.
dnl Sadly some people may have an old ginstall-info installed on
dnl non-Debian systems, so we can't use this.
dnl AC_PATH_PROGS(INSTALL_INFO, [ginstall-info install-info], :,
dnl   $PATH$PATH_SEPARATOR/usr/sbin$PATH_SEPARATOR/sbin)

AC_PATH_PROG(INSTALL_INFO, install-info, :,
  $PATH$PATH_SEPARATOR/usr/sbin$PATH_SEPARATOR/sbin)
dnl Don't use GZIP, which is used by gzip for additional parameters.
AC_PATH_PROG(GZIP_PROG, gzip)

test $with_compress_install != yes && test -n "$GZIP_PROG" && \
   GZIP_PROG=" # $GZIP_PROG # (disabled by configure --without-compress-install)"

if test "$with_dumping" = "unexec" && test "$opsys" = "nacl"; then
  AC_MSG_ERROR([nacl is not compatible with --with-dumping=unexec])
fi

AC_CACHE_CHECK([for 'find' args to delete a file],
  [emacs_cv_find_delete],
  [if touch conftest.tmp && find conftest.tmp -delete 2>/dev/null &&
      test ! -f conftest.tmp
   then emacs_cv_find_delete="-delete"
   else emacs_cv_find_delete="-exec rm -f {} ';'"
   fi])
FIND_DELETE=$emacs_cv_find_delete
AC_SUBST([FIND_DELETE])

PAXCTL_dumped=
PAXCTL_notdumped=
if test $with_unexec = yes && test $opsys = gnu-linux; then
  if test "${SETFATTR+set}" != set; then
    AC_CACHE_CHECK([for setfattr],
      [emacs_cv_prog_setfattr],
      [touch conftest.tmp
       if (setfattr -n user.pax.flags conftest.tmp) >/dev/null 2>&1; then
	 emacs_cv_prog_setfattr=yes
       else
	 emacs_cv_prog_setfattr=no
       fi])
    if test "$emacs_cv_prog_setfattr" = yes; then
      PAXCTL_notdumped='$(SETFATTR) -n user.pax.flags -v er'
      SETFATTR=setfattr
    else
      SETFATTR=
    fi
  fi
  case $opsys,$PAXCTL_notdumped,$emacs_uname_r in
    gnu-linux,,* | netbsd,,[0-7].*)
      AC_PATH_PROG([PAXCTL], [paxctl], [],
	[$PATH$PATH_SEPARATOR/sbin$PATH_SEPARATOR/usr/sbin])
      if test -n "$PAXCTL"; then
	if test "$opsys" = netbsd; then
	  PAXCTL_dumped='$(PAXCTL) +a'
	  PAXCTL_notdumped=$PAXCTL_dumped
	else
	  AC_MSG_CHECKING([whether binaries have a PT_PAX_FLAGS header])
	  AC_LINK_IFELSE([AC_LANG_PROGRAM([], [])],
	    [if $PAXCTL -v conftest$EXEEXT >/dev/null 2>&1; then
	       AC_MSG_RESULT([yes])
	     else
	       AC_MSG_RESULT([no])
	       PAXCTL=
	     fi])
	  if test -n "$PAXCTL"; then
	    PAXCTL_dumped='$(PAXCTL) -zex'
	    PAXCTL_notdumped='$(PAXCTL) -r'
	  fi
	fi
      fi;;
  esac
fi
AC_SUBST([PAXCTL_dumped])
AC_SUBST([PAXCTL_notdumped])
AC_SUBST([SETFATTR])

# Makeinfo on macOS is ancient, check whether there is a more recent
# version installed by Homebrew.
AC_CHECK_PROGS(BREW, [brew])
if test -n "$BREW"; then
  AC_PATH_PROG([MAKEINFO], [makeinfo], [],
    [`$BREW --prefix texinfo 2>/dev/null`/bin$PATH_SEPARATOR$PATH])
fi

# Check MacPorts on macOS.
if test $opsys = darwin; then
  AC_PATH_PROG(HAVE_MACPORTS, port)
fi

## Require makeinfo >= 4.13 (last of the 4.x series) to build the manuals.
: ${MAKEINFO:=makeinfo}
case `($MAKEINFO --version) 2>/dev/null` in
  *' (GNU texinfo) '4.1[[3-9]]* | \
  *' (GNU texinfo) '[[5-9]]* | \
  *' (GNU texinfo) '[[1-9][0-9]]* ) ;;
  *) MAKEINFO=no;;
esac

## Makeinfo is unusual.  For a released Emacs, the manuals are
## pre-built, and not deleted by the normal clean rules.  makeinfo is
## therefore in the category of "special tools" not normally required, which
## configure does not have to check for (eg autoconf itself).
## In a repository checkout on the other hand, the manuals are not included.
## So makeinfo is a requirement to build from the repository, and configure
## should test for it as it does for any other build requirement.
## We use the presence of $srcdir/info/emacs to distinguish a release,
## with pre-built manuals, from a repository checkout.
if test "$MAKEINFO" = "no"; then
  MAKEINFO=makeinfo
  if test ! -e "$srcdir/info/emacs" && test ! -e "$srcdir/info/emacs.info"; then
    AC_MSG_ERROR( [You do not seem to have makeinfo >= 4.13, and your
source tree does not seem to have pre-built manuals in the 'info' directory.
Please install a suitable version of makeinfo.] )
  else
    AC_MSG_WARN( [You do not seem to have makeinfo >= 4.13.
You will not be able to rebuild the manuals if you delete them or change
their sources.] )
  fi
fi
AC_SUBST([MAKEINFO])

if test $opsys = mingw32; then
   DOCMISC_W32=efaq-w32
else
   DOCMISC_W32=
fi
AC_SUBST(DOCMISC_W32)

dnl Add our options to ac_link now, after it is set up.

if test x$GCC = xyes; then
  test "x$GCC_LINK_TEST_OPTIONS" != x && \
    ac_link="$ac_link $GCC_LINK_TEST_OPTIONS"
else
  test "x$NON_GCC_LINK_TEST_OPTIONS" != x && \
    ac_link="$ac_link $NON_GCC_LINK_TEST_OPTIONS"
fi

dnl On some platforms using GNU ld, linking temacs needs -znocombreloc.
dnl Although this has something to do with dumping, the details are unknown.
dnl If the flag is used but not needed,
dnl Emacs should still work (albeit a bit more slowly),
dnl so use the flag everywhere that it is supported.
dnl When testing whether the flag works, treat GCC specially
dnl since it just gives a non-fatal 'unrecognized option'
dnl if not built to support GNU ld.
if test "$GCC" = yes; then
  LDFLAGS_NOCOMBRELOC="-Wl,-znocombreloc"
else
  LDFLAGS_NOCOMBRELOC="-znocombreloc"
fi

AC_CACHE_CHECK([for -znocombreloc], [emacs_cv_znocombreloc],
  [if test $with_unexec = no; then
     emacs_cv_znocombreloc='not needed'
   else
     save_LDFLAGS=$LDFLAGS
     LDFLAGS="$LDFLAGS $LDFLAGS_NOCOMBRELOC"
     AC_LINK_IFELSE([AC_LANG_PROGRAM([], [])],
       [emacs_cv_znocombreloc=yes], [emacs_cv_znocombreloc=no])
     LDFLAGS=$save_LDFLAGS
   fi])

case $emacs_cv_znocombreloc in
  no*)
    LDFLAGS_NOCOMBRELOC= ;;
esac


AC_CACHE_CHECK([whether addresses are sanitized],
  [emacs_cv_sanitize_address],
  [AC_COMPILE_IFELSE(
     [AC_LANG_PROGRAM(
	[[#ifndef __has_feature
	  #define __has_feature(f) 0
	  #endif
	  #if defined __SANITIZE_ADDRESS__ || __has_feature (address_sanitizer)
	  #else
	   error "Addresses are not sanitized.";
	  #endif
	]])],
     [emacs_cv_sanitize_address=yes],
     [emacs_cv_sanitize_address=no])])

if test $with_unexec = yes; then
  AC_DEFINE([HAVE_UNEXEC], 1, [Define if Emacs supports unexec.])
  if test "$emacs_cv_sanitize_address" = yes; then
    AC_MSG_WARN([[Addresses are sanitized; suggest --without-unexec]])
  fi
fi


UNEXEC_OBJ=
test $with_unexec = yes &&
case "$opsys" in
  # MSDOS uses unexcoff.o
  aix4-2)
   UNEXEC_OBJ=unexaix.o
   ;;
  cygwin)
   UNEXEC_OBJ=unexcw.o
   ;;
  darwin)
   UNEXEC_OBJ=unexmacosx.o
   ;;
  hpux10-20 | hpux11)
   UNEXEC_OBJ=unexhp9k800.o
   ;;
  mingw32)
   UNEXEC_OBJ=unexw32.o
   ;;
  solaris)
   # Use the Solaris dldump() function, called from unexsol.c, to dump
   # emacs, instead of the generic ELF dump code found in unexelf.c.
   # The resulting binary has a complete symbol table, and is better
   # for debugging and other observability tools (debuggers, pstack, etc).
   UNEXEC_OBJ=unexsol.o
   ;;
  *)
   UNEXEC_OBJ=unexelf.o
   ;;
esac
AC_SUBST(UNEXEC_OBJ)

LD_SWITCH_SYSTEM=
test "$with_unexec" = no || case "$opsys" in
  freebsd|dragonfly)
   ## Let 'ld' find image libs and similar things in /usr/local/lib.
   ## The system compiler, GCC, has apparently been modified to not
   ## look there, contrary to what a stock GCC would do.
### It's not our place to do this.  See bug#10313#17.
###   LD_SWITCH_SYSTEM=-L/usr/local/lib
      :
   ;;

  gnu-linux)
   ## cpp test was "ifdef __mips__", but presumably this is equivalent...
   case $host_cpu in mips*) LD_SWITCH_SYSTEM="-G 0";; esac
   ;;

  netbsd)
### It's not our place to do this.  See bug#10313#17.
###   LD_SWITCH_SYSTEM="-Wl,-rpath,/usr/pkg/lib -L/usr/pkg/lib -Wl,-rpath,/usr/local/lib -L/usr/local/lib"
      :
   ;;

  openbsd)
   ## Han Boetes <han@boetes.org> says this is necessary,
   ## otherwise Emacs dumps core on elf systems.
   LD_SWITCH_SYSTEM="-Z"
   ;;
esac
AC_SUBST(LD_SWITCH_SYSTEM)

ac_link="$ac_link $LD_SWITCH_SYSTEM"

## This setting of LD_SWITCH_SYSTEM references LD_SWITCH_X_SITE_RPATH,
## which has not been defined yet.  When this was handled with cpp,
## it was expanded to null when configure sourced the s/*.h file.
## Thus LD_SWITCH_SYSTEM had different values in configure and the Makefiles.
## FIXME it would be cleaner to put this in LD_SWITCH_SYSTEM_TEMACS
## (or somesuch), but because it is supposed to go at the _front_
## of LD_SWITCH_SYSTEM, we cannot do that in exactly the same way.
## Compare with the gnu-linux case below, which added to the end
## of LD_SWITCH_SYSTEM, and so can instead go at the front of
## LD_SWITCH_SYSTEM_TEMACS.
case "$opsys" in
  netbsd|openbsd)
   LD_SWITCH_SYSTEM="\$(LD_SWITCH_X_SITE_RPATH) $LD_SWITCH_SYSTEM" ;;
esac

C_SWITCH_MACHINE=

test $with_unexec = yes &&
case $canonical in
 alpha*)
    ## With ELF, make sure that all common symbols get allocated to in the
    ## data section.  Otherwise, the dump of temacs may miss variables in
    ## the shared library that have been initialized.  For example, with
    ## GNU libc, __malloc_initialized would normally be resolved to the
    ## shared library's .bss section, which is fatal.
    if test "x$GCC" = "xyes"; then
      C_SWITCH_MACHINE="-fno-common"
    else
      AC_MSG_ERROR([Non-GCC compilers are not supported.])
    fi
  ;;
esac
AC_SUBST(C_SWITCH_MACHINE)

C_SWITCH_SYSTEM=
## Some programs in src produce warnings saying certain subprograms
## are too complex and need a MAXMEM value greater than 2000 for
## additional optimization.  --nils@exp-math.uni-essen.de
test "$opsys" = "aix4.2" && test "x$GCC" != "xyes" && \
  C_SWITCH_SYSTEM="-ma -qmaxmem=4000"
if test "$opsys" = "mingw32"; then
  case "$canonical" in
    x86_64-*-mingw*) C_SWITCH_SYSTEM="-mtune=generic" ;;
    *) C_SWITCH_SYSTEM="-mtune=pentium4" ;;
  esac
fi
## gnu-linux might need -D_BSD_SOURCE on old libc5 systems.
## It is redundant in glibc2, since we define _GNU_SOURCE.
AC_SUBST(C_SWITCH_SYSTEM)


LIBS_SYSTEM=
case "$opsys" in
  ## IBM's X11R5 uses -lIM and -liconv in AIX 3.2.2.
  aix4-2) LIBS_SYSTEM="-lrts -lIM -liconv" ;;

  freebsd|dragonfly) LIBS_SYSTEM="-lutil" ;;

  hpux*) LIBS_SYSTEM="-l:libdld.sl" ;;

  qnxnto) LIBS_SYSTEM="-lsocket" ;;

  solaris) LIBS_SYSTEM="-lsocket -lnsl" ;;

  ## Motif needs -lgen.
  unixware) LIBS_SYSTEM="-lsocket -lnsl -lelf -lgen" ;;

  haiku) LIBS_SYSTEM="-lnetwork" ;;
esac

AC_SUBST(LIBS_SYSTEM)

### Make sure subsequent tests use flags consistent with the build flags.

if test x"${OVERRIDE_CPPFLAGS}" != x; then
  CPPFLAGS="${OVERRIDE_CPPFLAGS}"
else
  CPPFLAGS="$C_SWITCH_SYSTEM $C_SWITCH_MACHINE $CPPFLAGS"
fi

# Suppress obsolescent Autoconf test for size_t; Emacs assumes C99 or better.
AC_DEFUN([AC_TYPE_SIZE_T])
# Likewise for obsolescent test for uid_t, gid_t; Emacs assumes them.
AC_DEFUN([AC_TYPE_UID_T])

# sqrt and other floating-point functions such as fmod and frexp
# are found in -lm on many systems.
OLD_LIBS=$LIBS
AC_SEARCH_LIBS([sqrt], [m])
if test "X$LIBS" = "X$OLD_LIBS"; then
  LIB_MATH=
else
  LIB_MATH=$ac_cv_search_sqrt
fi
LIBS=$OLD_LIBS

dnl Current possibilities handled by sed (aix4-2 -> aix,
dnl gnu-linux -> gnu/linux, etc.):
dnl gnu, gnu/linux, gnu/kfreebsd, aix, cygwin, darwin, hpux.
dnl And special cases: berkeley-unix, usg-unix-v, ms-dos, windows-nt.
SYSTEM_TYPE=`echo $opsys | sed -e 's/[[0-9]].*//' -e 's|-|/|'`

case $opsys in
  cygwin )
    LIB_MATH=
    ;;
  darwin )
    ## Adding -lm confuses the dynamic linker, so omit it.
    LIB_MATH=
    ;;
  freebsd | dragonfly )
    SYSTEM_TYPE=berkeley-unix
    ;;
  gnu-linux | gnu-kfreebsd )
    ;;
  hpux10-20 | hpux11 )
    ;;
  mingw32 )
    LIB_MATH=
    SYSTEM_TYPE=windows-nt
    ;;
  netbsd | openbsd )
    SYSTEM_TYPE=berkeley-unix
    ;;

  solaris | unixware )
    SYSTEM_TYPE=usg-unix-v
    ;;

esac

AC_SUBST(LIB_MATH)
AC_DEFINE_UNQUOTED(SYSTEM_TYPE, "$SYSTEM_TYPE",
  [The type of system you are compiling for; sets 'system-type'.])
AC_SUBST([SYSTEM_TYPE])


pre_PKG_CONFIG_CFLAGS=$CFLAGS
pre_PKG_CONFIG_LIBS=$LIBS

PKG_PROG_PKG_CONFIG(0.9.0)

dnl EMACS_CHECK_MODULES(GSTUFF, gtk+-2.0 >= 1.3 glib = 1.3.4)
dnl acts like PKG_CHECK_MODULES(GSTUFF, gtk+-2.0 >= 1.3 glib = 1.3.4,
dnl HAVE_GSTUFF=yes, HAVE_GSTUFF=no) -- see pkg-config man page --
dnl except that it postprocesses CFLAGS as needed for --enable-gcc-warnings.
dnl EMACS_CHECK_MODULES accepts optional 3rd and 4th arguments that
dnl can take the place of the default HAVE_GSTUFF=yes and HAVE_GSTUFF=no
dnl actions.
AC_DEFUN([EMACS_CHECK_MODULES],
  [PKG_CHECK_MODULES([$1], [$2],
     [$1_CFLAGS=`AS_ECHO(["$$1_CFLAGS"]) | sed -e "$edit_cflags"`
      m4_default([$3], [HAVE_$1=yes])],
     [m4_default([$4], [HAVE_$1=no])])])

HAVE_SOUND=no
if test "${with_sound}" != "no"; then
  # Sound support for GNU/Linux, the free BSDs, MinGW, and Cygwin.
  AC_CHECK_HEADERS([machine/soundcard.h sys/soundcard.h soundcard.h mmsystem.h],
    have_sound_header=yes, [], [
    #ifdef __MINGW32__
    #define WIN32_LEAN_AND_MEAN
    #include <windows.h>
    #endif
    ])
  test "${with_sound}" = "oss" && test "${have_sound_header}" != "yes" && \
    AC_MSG_ERROR([OSS sound support requested but not found.])

  if test "${with_sound}" = "bsd-ossaudio" || test "${with_sound}" = "yes"; then
    # Emulation library used on NetBSD.
    AC_CHECK_LIB(ossaudio, _oss_ioctl, LIBSOUND=-lossaudio, LIBSOUND=)
    test "${with_sound}" = "bsd-ossaudio" && test -z "$LIBSOUND" && \
      AC_MSG_ERROR([bsd-ossaudio sound support requested but not found.])
    dnl FIXME?  If we did find ossaudio, should we set with_sound=bsd-ossaudio?
    dnl Traditionally, we go on to check for alsa too.  Does that make sense?
  fi
  AC_SUBST(LIBSOUND)

  if test "${with_sound}" = "alsa" || test "${with_sound}" = "yes"; then
    ALSA_REQUIRED=1.0.0
    ALSA_MODULES="alsa >= $ALSA_REQUIRED"
    EMACS_CHECK_MODULES([ALSA], [$ALSA_MODULES])
    if test $HAVE_ALSA = yes; then
      LIBSOUND="$LIBSOUND $ALSA_LIBS"
      CFLAGS_SOUND="$CFLAGS_SOUND $ALSA_CFLAGS"
      AC_DEFINE(HAVE_ALSA, 1, [Define to 1 if ALSA is available.])
    elif test "${with_sound}" = "alsa"; then
      AC_MSG_ERROR([ALSA sound support requested but not found.])
    fi
  fi                            dnl with_sound = alsa|yes

  dnl Define HAVE_SOUND if we have sound support.  We know it works and
  dnl compiles only on the specified platforms.  For others, it
  dnl probably doesn't make sense to try.
  dnl FIXME So surely we should bypass this whole section if not using
  dnl one of these platforms?
  if test x$have_sound_header = xyes || test $HAVE_ALSA = yes; then
     case "$opsys" in
       dnl defined __FreeBSD__ || defined __NetBSD__ || defined __linux__
       dnl Adjust the --with-sound help text if you change this.
       gnu-linux|freebsd|netbsd|mingw32|cygwin)
         AC_DEFINE(HAVE_SOUND, 1, [Define to 1 if you have sound support.])
         HAVE_SOUND=yes
         ;;
     esac
  fi

  AC_SUBST(CFLAGS_SOUND)
fi

dnl checks for header files
AC_CHECK_HEADERS_ONCE(
  linux/fs.h
  malloc.h
  sys/systeminfo.h
  sys/sysinfo.h
  coff.h pty.h
  sys/resource.h
  sys/utsname.h pwd.h utmp.h util.h
  sanitizer/lsan_interface.h)

AC_CACHE_CHECK([for ADDR_NO_RANDOMIZE],
  [emacs_cv_personality_addr_no_randomize],
  [AC_COMPILE_IFELSE(
     [AC_LANG_PROGRAM([[#include <sys/personality.h>]],
		      [[personality (personality (0xffffffff)
				     | ADDR_NO_RANDOMIZE)]])],
     [emacs_cv_personality_addr_no_randomize=yes],
     [emacs_cv_personality_addr_no_randomize=no])])
if test $emacs_cv_personality_addr_no_randomize = yes; then
  AC_DEFINE([HAVE_PERSONALITY_ADDR_NO_RANDOMIZE], [1],
            [Define to 1 if personality flag ADDR_NO_RANDOMIZE exists.])
fi

# Note that Solaris has sys/sysinfo.h which defines struct
# sysinfo as well.  To make sure that we're using GNU/Linux
# sysinfo, we explicitly set one of its fields.
if test "$ac_cv_header_sys_sysinfo_h" = yes; then
  AC_CACHE_CHECK([if Linux sysinfo may be used], [emacs_cv_linux_sysinfo],
  [AC_COMPILE_IFELSE([AC_LANG_PROGRAM([[#include <sys/sysinfo.h>]],
                                     [[struct sysinfo si;
                                       si.totalram = 0;
                                       sysinfo (&si)]])],
    emacs_cv_linux_sysinfo=yes, emacs_cv_linux_sysinfo=no)])

  if test $emacs_cv_linux_sysinfo = yes; then
    AC_DEFINE([HAVE_LINUX_SYSINFO], 1, [Define to 1 if you have Linux sysinfo function.])
    AC_COMPILE_IFELSE([AC_LANG_PROGRAM([[#include <sys/sysinfo.h>]],
                                       [[struct sysinfo si; return si.mem_unit]])],
      AC_DEFINE(LINUX_SYSINFO_UNIT, 1,
                [Define to 1 if Linux sysinfo sizes are in multiples of mem_unit bytes.]))
  fi
fi

dnl On Solaris 8 there's a compilation warning for term.h because
dnl it doesn't define 'bool'.
AC_PREPROC_IFELSE([AC_LANG_PROGRAM([[#include <term.h>]],[[]])],
  AC_DEFINE(HAVE_TERM_H, 1, [Define to 1 if you have the <term.h> header file.]))
AC_HEADER_SYS_WAIT

AC_CHECK_HEADERS_ONCE(sys/socket.h)
AC_CHECK_HEADERS(net/if.h, , , [AC_INCLUDES_DEFAULT
#if HAVE_SYS_SOCKET_H
#include <sys/socket.h>
#endif])
AC_CHECK_HEADERS(ifaddrs.h, , , [AC_INCLUDES_DEFAULT
#if HAVE_SYS_SOCKET_H
#include <sys/socket.h>
#endif])
AC_CHECK_HEADERS(net/if_dl.h, , , [AC_INCLUDES_DEFAULT
#if HAVE_SYS_SOCKET_H
#include <sys/socket.h>
#endif])

dnl checks for structure members
AC_CHECK_MEMBERS([struct ifreq.ifr_flags, struct ifreq.ifr_hwaddr,
		  struct ifreq.ifr_netmask, struct ifreq.ifr_broadaddr,
		  struct ifreq.ifr_addr,
		  struct ifreq.ifr_addr.sa_len], , ,
		 [AC_INCLUDES_DEFAULT
#if HAVE_SYS_SOCKET_H
#include <sys/socket.h>
#endif
#if HAVE_NET_IF_H
#include <net/if.h>
#endif])

dnl Check for endianness.
dnl AC_C_BIGENDIAN is done by gnulib.

dnl check for Make feature

AUTO_DEPEND=no
AUTODEPEND_PARENTS='lib src'
dnl check if we have GCC and autodepend is on.
if test "$GCC" = yes && test "$ac_enable_autodepend" = yes; then
   AC_CACHE_CHECK([whether gcc understands -MMD -MF], [emacs_cv_autodepend],
   [SAVE_CFLAGS="$CFLAGS"
   CFLAGS="$CFLAGS -MMD -MF deps.d -MP"
   AC_COMPILE_IFELSE([AC_LANG_PROGRAM([[]], [[]])],
     [emacs_cv_autodepend=yes], [emacs_cv_autodepend=no])
   CFLAGS="$SAVE_CFLAGS"
   test -f deps.d || emacs_cv_autodepend=no
   rm -rf deps.d])
   if test $emacs_cv_autodepend = yes; then
      AUTO_DEPEND=yes
   fi
fi
AC_SUBST(AUTO_DEPEND)

#### Choose a window system.

## We leave window_system equal to none if
## we end up building without one.  Any new window system should
## set window_system to an appropriate value and add objects to
## window-system-specific substs.

window_system=none

if test "${with_pgtk}" = "yes"; then
  window_system=pgtk
fi


AC_PATH_X
if test "$no_x" != yes && test "${with_pgtk}" != "yes"; then
  window_system=x11
fi

LD_SWITCH_X_SITE_RPATH=
if test "${x_libraries}" != NONE; then
  if test -n "${x_libraries}"; then
    LD_SWITCH_X_SITE=-L`AS_ECHO(["$x_libraries"]) | sed -e 's/:/ -L/g'`
    LD_SWITCH_X_SITE_RPATH=-Wl,-rpath,`
      AS_ECHO(["$x_libraries"]) | sed -e 's/:/ -Wl,-rpath,/g'
    `
  fi
  x_default_search_path=""
  x_search_path=${x_libraries}
  if test -z "${x_search_path}"; then
    x_search_path=/usr/lib
  fi
  for x_library in `AS_ECHO(["$x_search_path:"]) | \
		    sed -e "s/:/ /g" -e p -e "s:/lib[[^ /]]* :/share :g"`; do
    x_search_path="\
${x_library}/X11/%L/%T/%N%C%S:\
${x_library}/X11/%l/%T/%N%C%S:\
${x_library}/X11/%T/%N%C%S:\
${x_library}/X11/%L/%T/%N%S:\
${x_library}/X11/%l/%T/%N%S:\
${x_library}/X11/%T/%N%S"
    if test x"${x_default_search_path}" = x; then
      x_default_search_path=${x_search_path}
    else
      x_default_search_path="${x_search_path}:${x_default_search_path}"
    fi
  done
fi
AC_SUBST(LD_SWITCH_X_SITE_RPATH)

if test "${x_includes}" != NONE && test -n "${x_includes}"; then
  C_SWITCH_X_SITE=$isystem`AS_ECHO(["$x_includes"]) | sed -e "s/:/ $isystem/g"`
fi

if test x"${x_includes}" = x; then
  bitmapdir=/usr/include/X11/bitmaps
else
  # accumulate include directories that have X11 bitmap subdirectories
  bmd_acc=
  for bmd in `AS_ECHO(["$x_includes"]) | sed -e 's/:/ /g'`; do
    if test -d "${bmd}/X11/bitmaps"; then
      bmd_acc="${bmd_acc}:${bmd}/X11/bitmaps"
    fi
    if test -d "${bmd}/bitmaps"; then
      bmd_acc="${bmd_acc}:${bmd}/bitmaps"
    fi
  done
  bitmapdir=${bmd_acc#:}
fi

NATIVE_IMAGE_API=no

test "${with_ns}" = maybe && test "${opsys}" != darwin && with_ns=no
HAVE_NS=no
NS_GNUSTEP_CONFIG=no
NS_IMPL_COCOA=no
NS_IMPL_GNUSTEP=no
tmp_CPPFLAGS="$CPPFLAGS"
tmp_CFLAGS="$CFLAGS"
CPPFLAGS="$CPPFLAGS -x objective-c"
CFLAGS="$CFLAGS -x objective-c"
GNU_OBJC_CFLAGS=""
LIBS_GNUSTEP=
if test "${with_ns}" != no; then
  # macfont.o requires macuvs.h which is absent after 'make extraclean',
  # so avoid NS_IMPL_COCOA if macuvs.h is absent.
  # Even a headless Emacs can build macuvs.h, so this should let you bootstrap.
  if test "${opsys}" = darwin && test -f "$srcdir/src/macuvs.h"; then
     NS_IMPL_COCOA=yes
     ns_appdir=`pwd`/nextstep/Emacs.app
     ns_appbindir=${ns_appdir}/Contents/MacOS
     ns_applibexecdir=${ns_appdir}/Contents/MacOS/libexec
     ns_applibdir=${ns_appdir}/Contents/Frameworks
     ns_appresdir=${ns_appdir}/Contents/Resources
     ns_appsrc=Cocoa/Emacs.base
     ns_fontfile=macfont.o
  elif flags=$( (gnustep-config --objc-flags) 2>/dev/null); then
     NS_IMPL_GNUSTEP=yes
     NS_GNUSTEP_CONFIG=yes
     GNU_OBJC_CFLAGS="$flags"
     LIBS_GNUSTEP=$(gnustep-config --gui-libs) || exit
  elif test -f $GNUSTEP_CONFIG_FILE; then
     NS_IMPL_GNUSTEP=yes
     dnl FIXME sourcing this several times in subshells seems inefficient.
     GNUSTEP_SYSTEM_HEADERS=$(
       . $GNUSTEP_CONFIG_FILE
       AS_ECHO(["$GNUSTEP_SYSTEM_HEADERS"])
     )
     GNUSTEP_SYSTEM_LIBRARIES=$(
       . $GNUSTEP_CONFIG_FILE
       AS_ECHO(["$GNUSTEP_SYSTEM_LIBRARIES"])
     )
     dnl I seemed to need these as well with GNUstep-startup 0.25.
     GNUSTEP_LOCAL_HEADERS=$(
       . $GNUSTEP_CONFIG_FILE
       AS_ECHO(["$GNUSTEP_LOCAL_HEADERS"])
     )
     GNUSTEP_LOCAL_LIBRARIES=$(
       . $GNUSTEP_CONFIG_FILE
       AS_ECHO(["$GNUSTEP_LOCAL_LIBRARIES"])
     )
     test "x${GNUSTEP_LOCAL_HEADERS}" != "x" && \
       GNUSTEP_LOCAL_HEADERS="-I${GNUSTEP_LOCAL_HEADERS}"
     test "x${GNUSTEP_LOCAL_LIBRARIES}" != "x" && \
       GNUSTEP_LOCAL_LIBRARIES="-L${GNUSTEP_LOCAL_LIBRARIES}"
     CPPFLAGS="$CPPFLAGS -I${GNUSTEP_SYSTEM_HEADERS} ${GNUSTEP_LOCAL_HEADERS}"
     CFLAGS="$CFLAGS -I${GNUSTEP_SYSTEM_HEADERS} ${GNUSTEP_LOCAL_HEADERS}"
     LDFLAGS="$LDFLAGS -L${GNUSTEP_SYSTEM_LIBRARIES} ${GNUSTEP_LOCAL_LIBRARIES}"
     LIBS_GNUSTEP="-lgnustep-gui -lgnustep-base -lobjc -lpthread"
     dnl GNUstep defines BASE_NATIVE_OBJC_EXCEPTIONS to 0 or 1.
     dnl If they had chosen to either define it or not, we could have
     dnl just used AC_CHECK_DECL here.
     AC_CACHE_CHECK(if GNUstep defines BASE_NATIVE_OBJC_EXCEPTIONS,
       emacs_cv_objc_exceptions,
AC_COMPILE_IFELSE([AC_LANG_PROGRAM([[#include <GNUstepBase/GSConfig.h>]],
[[#if defined BASE_NATIVE_OBJC_EXCEPTIONS && BASE_NATIVE_OBJC_EXCEPTIONS > 0
1;
#else
fail;
#endif]])], emacs_cv_objc_exceptions=yes, emacs_cv_objc_exceptions=no ) )
     if test $emacs_cv_objc_exceptions = yes; then
       dnl _NATIVE_OBJC_EXCEPTIONS is used by the GNUstep headers.
       AC_DEFINE(_NATIVE_OBJC_EXCEPTIONS, 1,
         [Define if GNUstep uses ObjC exceptions.])
       GNU_OBJC_CFLAGS="$GNU_OBJC_CFLAGS -fobjc-exceptions"
     fi
  fi
  if test $NS_IMPL_GNUSTEP = yes; then
     ns_appdir=`pwd`/nextstep/Emacs.app
     ns_appbindir=${ns_appdir}
     ns_applibexecdir=${ns_appdir}/libexec
     ns_applibdir=${ns_appdir}/Frameworks
     ns_appresdir=${ns_appdir}/Resources
     ns_appsrc=GNUstep/Emacs.base
     ns_fontfile=nsfont.o
  fi

  dnl This is only used while we test the NS headers, it gets reset below.
  CPPFLAGS="$CPPFLAGS $GNU_OBJC_CFLAGS"
  CFLAGS="$CFLAGS $GNU_OBJC_CFLAGS"

  AC_CHECK_HEADER([AppKit/AppKit.h], [HAVE_NS=yes],
		  [AC_MSG_ERROR([The include files (AppKit/AppKit.h etc) that
are required for a Nextstep build are missing or cannot be compiled.
Either fix this, or re-configure with the option '--without-ns'.])])

  macfont_file=""
  if test "${NS_IMPL_COCOA}" = "yes"; then
    AC_MSG_CHECKING([for Mac OS X 10.6 or newer])
    AC_COMPILE_IFELSE([AC_LANG_PROGRAM([#include <AppKit/AppKit.h>],
                                     [
#ifdef MAC_OS_X_VERSION_MAX_ALLOWED
#if MAC_OS_X_VERSION_MAX_ALLOWED >= 1060
 ; /* OK */
#else
 error "Mac OS X 10.6 or newer required";
#endif
#endif
		    ])],
		    ns_osx_have_106=yes,
		    ns_osx_have_106=no)
    AC_MSG_RESULT([$ns_osx_have_106])

    if test $ns_osx_have_106 = no; then
       AC_MSG_ERROR([Mac OS X 10.6 or newer is required]);
    fi
  fi

  if test "${with_native_image_api}" = yes; then
     AC_DEFINE(HAVE_NATIVE_IMAGE_API, 1, [Define to use native OS APIs for images.])
     NATIVE_IMAGE_API="yes (ns)"
  fi
fi

AC_SUBST(LIBS_GNUSTEP)

INSTALL_ARCH_INDEP_EXTRA=install-etc
ns_self_contained=no
NS_OBJ=
NS_OBJC_OBJ=
if test "${HAVE_NS}" = yes; then
  if test "$with_toolkit_scroll_bars" = "no"; then
    AC_MSG_WARN([Non-toolkit scroll bars are not implemented for Nextstep.])
  fi

  window_system=nextstep
  # set up packaging dirs
  if test "${EN_NS_SELF_CONTAINED}" = yes; then
     AC_DEFINE(NS_SELF_CONTAINED, 1, [Build an NS bundled app])
     ns_self_contained=yes
     prefix=${ns_appresdir}
     exec_prefix=${ns_appbindir}
     dnl This one isn't really used, only archlibdir is.
     libexecdir="\${ns_applibexecdir}"
     archlibdir="\${ns_applibexecdir}"
     etcdocdir="\${ns_appresdir}/etc"
     etcdir="\${ns_appresdir}/etc"
     dnl FIXME maybe set datarootdir instead.
     dnl That would also get applications, icons, man.
     infodir="\${ns_appresdir}/info"
     mandir="\${ns_appresdir}/man"
     lispdir="\${ns_appresdir}/lisp"
     lispdirrel="\${ns_appresdir}/lisp"
     test "$locallisppathset" = no && locallisppath="\${ns_appresdir}/site-lisp"
     INSTALL_ARCH_INDEP_EXTRA=
  fi

  NS_OBJC_OBJ="nsterm.o nsfns.o nsmenu.o nsselect.o nsimage.o $ns_fontfile"
fi
CFLAGS="$tmp_CFLAGS"
CPPFLAGS="$tmp_CPPFLAGS"
AC_SUBST(INSTALL_ARCH_INDEP_EXTRA)
AC_SUBST(ns_self_contained)
AC_SUBST(NS_OBJ)
AC_SUBST(NS_OBJC_OBJ)

if test "${HAVE_NS}" = yes; then
  AC_CACHE_CHECK(
    [if the Objective C compiler supports instancetype],
    [emacs_cv_objc_instancetype],
    [AC_LANG_PUSH([Objective C])
     AC_COMPILE_IFELSE(
       [AC_LANG_SOURCE([[@interface Test
                          + (instancetype)test;
                          @end]])],
       emacs_cv_objc_instancetype=yes,
       emacs_cv_objc_instancetype=no)
     AC_LANG_POP([Objective C])])

  if test x$emacs_cv_objc_instancetype = xyes ; then
    AC_DEFINE(NATIVE_OBJC_INSTANCETYPE, 1,
              [Define if ObjC compiler supports instancetype natively.])
  fi

  AC_CACHE_CHECK(
    [if the Objective C compiler defaults to C99],
    [emacs_cv_objc_c99],
    [AC_LANG_PUSH([Objective C])
     AC_COMPILE_IFELSE(
       [AC_LANG_PROGRAM([], [[for (int i = 0;;);]])],
       emacs_cv_objc_c99=yes,
       emacs_cv_objc_c99=no)
     AC_LANG_POP([Objective C])])

   if test x$emacs_cv_objc_c99 = xno ; then
     GNU_OBJC_CFLAGS="$GNU_OBJC_CFLAGS -std=c99"
   fi
fi

HAVE_BE_APP=no
if test "${opsys}" = "haiku" && test "${with_be_app}" = "yes"; then
   dnl Only GCC is supported.  Clang might work, but it's
   dnl not reliable, so don't check for it here.
   AC_PROG_CXX([gcc g++])
   CXXFLAGS="$CXXFLAGS $emacs_g3_CFLAGS"
   AC_LANG_PUSH([C++])
   AC_CHECK_HEADER([app/Application.h], [HAVE_BE_APP=yes],
                   [AC_MSG_ERROR([The Application Kit headers required for building
with the Application Kit were not found or cannot be compiled. Either fix this, or
re-configure with the option '--without-be-app'.])])
   AC_LANG_POP([C++])
fi

AC_SUBST(HAVE_BE_APP)

HAVE_W32=no
W32_OBJ=
W32_LIBS=
EMACSRES=
CLIENTRES=
CLIENTW=
W32_RES_LINK=
EMACS_MANIFEST=
if test "${with_w32}" != no; then
  case "${opsys}" in
    cygwin)
      AC_CHECK_HEADER([windows.h], [HAVE_W32=yes],
             [AC_MSG_ERROR(['--with-w32' was specified, but windows.h
                   cannot be found.])])
    ;;
    mingw32)
    ## Using --with-w32 with MinGW is a no-op, but we allow it.
    ;;
    *)
      AC_MSG_ERROR([Using w32 with an autotools build is only supported for Cygwin and MinGW32.])
    ;;
  esac
fi

if test "${opsys}" = "mingw32"; then
  AC_CACHE_CHECK([whether Windows API headers are recent enough], [emacs_cv_w32api],
  [AC_COMPILE_IFELSE([AC_LANG_PROGRAM([[
     #include <windows.h>
     #include <usp10.h>]],
   [[PIMAGE_NT_HEADERS pHeader;
     PIMAGE_SECTION_HEADER pSection = IMAGE_FIRST_SECTION(pHeader)]])],
   [emacs_cv_w32api=yes], [emacs_cv_w32api=no])])
  if test "${emacs_cv_w32api}" = "no"; then
    AC_MSG_ERROR([the Windows API headers are too old to support this build.])
  fi
  HAVE_W32=${emacs_cv_w32api}
fi

FIRSTFILE_OBJ=
NTDIR=
LIBS_ECLIENT=
LIB_WSOCK32=
NTLIB=
CM_OBJ="cm.o"
XARGS_LIMIT=
if test "${HAVE_W32}" = "yes"; then
  AC_DEFINE(HAVE_NTGUI, 1, [Define to use native MS Windows GUI.])
  if test "$with_toolkit_scroll_bars" = "no"; then
    AC_MSG_ERROR([Non-toolkit scroll bars are not implemented for w32 build.])
  fi
  AC_CHECK_TOOL(WINDRES, [windres],
                [AC_MSG_ERROR([No resource compiler found.])])
  W32_OBJ="w32fns.o w32menu.o w32reg.o w32font.o w32term.o"
  W32_OBJ="$W32_OBJ w32xfns.o w32select.o w32uniscribe.o w32cygwinx.o"
  EMACSRES="emacs.res"
  case "$canonical" in
    x86_64-*-*) EMACS_MANIFEST="emacs-x64.manifest" ;;
    *) EMACS_MANIFEST="emacs-x86.manifest" ;;
  esac
  dnl Construct something of the form "24,4,0,0" with 4 components.
  comma_version=`echo "${PACKAGE_VERSION}.0.0" | sed -e 's/\./,/g' -e 's/^\([[^,]]*,[[^,]]*,[[^,]]*,[[^,]]*\).*/\1/'`

  comma_space_version=`echo "$comma_version" | sed 's/,/, /g'`
  AC_SUBST(comma_version)
  AC_SUBST(comma_space_version)
  AC_CONFIG_FILES([nt/emacs.rc nt/emacsclient.rc])
  if test "${opsys}" = "cygwin"; then
    W32_LIBS="$W32_LIBS -lkernel32 -luser32 -lusp10 -lgdi32"
    W32_LIBS="$W32_LIBS -lole32 -lcomdlg32 -lcomctl32 -lwinspool"
    # Tell the linker that emacs.res is an object (which we compile from
    # the rc file), not a linker script.
    W32_RES_LINK="-Wl,emacs.res"
  else
    W32_OBJ="$W32_OBJ w32.o w32console.o w32heap.o w32inevt.o w32proc.o"
    dnl FIXME: This should probably be supported for Cygwin/w32 as
    dnl well, but the Cygwin build needs to link against -lgdiplus
    if test "${with_native_image_api}" = yes; then
      AC_DEFINE(HAVE_NATIVE_IMAGE_API, 1, [Define to use native OS APIs for images.])
      NATIVE_IMAGE_API="yes (w32)"
      W32_OBJ="$W32_OBJ w32image.o"
    fi
    W32_LIBS="$W32_LIBS -lwinmm -lusp10 -lgdi32 -lcomdlg32"
    W32_LIBS="$W32_LIBS -lmpr -lwinspool -lole32 -lcomctl32"
    W32_RES_LINK="\$(EMACSRES)"
    CLIENTRES="emacsclient.res"
    CLIENTW="emacsclientw\$(EXEEXT)"
    FIRSTFILE_OBJ=firstfile.o
    NTDIR=nt
    CM_OBJ=
    LIBS_ECLIENT="-lcomctl32"
    LIB_WSOCK32="-lwsock32"
    NTLIB="ntlib.$ac_objext"
    XARGS_LIMIT="-s 10000"
  fi
fi

if test "${HAVE_W32}" = "no" && test "${opsys}" = "cygwin"; then
  W32_LIBS="-lkernel32"
  W32_OBJ="w32cygwinx.o"
fi

AC_SUBST(W32_OBJ)
AC_SUBST(W32_LIBS)
AC_SUBST(EMACSRES)
AC_SUBST(EMACS_MANIFEST)
AC_SUBST(CLIENTRES)
AC_SUBST(CLIENTW)
AC_SUBST(W32_RES_LINK)
AC_SUBST(FIRSTFILE_OBJ)
AC_SUBST(NTDIR)
AC_SUBST(CM_OBJ)
AC_SUBST(LIBS_ECLIENT)
AC_SUBST(LIB_WSOCK32)
AC_SUBST(NTLIB)
AC_SUBST(XARGS_LIMIT)

if test "${HAVE_W32}" = "yes"; then
  window_system=w32
  with_xft=no
fi

HAIKU_OBJ=
HAIKU_CXX_OBJ=
HAIKU_LIBS=
HAIKU_CFLAGS=

if test "$opsys" = "haiku"; then
  HAIKU_OBJ="$HAIKU_OBJ haiku.o"
fi

if test "${HAVE_BE_APP}" = "yes"; then
  AC_DEFINE([HAVE_HAIKU], 1,
      [Define if Emacs will be built with Haiku windowing support])
fi

if test "${HAVE_BE_APP}" = "yes"; then
  window_system=haiku
  with_xft=no
  HAIKU_OBJ="$HAIKU_OBJ haikufns.o haikuterm.o haikumenu.o haikufont.o haikuselect.o haiku_io.o"
  HAIKU_CXX_OBJ="haiku_support.o haiku_font_support.o haiku_draw_support.o haiku_select.o"
  HAIKU_LIBS="-lbe -lgame -ltranslation -ltracker" # -lgame is needed for set_mouse_position.

  if test "${with_native_image_api}" = yes; then
     AC_DEFINE(HAVE_NATIVE_IMAGE_API, 1, [Define to use native OS APIs for images.])
     NATIVE_IMAGE_API="yes (haiku)"
     HAIKU_OBJ="$HAIKU_OBJ haikuimage.o"
  fi
fi

AC_SUBST(HAIKU_LIBS)
AC_SUBST(HAIKU_OBJ)
AC_SUBST(HAIKU_CXX_OBJ)
AC_SUBST(HAIKU_CFLAGS)

## $window_system is now set to the window system we will
## ultimately use.

term_header=
HAVE_X_WINDOWS=no
HAVE_X11=no
USE_X_TOOLKIT=none

case "${window_system}" in
  x11 )
    HAVE_X_WINDOWS=yes
    HAVE_X11=yes
    term_header=xterm.h
    case "${with_x_toolkit}" in
      athena | lucid ) USE_X_TOOLKIT=LUCID ;;
      motif ) USE_X_TOOLKIT=MOTIF ;;
      gtk ) with_gtk=yes
            term_header=gtkutil.h
dnl Don't set this for GTK.  A lot of tests below assumes Xt when
dnl USE_X_TOOLKIT is set.
            USE_X_TOOLKIT=none ;;
      gtk2 ) with_gtk2=yes
             term_header=gtkutil.h
             USE_X_TOOLKIT=none ;;
      gtk3 ) with_gtk3=yes
             term_header=gtkutil.h
             USE_X_TOOLKIT=none ;;
      no ) USE_X_TOOLKIT=none ;;
dnl If user did not say whether to use a toolkit, make this decision later:
dnl use the toolkit if we have gtk, or X11R5 or newer.
      * ) USE_X_TOOLKIT=maybe ;;
    esac
  ;;
  nextstep )
    term_header=nsterm.h
  ;;
  w32 )
    term_header=w32term.h
  ;;
  pgtk )
    term_header=pgtkterm.h
    with_gtk3=yes
    USE_X_TOOLKIT=none
  ;;
  haiku )
    term_header=haikuterm.h
  ;;
esac

if test "$window_system" = none && test "X$with_x" != "Xno"; then
   AC_CHECK_PROG(HAVE_XSERVER, X, true, false)
   if test "$HAVE_XSERVER" = true ||
      test -n "$DISPLAY" ||
      {
        for emacs_libX11 in /usr/lib/libX11.*; do break; done
        test "$emacs_libX11" != '/usr/lib/libX11.*'
      }
   then
        AC_MSG_ERROR([You seem to be running X, but no X development libraries
were found.  You should install the relevant development files for X
and for the toolkit you want, such as Gtk+.  Also make
sure you have development files for image handling, i.e.
tiff, gif, jpeg, png and xpm.
If you are sure you want Emacs compiled without X window support, pass
  --without-x
to configure.])
   fi
fi

# Does the opsystem file prohibit the use of the GNU malloc?
# Assume not, until told otherwise.
GNU_MALLOC=yes

AC_CACHE_CHECK(
  [whether malloc is Doug Lea style],
  [emacs_cv_var_doug_lea_malloc],
  [emacs_cv_var_doug_lea_malloc=no
   dnl Hooks do not work with address sanitization.
   if test "$emacs_cv_sanitize_address" != yes; then
     AC_LINK_IFELSE(
       [AC_LANG_PROGRAM(
	  [[#include <malloc.h>
	    static void hook (void) {}]],
	  [[malloc_set_state (malloc_get_state ());
	    __after_morecore_hook = hook;
	    __malloc_initialize_hook = hook;]])],
       [emacs_cv_var_doug_lea_malloc=yes])
   fi])
doug_lea_malloc=$emacs_cv_var_doug_lea_malloc

hybrid_malloc=
system_malloc=yes

dnl This must be before the test of $ac_cv_func_sbrk below.
AC_CHECK_FUNCS_ONCE([sbrk])

test $with_unexec = yes &&
case "$opsys" in
  ## darwin ld insists on the use of malloc routines in the System framework.
  darwin | mingw32 | nacl | solaris) ;;
  cygwin | qnxnto | freebsd)
	  hybrid_malloc=yes
          system_malloc= ;;
  *) test "$ac_cv_func_sbrk" = yes && system_malloc=$emacs_cv_sanitize_address;;
esac

if test "${system_malloc}" != yes && test "${doug_lea_malloc}" != yes \
   && test "${UNEXEC_OBJ}" = unexelf.o; then
  hybrid_malloc=yes
fi

GMALLOC_OBJ=
HYBRID_MALLOC=
if test "${system_malloc}" = "yes"; then
  AC_DEFINE([SYSTEM_MALLOC], 1,
    [Define to 1 to use the system memory allocator, even if it is not
     Doug Lea style.])
  GNU_MALLOC=no
  GNU_MALLOC_reason="
    (The GNU allocators don't work with this system configuration.)"
  VMLIMIT_OBJ=
elif test "$hybrid_malloc" = yes; then
  AC_DEFINE(HYBRID_MALLOC, 1,
    [Define to use gmalloc before dumping and the system malloc after.])
  HYBRID_MALLOC=1
  GNU_MALLOC=no
  GNU_MALLOC_reason=" (only before dumping)"
  GMALLOC_OBJ=gmalloc.o
  VMLIMIT_OBJ=
else
  test "$doug_lea_malloc" != "yes" && GMALLOC_OBJ=gmalloc.o
  VMLIMIT_OBJ=vm-limit.o

  AC_CHECK_HEADERS([sys/vlimit.h])
  AC_CACHE_CHECK([for data_start], [emacs_cv_data_start],
    [AC_LINK_IFELSE(
       [AC_LANG_PROGRAM(
	 [[extern char data_start[]; char ch;]],
	 [[return data_start < &ch;]])],
       [emacs_cv_data_start=yes],
       [emacs_cv_data_start=no])])
  if test $emacs_cv_data_start = yes; then
    AC_DEFINE([HAVE_DATA_START], 1,
      [Define to 1 if data_start is the address of the start
       of the main data segment.])
  fi
fi
AC_SUBST([HYBRID_MALLOC])
AC_SUBST(GMALLOC_OBJ)
AC_SUBST(VMLIMIT_OBJ)

if test "$doug_lea_malloc" = "yes" && test "$hybrid_malloc" != yes; then
  if test "$GNU_MALLOC" = yes ; then
    GNU_MALLOC_reason="
      (Using Doug Lea's new malloc from the GNU C Library.)"
  fi
  AC_DEFINE(DOUG_LEA_MALLOC, 1,
    [Define to 1 if the system memory allocator is Doug Lea style,
     with malloc hooks and malloc_set_state.])

  ## Use mmap directly for allocating larger buffers.
  ## FIXME this comes from src/s/{gnu,gnu-linux}.h:
  ## #ifdef DOUG_LEA_MALLOC; #undef REL_ALLOC; #endif
  ## Does the AC_FUNC_MMAP test below make this check unnecessary?
  case "$opsys" in
    mingw32|gnu*) REL_ALLOC=no ;;
  esac
fi

if test x"${REL_ALLOC}" = x; then
  REL_ALLOC=${GNU_MALLOC}
fi

use_mmap_for_buffers=no
case "$opsys" in
  mingw32) use_mmap_for_buffers=yes ;;
esac

AC_FUNC_MMAP
if test $use_mmap_for_buffers = yes; then
  AC_DEFINE(USE_MMAP_FOR_BUFFERS, 1, [Define to use mmap to allocate buffer text.])
  REL_ALLOC=no
fi

LIBS="$LIBS_SYSTEM $LIBS"

dnl FIXME replace main with a function we actually want from this library.
AC_CHECK_LIB(Xbsd, main, LD_SWITCH_X_SITE="$LD_SWITCH_X_SITE -lXbsd")

dnl Check for the POSIX thread library.
LIB_PTHREAD=
AC_CHECK_HEADERS_ONCE(pthread.h)
if test "$ac_cv_header_pthread_h" && test "$opsys" != "mingw32"; then
  AC_CACHE_CHECK([for pthread library],
    [emacs_cv_pthread_lib],
    [emacs_cv_pthread_lib=no
     OLD_LIBS=$LIBS
     for emacs_pthread_lib in 'none needed' -lpthread; do
       case $emacs_pthread_lib in
	 -*) LIBS="$OLD_LIBS $emacs_pthread_lib";;
       esac
       AC_LINK_IFELSE(
	 [AC_LANG_PROGRAM(
	    [[#include <pthread.h>
	      #include <signal.h>
	      sigset_t old_mask, new_mask;
	      void noop (void) {}]],
	    [[pthread_t th = pthread_self ();
	      int status = 0;
	      status += pthread_create (&th, 0, 0, 0);
	      status += pthread_sigmask (SIG_BLOCK, &new_mask, &old_mask);
	      status += pthread_kill (th, 0);
	      #if ! (defined SYSTEM_MALLOC || defined HYBRID_MALLOC \
		     || defined DOUG_LEA_MALLOC)
	      /* Test for pthread_atfork only if gmalloc uses it,
		 as older-style hosts like MirBSD 10 lack it.  */
	      status += pthread_atfork (noop, noop, noop);
	      #endif
	      return status;]])],
	 [emacs_cv_pthread_lib=$emacs_pthread_lib])
       LIBS=$OLD_LIBS
       if test "$emacs_cv_pthread_lib" != no; then
	 break
       fi
     done])
  if test "$emacs_cv_pthread_lib" != no; then
    AC_DEFINE([HAVE_PTHREAD], 1, [Define to 1 if you have POSIX threads.])
    case $emacs_cv_pthread_lib in
      -*) LIB_PTHREAD=$emacs_cv_pthread_lib;;
    esac
    ac_cv_func_pthread_sigmask=yes
    # Some systems optimize for single-threaded programs by default, and
    # need special flags to disable these optimizations. For example, the
    # definition of 'errno' in <errno.h>.
    case $opsys in
      hpux* | solaris)
	AC_DEFINE([_REENTRANT], 1,
	  [Define to 1 if your system requires this in multithreaded code.]);;
      aix4-2)
	AC_DEFINE([_THREAD_SAFE], 1,
	  [Define to 1 if your system requires this in multithreaded code.]);;
    esac
  fi
fi
AC_SUBST([LIB_PTHREAD])

AC_MSG_CHECKING([for thread support])
threads_enabled=no
if test "$with_threads" = yes; then
   if test "$emacs_cv_pthread_lib" != no; then
      AC_DEFINE(THREADS_ENABLED, 1,
                [Define to 1 if you want elisp thread support.])
      threads_enabled=yes
   elif test "${opsys}" = "mingw32"; then
      dnl MinGW can do native Windows threads even without pthreads
      AC_DEFINE(THREADS_ENABLED, 1,
                [Define to 1 if you want elisp thread support.])
      threads_enabled=yes
   fi
fi
AC_MSG_RESULT([$threads_enabled])

dnl Check for need for bigtoc support on IBM AIX

case ${host_os} in
aix*)
  AC_CACHE_CHECK([for -bbigtoc option], [gdb_cv_bigtoc], [
    case $GCC in
    yes) gdb_cv_bigtoc=-Wl,-bbigtoc ;;
    *) gdb_cv_bigtoc=-bbigtoc ;;
    esac

    LDFLAGS=$LDFLAGS\ $gdb_cv_bigtoc
    AC_LINK_IFELSE([AC_LANG_PROGRAM([[]], [[int i;]])], [], [gdb_cv_bigtoc=])
  ])
  ;;
esac

# Change CFLAGS, CPPFLAGS, and LIBS temporarily so that C_SWITCH_X_SITE
# is for the tests that follow.  We set them back later on.

REAL_CFLAGS="$CFLAGS"
REAL_CPPFLAGS="$CPPFLAGS"
REAL_LIBS="$LIBS"

if test "${HAVE_X11}" = "yes"; then
  DEFS="$C_SWITCH_X_SITE $DEFS"
  LDFLAGS="$LDFLAGS $LD_SWITCH_X_SITE"
  LIBS="-lX11 $LIBS"
  CFLAGS="$C_SWITCH_X_SITE $CFLAGS"
  CPPFLAGS="$C_SWITCH_X_SITE $CPPFLAGS"

  # On Solaris, arrange for LD_RUN_PATH to point to the X libraries for tests.
  # This is handled by LD_SWITCH_X_SITE_RPATH during the real build,
  # but it's more convenient here to set LD_RUN_PATH since this
  # also works on hosts that don't understand LD_SWITCH_X_SITE_RPATH.
  if test "${x_libraries}" != NONE && test -n "${x_libraries}"; then
    LD_RUN_PATH=$x_libraries${LD_RUN_PATH+:}$LD_RUN_PATH
    export LD_RUN_PATH
  fi

  if test "${opsys}" = "gnu-linux"; then
    AC_CACHE_CHECK([whether X on GNU/Linux needs -b to link], [emacs_cv_b_link],
    [AC_LINK_IFELSE([AC_LANG_PROGRAM([[]],
     [[XOpenDisplay ("foo");]])],
     [xgnu_linux_first_failure=no],
     [xgnu_linux_first_failure=yes])
    if test "${xgnu_linux_first_failure}" = "yes"; then
      OLD_CPPFLAGS="$CPPFLAGS"
      OLD_LIBS="$LIBS"
      CPPFLAGS="$CPPFLAGS -b i486-linuxaout"
      LIBS="$LIBS -b i486-linuxaout"
      AC_LINK_IFELSE([AC_LANG_PROGRAM([[]],
       [[XOpenDisplay ("foo");]])],
       [xgnu_linux_second_failure=no],
       [xgnu_linux_second_failure=yes])
      if test "${xgnu_linux_second_failure}" = "yes"; then
	# If we get the same failure with -b, there is no use adding -b.
	# So leave it out.  This plays safe.
        emacs_cv_b_link=no
      else
        emacs_cv_b_link=yes
      fi
      CPPFLAGS=$OLD_CPPFLAGS
      LIBS=$OLD_LIBS
    else
      emacs_cv_b_link=no
    fi])
    if test "x$emacs_cv_b_link" = xyes ; then
      LD_SWITCH_X_SITE="$LD_SWITCH_X_SITE -b i486-linuxaout"
      C_SWITCH_X_SITE="$C_SWITCH_X_SITE -b i486-linuxaout"
    fi
  fi

  # Reportedly, some broken Solaris systems have XKBlib.h but are missing
  # header files included from there.
  AC_CACHE_CHECK([for Xkb], [emacs_cv_xkb],
  [AC_LINK_IFELSE([AC_LANG_PROGRAM([[#include <X11/Xlib.h>
#include <X11/XKBlib.h>]],
	[[XkbDescPtr kb = XkbGetKeyboard (0, XkbAllComponentsMask, XkbUseCoreKbd);]])],
	emacs_cv_xkb=yes, emacs_cv_xkb=no)])
  if test $emacs_cv_xkb = yes; then
    AC_DEFINE(HAVE_XKB, 1, [Define to 1 if you have the Xkb extension.])
  fi

  AC_CHECK_FUNCS(XrmSetDatabase XScreenResourceString \
XScreenNumberOfScreen)
fi

if test "${window_system}" = "x11"; then
  AC_MSG_CHECKING(X11 version 6)
  AC_CACHE_VAL(emacs_cv_x11_version_6,
  [AC_LINK_IFELSE([AC_LANG_PROGRAM([[#include <X11/Xlib.h>]],
[[#if XlibSpecificationRelease < 6
fail;
#endif
]])], emacs_cv_x11_version_6=yes, emacs_cv_x11_version_6=no)])
  if test $emacs_cv_x11_version_6 = yes; then
    AC_MSG_RESULT(6 or newer)
    AC_DEFINE(HAVE_X11R6, 1,
	      [Define to 1 if you have the X11R6 or newer version of Xlib.])
    AC_DEFINE(HAVE_X_I18N, 1, [Define if you have usable i18n support.])
    ## inoue@ainet.or.jp says Solaris has a bug related to X11R6-style
    ## XIM support.
    case "$opsys" in
      solaris) : ;;
      *) AC_DEFINE(HAVE_X11R6_XIM, 1,
           [Define if you have usable X11R6-style XIM support.])
         ;;
    esac
  else
    AC_MSG_RESULT(before 6)
  fi
fi


### Use -lrsvg-2 if available, unless '--with-rsvg=no' is specified.
HAVE_RSVG=no
if test "${HAVE_X11}" = "yes" || test "${HAVE_NS}" = "yes" \
   || test "${opsys}" = "mingw32" || test "${HAVE_BE_APP}" = "yes" \
   || test "${window_system}" = "pgtk"; then
  if test "${with_rsvg}" != "no"; then
    RSVG_REQUIRED=2.14.0
    RSVG_MODULE="librsvg-2.0 >= $RSVG_REQUIRED"

    EMACS_CHECK_MODULES([RSVG], [$RSVG_MODULE])
    AC_SUBST(RSVG_CFLAGS)
    AC_SUBST(RSVG_LIBS)

    if test $HAVE_RSVG = yes; then
      AC_DEFINE(HAVE_RSVG, 1, [Define to 1 if using librsvg.])
      CFLAGS="$CFLAGS $RSVG_CFLAGS"
      # Windows loads librsvg dynamically
      if test "${opsys}" = "mingw32"; then
	RSVG_LIBS=
      fi
    fi
  fi
fi

### Use -lwebp if available, unless '--with-webp=no'
HAVE_WEBP=no
if test "${with_webp}" != "no"; then
   if test "${HAVE_X11}" = "yes" || test "${opsys}" = "mingw32" \
   || test "${HAVE_W32}" = "yes" || test "${HAVE_NS}" = "yes" \
   || test "${HAVE_BE_APP}" = "yes"; then
      WEBP_REQUIRED=0.6.0
      WEBP_MODULE="libwebp >= $WEBP_REQUIRED"

      EMACS_CHECK_MODULES([WEBP], [$WEBP_MODULE])
      AC_SUBST(WEBP_CFLAGS)
      AC_SUBST(WEBP_LIBS)
   fi
   if test $HAVE_WEBP = yes; then
      AC_DEFINE(HAVE_WEBP, 1, [Define to 1 if using libwebp.])
      CFLAGS="$CFLAGS $WEBP_CFLAGS"
      # Windows loads libwebp dynamically
      if test "${opsys}" = "mingw32"; then
	WEBP_LIBS=
      fi
   fi
fi

### Use -lsqlite3 if available, unless '--with-sqlite3=no'
HAVE_SQLITE3=no
if test "${with_sqlite3}" != "no"; then
   AC_CHECK_LIB(sqlite3, sqlite3_open_v2, HAVE_SQLITE3=yes, HAVE_SQLITE3=no)
   if test "$HAVE_SQLITE3" = "yes"; then
     SQLITE3_LIBS=-lsqlite3
     AC_SUBST(SQLITE3_LIBS)
     LIBS="$SQLITE3_LIBS $LIBS"
     AC_DEFINE(HAVE_SQLITE3, 1, [Define to 1 if you have the libsqlite3 library (-lsqlite).])
     # Windows loads libwebp dynamically
     if test "${opsys}" = "mingw32"; then
        SQLITE3_LIBS=
     fi
     AC_CHECK_LIB(sqlite3, sqlite3_load_extension,
         HAVE_SQLITE3_LOAD_EXTENSION=yes, HAVE_SQLITE3_LOAD_EXTENSION=no)
     if test "$HAVE_SQLITE3_LOAD_EXTENSION" = "yes"; then
       AC_DEFINE(HAVE_SQLITE3_LOAD_EXTENSION, 1, [Define to 1 if sqlite3 supports loading extensions.])
     fi
   fi
fi

HAVE_IMAGEMAGICK=no
if test "${HAVE_X11}" = "yes" || test "${HAVE_NS}" = "yes" || test "${HAVE_W32}" = "yes" || \
   test "${HAVE_BE_APP}" = "yes" || test "${window_system}" = "pgtk"; then
  if test "${with_imagemagick}" != "no"; then
    if test -n "$BREW"; then
      # Homebrew doesn't link ImageMagick 6 by default, so make sure
      # pkgconfig can find it.
      export PKG_CONFIG_PATH="$PKG_CONFIG_PATH$PATH_SEPARATOR`$BREW --prefix imagemagick@6 2>/dev/null`/lib/pkgconfig"
    fi

    EMACS_CHECK_MODULES([IMAGEMAGICK], [MagickWand >= 7])
    if test $HAVE_IMAGEMAGICK = yes; then
       AC_DEFINE([HAVE_IMAGEMAGICK7], 1, [Define to 1 if using ImageMagick7.])
    else
       ## 6.3.5 is the earliest version known to work; see Bug#17339.
       ## 6.8.2 makes Emacs crash; see Bug#13867.
       EMACS_CHECK_MODULES([IMAGEMAGICK], [Wand >= 6.3.5 Wand != 6.8.2])
    fi

    if test $HAVE_IMAGEMAGICK = yes; then
      OLD_CFLAGS=$CFLAGS
      OLD_LIBS=$LIBS
      CFLAGS="$CFLAGS $IMAGEMAGICK_CFLAGS"
      LIBS="$IMAGEMAGICK_LIBS $LIBS"
      AC_CHECK_FUNCS([MagickRelinquishMemory MagickExportImagePixels \
		      MagickMergeImageLayers MagickAutoOrientImage])
      CFLAGS=$OLD_CFLAGS
      LIBS=$OLD_LIBS
      # Check that ImageMagick links.  It does not link on Fedora 25
      # with './configure CC=clang', as pkg-config outputs flags like
      # -lomp that work for GCC but not Clang.
      if test "$ac_cv_func_MagickRelinquishMemory" != yes; then
	HAVE_IMAGEMAGICK=no
      fi
    fi
    if test $HAVE_IMAGEMAGICK = yes; then
      AC_DEFINE([HAVE_IMAGEMAGICK], 1, [Define to 1 if using ImageMagick.])
    else
      if test "${with_imagemagick}" != "no"; then
        AC_MSG_ERROR([ImageMagick wanted, but it does not compile.  Maybe some library files are missing?]);
      fi
      IMAGEMAGICK_CFLAGS=
      IMAGEMAGICK_LIBS=
    fi
    AC_SUBST([IMAGEMAGICK_CFLAGS])
    AC_SUBST([IMAGEMAGICK_LIBS])
  fi
fi

AC_CHECK_LIB(anl, getaddrinfo_a, HAVE_GETADDRINFO_A=yes)
if test "${HAVE_GETADDRINFO_A}" = "yes"; then
  AC_DEFINE(HAVE_GETADDRINFO_A, 1,
[Define to 1 if you have getaddrinfo_a for asynchronous DNS resolution.])
  GETADDRINFO_A_LIBS="-lanl"
  AC_SUBST(GETADDRINFO_A_LIBS)
fi

HAVE_GTK=no
GTK_OBJ=
gtk_term_header=$term_header
check_gtk2=no
gtk3_pkg_errors=
if test "${opsys}" != "mingw32"; then
  if test "${with_gtk3}" = "yes" || test "${with_gtk}" = "yes" || test "$USE_X_TOOLKIT" = "maybe"; then
    GLIB_REQUIRED=2.37.5
    GTK_REQUIRED=3.10
    GTK_MODULES="gtk+-3.0 >= $GTK_REQUIRED glib-2.0 >= $GLIB_REQUIRED"

    dnl Checks for libraries.
    EMACS_CHECK_MODULES([GTK], [$GTK_MODULES],
      [pkg_check_gtk=yes], [pkg_check_gtk=no])
    if test "$pkg_check_gtk" = "no" && test "$with_gtk3" = "yes"; then
       AC_MSG_ERROR($GTK_PKG_ERRORS)
    fi
    if test "$pkg_check_gtk" = "yes"; then
       AC_DEFINE(HAVE_GTK3, 1, [Define to 1 if using GTK 3 or later.])
       GTK_OBJ=emacsgtkfixed.o
       gtk_term_header=gtkutil.h
       USE_GTK_TOOLKIT="GTK3"
       if test "x$ac_enable_gtk_deprecation_warnings" = x; then
	 AC_DEFINE([GDK_DISABLE_DEPRECATION_WARNINGS], [1],
	   [Define to 1 to disable GTK+/GDK deprecation warnings.])
	 AC_DEFINE([GLIB_DISABLE_DEPRECATION_WARNINGS], [1],
	   [Define to 1 to disable Glib deprecation warnings.])
       fi
       if test "$window_system" = pgtk; then
	  GLIB_GSETTINGS
       fi
    else
       check_gtk2=yes
       gtk3_pkg_errors="$GTK_PKG_ERRORS "
    fi
  fi

  if test "${with_gtk2}" = "yes" || test "$check_gtk2" = "yes"; then
    GLIB_REQUIRED=2.28
    GTK_REQUIRED=2.24
    GTK_MODULES="gtk+-2.0 >= $GTK_REQUIRED glib-2.0 >= $GLIB_REQUIRED"

    dnl Checks for libraries.
    EMACS_CHECK_MODULES([GTK], [$GTK_MODULES],
      [pkg_check_gtk=yes], [pkg_check_gtk=no])
    if test "$pkg_check_gtk" = "no" &&
       { test "$with_gtk" = yes || test "$with_gtk2" = "yes"; }
    then
      AC_MSG_ERROR($gtk3_pkg_errors$GTK_PKG_ERRORS)
    fi
    test "$pkg_check_gtk" = "yes" && USE_GTK_TOOLKIT="GTK2"
  fi
fi

OLD_CFLAGS=$CFLAGS
OLD_LIBS=$LIBS

if test x"$pkg_check_gtk" = xyes; then

  AC_SUBST(GTK_LIBS)
  CFLAGS="$CFLAGS $GTK_CFLAGS"
  LIBS="$GTK_LIBS $LIBS"
  dnl Try to compile a simple GTK program.
  AC_CACHE_CHECK([whether GTK compiles], [emacs_cv_gtk_compiles],
  [AC_LINK_IFELSE(
    [AC_LANG_PROGRAM(
       [[/* Check the Gtk and Glib APIs.  */
	 #include <gtk/gtk.h>
	 #include <glib-object.h>
	 static void
	 callback (GObject *go, GParamSpec *spec, gpointer user_data)
	 {}
       ]],
       [[
	 GtkSettings *gs = 0;
	 /* Use G_CALLBACK to make sure function pointers can be cast to void *;
	    strict C prohibits this.  Use gtk_main_iteration to test that the
	    libraries are there.  */
	 if (g_signal_handler_find (G_OBJECT (gs), G_SIGNAL_MATCH_FUNC,
				    0, 0, 0, G_CALLBACK (callback), 0))
	   gtk_main_iteration ();
       ]])],
    [emacs_cv_gtk_compiles=yes], [emacs_cv_gtk_compiles=no])])
  if test "${emacs_cv_gtk_compiles}" != "yes"; then
    GTK_OBJ=
    if test "$USE_X_TOOLKIT" != "maybe"; then
      AC_MSG_ERROR([Gtk+ wanted, but it does not compile, see config.log.  Maybe some x11-devel files missing?]);
    fi
  else
    C_SWITCH_X_SITE="$C_SWITCH_X_SITE $GTK_CFLAGS"
    HAVE_GTK=yes
    AC_DEFINE(USE_GTK, 1, [Define to 1 if using GTK.])
    GTK_OBJ="gtkutil.o $GTK_OBJ"
    term_header=$gtk_term_header
    USE_X_TOOLKIT=none
    AC_MSG_WARN([[Your version of Gtk+ will have problems with
       closing open displays.  This is no problem if you just use
       one display, but if you use more than one and close one of them
       Emacs may crash.
       See https://gitlab.gnome.org/GNOME/gtk/issues/221]])
  fi

fi
AC_SUBST(GTK_OBJ)


if test "${HAVE_GTK}" = "yes"; then

  dnl  GTK scrollbars resemble toolkit scrollbars a lot, so to avoid
  dnl  a lot if #ifdef:s, say we have toolkit scrollbars.
  if test "$with_toolkit_scroll_bars" != no; then
    with_toolkit_scroll_bars=yes
  fi

  term_header=gtkutil.h

  if test "${USE_GTK_TOOLKIT}" = GTK2; then

    dnl  Check if we have the old file selection dialog declared and
    dnl  in the link library.  In 2.x it may be in the library,
    dnl  but not declared if deprecated featured has been selected out.
    dnl  AC_CHECK_DECL checks for a macro, so check for GTK_TYPE_FILE_SELECTION.
    HAVE_GTK_FILE_SELECTION=no
    AC_CHECK_DECL(GTK_TYPE_FILE_SELECTION, HAVE_GTK_FILE_SELECTION=yes,
                     HAVE_GTK_FILE_SELECTION=no, [AC_INCLUDES_DEFAULT
#include <gtk/gtk.h>])
    if test "$HAVE_GTK_FILE_SELECTION" = yes; then
      AC_CHECK_FUNCS(gtk_file_selection_new)
    fi

    dnl This procedure causes a bug on certain Ubuntu GTK+2 builds
    AC_CHECK_FUNCS(gtk_window_set_has_resize_grip)
  fi
fi


dnl Enable xwidgets if GTK3 and WebKitGTK+ are available.
dnl Enable xwidgets if macOS Cocoa and WebKit framework are available.
HAVE_XWIDGETS=no
XWIDGETS_OBJ=
if test "$with_xwidgets" != "no"; then
  if test "$USE_GTK_TOOLKIT" = "GTK3" && test "$window_system" != "none"; then
    WEBKIT_REQUIRED=2.12
    WEBKIT_MODULES="webkit2gtk-4.0 >= $WEBKIT_REQUIRED"
    EMACS_CHECK_MODULES([WEBKIT], [$WEBKIT_MODULES])
    HAVE_XWIDGETS=$HAVE_WEBKIT
    XWIDGETS_OBJ="xwidget.o"
  elif test "${NS_IMPL_COCOA}" = "yes"; then
    dnl FIXME: Check framework WebKit2
    dnl WEBKIT_REQUIRED=M.m.p
    WEBKIT_LIBS="-Wl,-framework -Wl,WebKit"
    WEBKIT_CFLAGS="-I/System/Library/Frameworks/WebKit.framework/Headers"
    HAVE_WEBKIT="yes"
    HAVE_XWIDGETS=$HAVE_WEBKIT
    XWIDGETS_OBJ="xwidget.o"
    NS_OBJC_OBJ="$NS_OBJC_OBJ nsxwidget.o"
    dnl Update NS_OBJC_OBJ with added nsxwidget.o
    AC_SUBST(NS_OBJC_OBJ)
  else
    AC_MSG_ERROR([xwidgets requested, it requires GTK3 as X window toolkit or macOS Cocoa as window system.])
  fi

  test $HAVE_XWIDGETS = yes ||
    AC_MSG_ERROR([xwidgets requested but WebKitGTK+ or WebKit framework not found.])

  AC_DEFINE([HAVE_XWIDGETS], 1, [Define to 1 if you have xwidgets support.])
fi
AC_SUBST(XWIDGETS_OBJ)

CFLAGS=$OLD_CFLAGS
LIBS=$OLD_LIBS

PGTK_OBJ=
PGTK_LIBS=
if test "$window_system" = "pgtk"; then
  PGTK_OBJ="pgtkfns.o pgtkterm.o pgtkselect.o pgtkmenu.o pgtkim.o xsettings.o"
  PGTK_LIBS="$GTK_LIBS"
  HAVE_PGTK=yes
  AC_DEFINE([HAVE_PGTK], 1, [Define to 1 if you have pure Gtk+-3.])
fi
AC_SUBST(PGTK_OBJ)
AC_SUBST(PGTK_LIBS)

dnl D-Bus has been tested under GNU/Linux only.  Must be adapted for
dnl other platforms.
HAVE_DBUS=no
DBUS_OBJ=
if test "${with_dbus}" = "yes"; then
   EMACS_CHECK_MODULES([DBUS], [dbus-1 >= 1.0])
   if test "$HAVE_DBUS" = yes; then
     AC_DEFINE(HAVE_DBUS, 1, [Define to 1 if using D-Bus.])
     dnl dbus_watch_get_unix_fd has been introduced in D-Bus 1.1.1.
     dnl dbus_type_is_valid and dbus_validate_* have been introduced in
     dnl D-Bus 1.5.12.
     OLD_LIBS=$LIBS
     LIBS="$LIBS $DBUS_LIBS"
     AC_CHECK_FUNCS(dbus_watch_get_unix_fd \
		    dbus_type_is_valid \
		    dbus_validate_bus_name \
                    dbus_validate_path \
		    dbus_validate_interface \
		    dbus_validate_member)
     LIBS=$OLD_LIBS
     DBUS_OBJ=dbusbind.o
   fi
fi
AC_SUBST(DBUS_CFLAGS)
AC_SUBST(DBUS_LIBS)
AC_SUBST(DBUS_OBJ)

dnl GSettings has been tested under GNU/Linux only.
HAVE_GSETTINGS=no
if test "${HAVE_X11}" = "yes" -o "${window_system}" = "pgtk" && test "${with_gsettings}" = "yes"; then
   EMACS_CHECK_MODULES([GSETTINGS], [gio-2.0 >= 2.26])
   if test "$HAVE_GSETTINGS" = "yes"; then
      old_CFLAGS=$CFLAGS
      CFLAGS="$CFLAGS $GSETTINGS_CFLAGS"
      old_LIBS=$LIBS
      LIBS="$LIBS $GSETTINGS_LIBS"
      AC_CACHE_CHECK([whether GSettings is in gio], [emacs_cv_gsettings_in_gio],
      [AC_LINK_IFELSE(
         [AC_LANG_PROGRAM(
	     [[/* Check that gsettings really is present.  */
	     #include <glib-object.h>
	     #include <gio/gio.h>
	     ]],
	     [[
	       GSettings *settings;
	       GVariant *val = g_settings_get_value (settings, "");
	     ]])],
       [emacs_cv_gsettings_in_gio=yes], [emacs_cv_gsettings_in_gio=no])])

      if test "$emacs_cv_gsettings_in_gio" = "yes"; then
        AC_DEFINE(HAVE_GSETTINGS, 1, [Define to 1 if using GSettings.])
	SETTINGS_CFLAGS="$GSETTINGS_CFLAGS"
	SETTINGS_LIBS="$GSETTINGS_LIBS"
	test "$with_gconf" = "yes" || with_gconf=no
      fi
      CFLAGS=$old_CFLAGS
      LIBS=$old_LIBS
   fi
fi

dnl GConf has been tested under GNU/Linux only.
dnl The version is really arbitrary, it is about the same age as Gtk+ 2.6.
HAVE_GCONF=no
if test "${HAVE_X11}" = "yes" -o "${window_system}" = "pgtk" && test "${with_gconf}" != "no"; then
   EMACS_CHECK_MODULES([GCONF], [gconf-2.0 >= 2.13])
   if test "$HAVE_GCONF" = yes; then
      AC_DEFINE(HAVE_GCONF, 1, [Define to 1 if using GConf.])
      dnl Newer GConf doesn't link with g_objects, so this is not defined.
      SETTINGS_CFLAGS="$SETTINGS_CFLAGS $GCONF_CFLAGS"
      SETTINGS_LIBS="$SETTINGS_LIBS $GCONF_LIBS"
   fi
fi

if test "$HAVE_GSETTINGS" = "yes" || test "$HAVE_GCONF" = "yes"; then
    EMACS_CHECK_MODULES([GOBJECT], [gobject-2.0 >= 2.0])
    if test "$HAVE_GOBJECT" = "yes"; then
       SETTINGS_CFLAGS="$SETTINGS_CFLAGS $GOBJECT_CFLAGS"
       SETTINGS_LIBS="$SETTINGS_LIBS $GOBJECT_LIBS"
    fi
    SAVE_CFLAGS="$CFLAGS"
    SAVE_LIBS="$LIBS"
    CFLAGS="$SETTINGS_CFLAGS $CFLAGS"
    LIBS="$SETTINGS_LIBS $LIBS"
    CFLAGS="$SAVE_CFLAGS"
    LIBS="$SAVE_LIBS"
fi
AC_SUBST(SETTINGS_CFLAGS)
AC_SUBST(SETTINGS_LIBS)

USE_STARTUP_NOTIFICATION=no
if test "${HAVE_GTK}" = "yes"; then
    USE_STARTUP_NOTIFICATION=yes
fi
AC_SUBST(USE_STARTUP_NOTIFICATION)

dnl SELinux is available for GNU/Linux only.
HAVE_LIBSELINUX=no
LIBSELINUX_LIBS=
if test "${with_selinux}" = "yes"; then
   AC_CHECK_LIB([selinux], [lgetfilecon], HAVE_LIBSELINUX=yes, HAVE_LIBSELINUX=no)
   if test "$HAVE_LIBSELINUX" = yes; then
      AC_DEFINE(HAVE_LIBSELINUX, 1, [Define to 1 if using SELinux.])
      LIBSELINUX_LIBS=-lselinux
   fi
fi
AC_SUBST(LIBSELINUX_LIBS)

HAVE_GNUTLS=no
if test "${with_gnutls}" != "no" ; then
  EMACS_CHECK_MODULES([LIBGNUTLS], [gnutls >= 2.12.2],
    [HAVE_GNUTLS=yes], [HAVE_GNUTLS=no])
  if test "${HAVE_GNUTLS}" = "yes"; then
    AC_DEFINE(HAVE_GNUTLS, 1, [Define if using GnuTLS.])
  fi

  # Windows loads GnuTLS dynamically
  if test "${opsys}" = "mingw32"; then
    LIBGNUTLS_LIBS=
  fi
fi

AC_SUBST(LIBGNUTLS_LIBS)
AC_SUBST(LIBGNUTLS_CFLAGS)

HAVE_LIBSYSTEMD=no
if test "${with_libsystemd}" = "yes" ; then
  dnl This code has been tested with libsystemd 222 and later.
  dnl FIXME: Find the earliest version number for which Emacs should work,
  dnl and change '222' to that number.
  EMACS_CHECK_MODULES([LIBSYSTEMD], [libsystemd >= 222],
    [HAVE_LIBSYSTEMD=yes], [HAVE_LIBSYSTEMD=no])
  if test "${HAVE_LIBSYSTEMD}" = "yes"; then
    AC_DEFINE(HAVE_LIBSYSTEMD, 1, [Define if using libsystemd.])
  fi
fi

AC_SUBST(LIBSYSTEMD_LIBS)
AC_SUBST(LIBSYSTEMD_CFLAGS)

HAVE_JSON=no
JSON_OBJ=

if test "${with_json}" != no; then
  EMACS_CHECK_MODULES([JSON], [jansson >= 2.7],
    [HAVE_JSON=yes], [HAVE_JSON=no])
  if test "${HAVE_JSON}" = yes; then
    AC_DEFINE(HAVE_JSON, 1, [Define if using Jansson.])
    JSON_OBJ=json.o
  fi

  # Windows loads libjansson dynamically
  if test "${opsys}" = "mingw32"; then
    JSON_LIBS=
  fi
fi

AC_SUBST(JSON_LIBS)
AC_SUBST(JSON_CFLAGS)
AC_SUBST(JSON_OBJ)

NOTIFY_OBJ=
NOTIFY_SUMMARY=no

dnl MS Windows native file monitor is available for mingw32 only.
case $with_file_notification,$opsys in
  w32,cygwin)
    AC_MSG_ERROR(['--with-file-notification=w32' was specified, but
    this is only supported on MS-Windows native and MinGW32 builds.
    Consider using gfile instead.])
    ;;
  w32,* | yes,mingw32)
    AC_CHECK_HEADER(windows.h)
    if test "$ac_cv_header_windows_h" = yes ; then
       AC_DEFINE(HAVE_W32NOTIFY, 1, [Define to 1 to use w32notify.])
       NOTIFY_OBJ=w32notify.o
       NOTIFY_SUMMARY="yes (w32)"
    fi ;;
esac

dnl inotify is available only on GNU/Linux.
case $with_file_notification,$NOTIFY_OBJ in
  inotify, | yes,)
    AC_CHECK_HEADER(sys/inotify.h)
    if test "$ac_cv_header_sys_inotify_h" = yes ; then
	AC_CHECK_FUNC(inotify_init1)
	if test "$ac_cv_func_inotify_init1" = yes; then
	  AC_DEFINE(HAVE_INOTIFY, 1, [Define to 1 to use inotify.])
	  NOTIFY_OBJ=inotify.o
	  NOTIFY_SUMMARY="yes -lglibc (inotify)"
       fi
    fi ;;
esac

dnl kqueue is available on BSD-like systems.
case $with_file_notification,$NOTIFY_OBJ in
  kqueue,* | yes,)
    EMACS_CHECK_MODULES([KQUEUE], [libkqueue])
    if test "$HAVE_KQUEUE" = "yes"; then
       AC_DEFINE(HAVE_KQUEUE, 1, [Define to 1 to use kqueue.])
       CPPFLAGS="$CPPFLAGS -I/usr/include/kqueue"
       NOTIFY_CFLAGS=$KQUEUE_CFLAGS
       NOTIFY_LIBS=$KQUEUE_LIBS
       NOTIFY_OBJ=kqueue.o
       NOTIFY_SUMMARY="yes -lkqueue"
    else
       AC_SEARCH_LIBS(kqueue, [])
       if test "$ac_cv_search_kqueue" != no; then
         AC_DEFINE(HAVE_KQUEUE, 1, [Define to 1 to use kqueue.])
	 NOTIFY_OBJ=kqueue.o
	 NOTIFY_SUMMARY="yes (kqueue)"
       fi
    fi ;;
esac

dnl g_file_monitor exists since glib 2.18.  G_FILE_MONITOR_EVENT_MOVED
dnl has been added in glib 2.24.  It has been tested under
dnl GNU/Linux only.
case $with_file_notification,$NOTIFY_OBJ in
  gfile,* | yes,)
    if test "${HAVE_NS}" = yes; then
       AC_MSG_ERROR(['--with-file-notification=gfile' is not supported in NextStep builds.
Consider kqueue instead.])
    else
       EMACS_CHECK_MODULES([GFILENOTIFY], [gio-2.0 >= 2.24])
       if test "$HAVE_GFILENOTIFY" = "yes"; then
	  AC_DEFINE(HAVE_GFILENOTIFY, 1, [Define to 1 if using GFile.])
	  NOTIFY_CFLAGS=$GFILENOTIFY_CFLAGS
	  NOTIFY_LIBS=$GFILENOTIFY_LIBS
	  NOTIFY_OBJ=gfilenotify.o
	  NOTIFY_SUMMARY="yes -lgio (gfile)"
       fi
    fi ;;
esac

case $with_file_notification,$NOTIFY_OBJ in
  yes,* | no,* | *,?*) ;;
  *) AC_MSG_ERROR([File notification '$with_file_notification' requested but requirements not found.]) ;;
esac

if test -n "$NOTIFY_OBJ"; then
   AC_DEFINE(USE_FILE_NOTIFY, 1, [Define to 1 if using file notifications.])
fi
AC_SUBST(NOTIFY_CFLAGS)
AC_SUBST(NOTIFY_LIBS)
AC_SUBST(NOTIFY_OBJ)

dnl Do not put whitespace before the #include statements below.
dnl Older compilers (eg sunos4 cc) choke on it.
HAVE_XAW3D=no
LUCID_LIBW=
if test x"${USE_X_TOOLKIT}" = xmaybe || test x"${USE_X_TOOLKIT}" = xLUCID; then
  if test "$with_xaw3d" != no; then
    AC_CACHE_VAL(emacs_cv_xaw3d,
    [AC_LINK_IFELSE([AC_LANG_PROGRAM([[
#include <X11/Intrinsic.h>
#include <X11/Xaw3d/Simple.h>]],
      [[]])],
      [AC_CHECK_LIB(Xaw3d, XawScrollbarSetThumb,
                    emacs_cv_xaw3d=yes, emacs_cv_xaw3d=no)],
      emacs_cv_xaw3d=no)])
  else
    emacs_cv_xaw3d=no
  fi
  if test $emacs_cv_xaw3d = yes; then
    AC_MSG_CHECKING(for xaw3d)
    AC_MSG_RESULT([yes; using Lucid toolkit])
    USE_X_TOOLKIT=LUCID
    HAVE_XAW3D=yes
    LUCID_LIBW=-lXaw3d
    AC_DEFINE(HAVE_XAW3D, 1,
              [Define to 1 if you have the Xaw3d library (-lXaw3d).])
  else
    AC_MSG_CHECKING(for xaw3d)
    AC_MSG_RESULT(no)
    AC_MSG_CHECKING(for libXaw)
    AC_CACHE_VAL(emacs_cv_xaw,
    [AC_LINK_IFELSE([AC_LANG_PROGRAM([[
#include <X11/Intrinsic.h>
#include <X11/Xaw/Simple.h>]],
      [[]])],
      emacs_cv_xaw=yes,
      emacs_cv_xaw=no)])
    if test $emacs_cv_xaw = yes; then
      AC_MSG_RESULT([yes; using Lucid toolkit])
      USE_X_TOOLKIT=LUCID
      LUCID_LIBW=-lXaw
    elif test x"${USE_X_TOOLKIT}" = xLUCID; then
      AC_MSG_ERROR([Lucid toolkit requires X11/Xaw include files])
    else
      AC_MSG_ERROR([No X toolkit could be found.
If you are sure you want Emacs compiled without an X toolkit, pass
  --with-x-toolkit=no
to configure.  Otherwise, install the development libraries for the toolkit
that you want to use (e.g. Gtk+) and re-run configure.])
    fi
  fi
fi

X_TOOLKIT_TYPE=$USE_X_TOOLKIT

LIBXTR6=
LIBXMU=
if test "${USE_X_TOOLKIT}" != "none"; then
  AC_MSG_CHECKING(X11 toolkit version)
  AC_CACHE_VAL(emacs_cv_x11_toolkit_version_6,
  [AC_LINK_IFELSE([AC_LANG_PROGRAM([[#include <X11/Intrinsic.h>]],
[[#if XtSpecificationRelease < 6
fail;
#endif
]])], emacs_cv_x11_toolkit_version_6=yes, emacs_cv_x11_toolkit_version_6=no)])
  HAVE_X11XTR6=$emacs_cv_x11_toolkit_version_6
  if test $emacs_cv_x11_toolkit_version_6 = yes; then
    AC_MSG_RESULT(6 or newer)
    AC_DEFINE(HAVE_X11XTR6, 1,
	      [Define to 1 if you have the X11R6 or newer version of Xt.])
    LIBXTR6="-lSM -lICE"
    case "$opsys" in
      ## Use libw.a along with X11R6 Xt.
      unixware) LIBXTR6="$LIBXTR6 -lw" ;;
    esac
  else
    AC_MSG_RESULT(before 6)
  fi

dnl If using toolkit, check whether libXmu.a exists.
dnl tranle@intellicorp.com says libXmu.a can need XtMalloc in libXt.a to link.
  OLDLIBS="$LIBS"
  if test x$HAVE_X11XTR6 = xyes; then
    OTHERLIBS='-lXt -lSM -lICE'
  else
    OTHERLIBS='-lXt'
  fi
  AC_SEARCH_LIBS([XmuConvertStandardSelection], [Xmu], [], [], [$OTHERLIBS])
  if test "X$LIBS" != "X$OLDLIBS"; then
    LIBXMU=$ac_cv_search_XmuConvertStandardSelection
  fi
  LIBS=$OLDLIBS
  dnl ac_cv_search_XmuConvertStandardSelection is also referenced below.
fi
AC_SUBST(LIBXTR6)
AC_SUBST(LIBXMU)

LIBXP=
if test "${USE_X_TOOLKIT}" = "MOTIF"; then
  # OpenMotif may be installed in such a way on some GNU/Linux systems.
  if test -d /usr/include/openmotif; then
    CPPFLAGS="-I/usr/include/openmotif $CPPFLAGS"
    emacs_cv_openmotif=yes
    case "$canonical" in
      x86_64-*-linux-gnu* | powerpc64-*-linux-gnu* | sparc64-*-linux-gnu*)
      test -d /usr/lib64/openmotif && LDFLAGS="-L/usr/lib64/openmotif $LDFLAGS"
      ;;
      *)
      test -d /usr/lib/openmotif && LDFLAGS="-L/usr/lib/openmotif $LDFLAGS"
    esac
  else
    emacs_cv_openmotif=no
  fi
  AC_CACHE_CHECK(for (Open)Motif version 2.1, emacs_cv_motif_version_2_1,
  [AC_COMPILE_IFELSE([AC_LANG_PROGRAM([[#include <Xm/Xm.h>]],
    [[#if XmVERSION > 2 || (XmVERSION == 2 && XmREVISION >= 1)
int x = 5;
#else
Motif version prior to 2.1.
#endif]])],
    emacs_cv_motif_version_2_1=yes, emacs_cv_motif_version_2_1=no)])
  if test $emacs_cv_motif_version_2_1 = yes; then
    AC_CHECK_LIB(Xp, XpCreateContext, LIBXP=-lXp)
    if test x$emacs_cv_openmotif = xyes; then
      REAL_CPPFLAGS="-I/usr/include/openmotif $REAL_CPPFLAGS"
    fi
  else
    AC_CACHE_CHECK(for LessTif where some systems put it, emacs_cv_lesstif,
    # We put this in CFLAGS temporarily to precede other -I options
    # that might be in CFLAGS temporarily.
    # We put this in CPPFLAGS where it precedes the other -I options.
    OLD_CPPFLAGS=$CPPFLAGS
    OLD_CFLAGS=$CFLAGS
    CPPFLAGS="-I/usr/X11R6/LessTif/Motif1.2/include $CPPFLAGS"
    CFLAGS="-I/usr/X11R6/LessTif/Motif1.2/include $CFLAGS"
    [AC_COMPILE_IFELSE([AC_LANG_PROGRAM([[#include </usr/X11R6/LessTif/Motif1.2/include/Xm/Xm.h>]],
      [[int x = 5;]])],
      emacs_cv_lesstif=yes, emacs_cv_lesstif=no)])
    if test $emacs_cv_lesstif = yes; then
      # Make sure this -I option remains in CPPFLAGS after it is set
      # back to REAL_CPPFLAGS.
      # There is no need to change REAL_CFLAGS, because REAL_CFLAGS does not
      # have those other -I options anyway.  Ultimately, having this
      # directory ultimately in CPPFLAGS will be enough.
      REAL_CPPFLAGS="-I/usr/X11R6/LessTif/Motif1.2/include $REAL_CPPFLAGS"
      LDFLAGS="-L/usr/X11R6/LessTif/Motif1.2/lib $LDFLAGS"
    else
      CFLAGS=$OLD_CFLAGS
      CPPFLAGS=$OLD_CPPFLAGS
    fi
  fi
  AC_CHECK_HEADER([Xm/BulletinB.h], [],
    [AC_MSG_ERROR([Motif toolkit requested but requirements not found.])])
fi

dnl Use toolkit scroll bars if configured for GTK or X toolkit and either
dnl using Motif or Xaw3d is available, and unless
dnl --with-toolkit-scroll-bars=no was specified.

AH_TEMPLATE(USE_TOOLKIT_SCROLL_BARS,
	    [Define to 1 if we should use toolkit scroll bars.])dnl
USE_TOOLKIT_SCROLL_BARS=no
if test "${with_toolkit_scroll_bars}" != "no"; then
  if test "${USE_X_TOOLKIT}" != "none"; then
    if test "${USE_X_TOOLKIT}" = "MOTIF"; then
      AC_DEFINE(USE_TOOLKIT_SCROLL_BARS)
      HAVE_XAW3D=no
      USE_TOOLKIT_SCROLL_BARS=yes
    elif test "${HAVE_XAW3D}" = "yes" || test "${USE_X_TOOLKIT}" = "LUCID"; then
      AC_DEFINE(USE_TOOLKIT_SCROLL_BARS)
      USE_TOOLKIT_SCROLL_BARS=yes
    fi
  elif test "${HAVE_GTK}" = "yes"; then
    AC_DEFINE(USE_TOOLKIT_SCROLL_BARS)
    USE_TOOLKIT_SCROLL_BARS=yes
  elif test "${HAVE_NS}" = "yes"; then
    AC_DEFINE(USE_TOOLKIT_SCROLL_BARS)
    USE_TOOLKIT_SCROLL_BARS=yes
  elif test "${HAVE_W32}" = "yes"; then
    AC_DEFINE(USE_TOOLKIT_SCROLL_BARS)
    USE_TOOLKIT_SCROLL_BARS=yes
  elif test "${HAVE_BE_APP}" = "yes"; then
    AC_DEFINE(USE_TOOLKIT_SCROLL_BARS)
    USE_TOOLKIT_SCROLL_BARS=yes
  fi
fi

dnl See if XIM is available.
AC_COMPILE_IFELSE([AC_LANG_PROGRAM([[
	  #include <X11/Xlib.h>
	  #include <X11/Xresource.h>]],
	 [[XIMProc  callback;]])],
	 [HAVE_XIM=yes
	 AC_DEFINE(HAVE_XIM, 1, [Define to 1 if XIM is available])],
	 HAVE_XIM=no)

dnl Note this is non-standard.  --with-xim does not control whether
dnl XIM support is compiled in, it only affects the runtime default of
dnl use_xim in xterm.c.
if test "${with_xim}" != "no"; then
  AC_DEFINE(USE_XIM, 1,
	    [Define to 1 to default runtime use of XIM to on.])
fi


if test "${HAVE_XIM}" != "no"; then
  late_CFLAGS=$CFLAGS
  if test "$GCC" = yes; then
    CFLAGS="$CFLAGS --pedantic-errors"
  fi
  AC_COMPILE_IFELSE([AC_LANG_PROGRAM([[
#include <X11/Xlib.h>
#include <X11/Xresource.h>]],
[[Display *display;
XrmDatabase db;
char *res_name;
char *res_class;
XIMProc  callback;
XPointer *client_data;
#ifndef __GNUC__
/* If we're not using GCC, it's probably not XFree86, and this is
   probably right, but we can't use something like --pedantic-errors.  */
extern Bool XRegisterIMInstantiateCallback(Display*, XrmDatabase, char*,
                                           char*, XIMProc, XPointer*);
#endif
(void)XRegisterIMInstantiateCallback(display, db, res_name, res_class, callback,
   client_data);]])],
    [emacs_cv_arg6_star=yes])
  AH_TEMPLATE(XRegisterIMInstantiateCallback_arg6,
         [Define to the type of the 6th arg of XRegisterIMInstantiateCallback,
either XPointer or XPointer*.])dnl
  if test "$emacs_cv_arg6_star" = yes; then
    AC_DEFINE(XRegisterIMInstantiateCallback_arg6, [XPointer*])
  else
    AC_DEFINE(XRegisterIMInstantiateCallback_arg6, [XPointer])
  fi
  CFLAGS=$late_CFLAGS
fi

# Check for XRender
HAVE_XRENDER=no
if test "${HAVE_X11}" = "yes"; then
  AC_COMPILE_IFELSE(
    [AC_LANG_PROGRAM(
       [[#include <X11/Intrinsic.h>
	 #include <X11/extensions/Xrender.h>
       ]],
       [[return !XRenderQueryExtension;]])],
    [AC_CHECK_LIB([Xrender], [XRenderQueryExtension], [HAVE_XRENDER=yes])])
  if test $HAVE_XRENDER = yes; then
    XRENDER_LIBS="-lXrender"
    AC_SUBST(XRENDER_LIBS)
    AC_DEFINE([HAVE_XRENDER], 1, [Define to 1 if XRender is available.])
  fi
fi

HAVE_CAIRO=no
if test "${HAVE_X11}" = "yes"; then
  if test "${with_cairo}" != "no"; then
    CAIRO_REQUIRED=1.8.0
    CAIRO_MODULE="cairo >= $CAIRO_REQUIRED"
    EMACS_CHECK_MODULES(CAIRO, $CAIRO_MODULE)
    if test $HAVE_CAIRO = yes; then
      AC_DEFINE(USE_CAIRO, 1, [Define to 1 if using cairo.])
      CFLAGS="$CFLAGS $CAIRO_CFLAGS"
      LIBS="$LIBS $CAIRO_LIBS"
      AC_SUBST(CAIRO_CFLAGS)
      AC_SUBST(CAIRO_LIBS)
    else
      AC_MSG_WARN([cairo requested but not found.])
    fi
  fi
fi
if test "${HAVE_BE_APP}" = "yes"; then
  if test "${with_be_cairo}" != "no"; then
    CAIRO_REQUIRED=1.8.0
    CAIRO_MODULE="cairo >= $CAIRO_REQUIRED"
    EMACS_CHECK_MODULES(CAIRO, $CAIRO_MODULE)
    if test $HAVE_CAIRO = yes; then
      AC_DEFINE(USE_BE_CAIRO, 1, [Define to 1 if using cairo on Haiku.])
      CFLAGS="$CFLAGS $CAIRO_CFLAGS"
      LIBS="$LIBS $CAIRO_LIBS"
      AC_SUBST(CAIRO_CFLAGS)
      AC_SUBST(CAIRO_LIBS)
    else
      AC_MSG_WARN([cairo requested but not found.])
    fi
  fi
fi

### Start of font-backend (under any platform) section.
# (nothing here yet -- this is a placeholder)
### End of font-backend (under any platform) section.

### Start of font-backend (under X11) section.
if test "${HAVE_X11}" = "yes"; then
  if test $HAVE_CAIRO = yes; then
    dnl Strict linkers fail with
    dnl ftfont.o: undefined reference to symbol 'FT_New_Face'
    dnl if -lfreetype is not specified.
    dnl The following is needed to set FREETYPE_LIBS.
    EMACS_CHECK_MODULES([FREETYPE], [freetype2])

    test "$HAVE_FREETYPE" = "no" && AC_MSG_ERROR(cairo requires libfreetype)

    EMACS_CHECK_MODULES([FONTCONFIG], [fontconfig >= 2.2.0])

    test "$HAVE_FONTCONFIG" = "no" && AC_MSG_ERROR(cairo requires libfontconfig)
    dnl For the "Does Emacs use" message at the end.
    HAVE_XFT=no
  else
    ## Use -lXft if available, unless '--with-xft=no'.
    HAVE_XFT=maybe
    if test "x${with_x}" = "xno"; then
      with_xft="no";
    fi

    if test "$with_xft" != no; then
      EMACS_CHECK_MODULES([FONTCONFIG], [fontconfig >= 2.2.0])
      with_xft=$HAVE_FONTCONFIG
    fi

    if test "x${with_xft}" != "xno"; then

      EMACS_CHECK_MODULES([XFT], [xft >= 0.13.0], [], [HAVE_XFT=no])
      ## Because xterm.c uses XRenderQueryExtension when XFT is
      ## enabled, we also need to link to -lXrender.
      if test "$HAVE_XFT" != no && test "$HAVE_XRENDER" != no; then
	OLD_CPPFLAGS="$CPPFLAGS"
	OLD_CFLAGS="$CFLAGS"
	OLD_LIBS="$LIBS"
	CPPFLAGS="$CPPFLAGS $XFT_CFLAGS"
	CFLAGS="$CFLAGS $XFT_CFLAGS"
	LIBS="$XFT_LIBS $LIBS"
	AC_CHECK_HEADER(X11/Xft/Xft.h,
	  AC_CHECK_LIB(Xft, XftFontOpen, HAVE_XFT=yes, , $XFT_LIBS) , ,
          [[#include <X11/X.h>]])

	if test "${HAVE_XFT}" = "yes"; then
	  AC_DEFINE(HAVE_XFT, 1, [Define to 1 if you have the Xft library.])
	    AC_SUBST(XFT_LIBS)
	  C_SWITCH_X_SITE="$C_SWITCH_X_SITE $XFT_CFLAGS"
	fi                        # "${HAVE_XFT}" = "yes"
	CPPFLAGS=$OLD_CPPFLAGS
	CFLAGS=$OLD_CFLAGS
	LIBS=$OLD_LIBS
      else
      # Make sure XFT is disabled if we found XFT but not XRender
	HAVE_XFT=no
      fi                          # "$HAVE_XFT" != no
    fi                            # "x${with_xft}" != "xno"

    if test "$HAVE_XFT" != "yes"; then
       dnl For the "Does Emacs use" message at the end.
       HAVE_XFT=no
       HAVE_FREETYPE=no
    else
       dnl Strict linkers fail with
       dnl ftfont.o: undefined reference to symbol 'FT_New_Face'
       dnl if -lfreetype is not specified.
       dnl The following is needed to set FREETYPE_LIBS.
       EMACS_CHECK_MODULES([FREETYPE], [freetype2])

       test "$HAVE_FREETYPE" = "no" && AC_MSG_ERROR(libxft requires libfreetype)
    fi
  fi				  # $HAVE_CAIRO != yes

  HAVE_LIBOTF=no
  if test "${HAVE_FREETYPE}" = "yes"; then
    AC_DEFINE(HAVE_FREETYPE, 1,
	      [Define to 1 if using the freetype and fontconfig libraries.])
    OLD_CFLAGS=$CFLAGS
    OLD_LIBS=$LIBS
    CFLAGS="$CFLAGS $FREETYPE_CFLAGS"
    LIBS="$FREETYPE_LIBS $LIBS"
    AC_CHECK_FUNCS(FT_Face_GetCharVariantIndex)
    CFLAGS=$OLD_CFLAGS
    LIBS=$OLD_LIBS
    if test "${with_libotf}" != "no"; then
      EMACS_CHECK_MODULES([LIBOTF], [libotf])
      if test "$HAVE_LIBOTF" = "yes"; then
	AC_DEFINE(HAVE_LIBOTF, 1, [Define to 1 if using libotf.])
	AC_CHECK_LIB(otf, OTF_get_variation_glyphs,
		     HAVE_OTF_GET_VARIATION_GLYPHS=yes,
		     HAVE_OTF_GET_VARIATION_GLYPHS=no)
	if test "${HAVE_OTF_GET_VARIATION_GLYPHS}" = "yes"; then
	  AC_DEFINE(HAVE_OTF_GET_VARIATION_GLYPHS, 1,
		    [Define to 1 if libotf has OTF_get_variation_glyphs.])
	fi
	if ! $PKG_CONFIG --atleast-version=0.9.16 libotf; then
	  AC_DEFINE(HAVE_OTF_KANNADA_BUG, 1,
[Define to 1 if libotf is affected by https://debbugs.gnu.org/28110.])
	fi
      fi
    fi
  dnl FIXME should there be an error if HAVE_FREETYPE != yes?
  dnl Does the new font backend require it, or can it work without it?
  fi

  HAVE_M17N_FLT=no
  if test "${HAVE_LIBOTF}" = yes; then
    if test "${with_m17n_flt}" != "no"; then
      EMACS_CHECK_MODULES([M17N_FLT], [m17n-flt])
      if test "$HAVE_M17N_FLT" = "yes"; then
	AC_DEFINE(HAVE_M17N_FLT, 1, [Define to 1 if using libm17n-flt.])
      fi
    fi
  fi
else # "${HAVE_X11}" != "yes"
  if test $window_system = pgtk; then
    EMACS_CHECK_MODULES([FONTCONFIG], [fontconfig >= 2.2.0])
    EMACS_CHECK_MODULES([FREETYPE], [freetype2])
    if test "$HAVE_FONTCONFIG" != yes -o "$HAVE_FREETYPE" != yes; then
      AC_MSG_ERROR(fontconfig and freetype is required.)
    fi
    HAVE_LIBOTF=no
    AC_DEFINE(HAVE_FREETYPE, 1,
	      [Define to 1 if using the freetype and fontconfig libraries.])
    if test "${with_libotf}" != "no"; then
      EMACS_CHECK_MODULES([LIBOTF], [libotf])
      if test "$HAVE_LIBOTF" = "yes"; then
	AC_DEFINE(HAVE_LIBOTF, 1, [Define to 1 if using libotf.])
	AC_CHECK_LIB(otf, OTF_get_variation_glyphs,
		     HAVE_OTF_GET_VARIATION_GLYPHS=yes,
		     HAVE_OTF_GET_VARIATION_GLYPHS=no)
	if test "${HAVE_OTF_GET_VARIATION_GLYPHS}" = "yes"; then
	  AC_DEFINE(HAVE_OTF_GET_VARIATION_GLYPHS, 1,
		    [Define to 1 if libotf has OTF_get_variation_glyphs.])
	fi
      fi
    fi
  else
    HAVE_XFT=no
    HAVE_FREETYPE=no
    HAVE_LIBOTF=no
    HAVE_M17N_FLT=no
  fi
fi   # "${HAVE_X11}" != "yes"

HAVE_HARFBUZZ=no
### On MS-Windows we use hb_font_get_nominal_glyph, which appeared
### in HarfBuzz version 1.2.3
if test "${HAVE_W32}" = "yes"; then
  harfbuzz_required_ver=1.2.3
else
  harfbuzz_required_ver=0.9.42
fi
if test "${HAVE_X11}" = "yes" && test "${HAVE_FREETYPE}" = "yes" \
        || test "$window_system" = "pgtk" \
        || test "${HAVE_W32}" = "yes"; then
  if test "${with_harfbuzz}" != "no"; then
    EMACS_CHECK_MODULES([HARFBUZZ], [harfbuzz >= $harfbuzz_required_ver])
    if test "$HAVE_HARFBUZZ" = "yes"; then
      AC_DEFINE(HAVE_HARFBUZZ, 1, [Define to 1 if using HarfBuzz.])
      ### mingw32 and Cygwin-w32 don't use -lharfbuzz, since they load
      ### the library dynamically.
      if test "${HAVE_W32}" = "yes"; then
        HARFBUZZ_LIBS=
      fi
    fi
  fi
fi

### Start of font-backend (under Haiku) selectionn.
if test "${HAVE_BE_APP}" = "yes"; then
  if test $HAVE_CAIRO = "yes"; then
      EMACS_CHECK_MODULES([FREETYPE], [freetype2 >= 2.5.0])
      test "$HAVE_FREETYPE" = "no" && AC_MSG_ERROR(cairo on Haiku requires libfreetype)
      EMACS_CHECK_MODULES([FONTCONFIG], [fontconfig >= 2.2.0])
      test "$HAVE_FONTCONFIG" = "no" && AC_MSG_ERROR(cairo on Haiku requires libfontconfig)
  fi

  HAVE_LIBOTF=no

  if test "${HAVE_FREETYPE}" = "yes"; then
    AC_DEFINE(HAVE_FREETYPE, 1,
	      [Define to 1 if using the freetype and fontconfig libraries.])
    OLD_CFLAGS=$CFLAGS
    OLD_LIBS=$LIBS
    CFLAGS="$CFLAGS $FREETYPE_CFLAGS"
    LIBS="$FREETYPE_LIBS $LIBS"
    AC_CHECK_FUNCS(FT_Face_GetCharVariantIndex)
    CFLAGS=$OLD_CFLAGS
    LIBS=$OLD_LIBS
    if test "${with_libotf}" != "no"; then
      EMACS_CHECK_MODULES([LIBOTF], [libotf])
      if test "$HAVE_LIBOTF" = "yes"; then
	AC_DEFINE(HAVE_LIBOTF, 1, [Define to 1 if using libotf.])
	AC_CHECK_LIB(otf, OTF_get_variation_glyphs,
		     HAVE_OTF_GET_VARIATION_GLYPHS=yes,
		     HAVE_OTF_GET_VARIATION_GLYPHS=no)
	if test "${HAVE_OTF_GET_VARIATION_GLYPHS}" = "yes"; then
	  AC_DEFINE(HAVE_OTF_GET_VARIATION_GLYPHS, 1,
		    [Define to 1 if libotf has OTF_get_variation_glyphs.])
	fi
	if ! $PKG_CONFIG --atleast-version=0.9.16 libotf; then
	  AC_DEFINE(HAVE_OTF_KANNADA_BUG, 1,
[Define to 1 if libotf is affected by https://debbugs.gnu.org/28110.])
	fi
      fi
    fi
  dnl FIXME should there be an error if HAVE_FREETYPE != yes?
  dnl Does the new font backend require it, or can it work without it?
  fi
fi

if test "${HAVE_BE_APP}" = "yes" && test "${HAVE_FREETYPE}" = "yes"; then
  if test "${with_harfbuzz}" != "no"; then
    EMACS_CHECK_MODULES([HARFBUZZ], [harfbuzz >= $harfbuzz_required_ver])
    if test "$HAVE_HARFBUZZ" = "yes"; then
      AC_DEFINE(HAVE_HARFBUZZ, 1, [Define to 1 if using HarfBuzz.])
    fi
  fi
fi

### End of font-backend section.

AC_SUBST(FREETYPE_CFLAGS)
AC_SUBST(FREETYPE_LIBS)
AC_SUBST(FONTCONFIG_CFLAGS)
AC_SUBST(FONTCONFIG_LIBS)
AC_SUBST(HARFBUZZ_CFLAGS)
AC_SUBST(HARFBUZZ_LIBS)
AC_SUBST(LIBOTF_CFLAGS)
AC_SUBST(LIBOTF_LIBS)
AC_SUBST(M17N_FLT_CFLAGS)
AC_SUBST(M17N_FLT_LIBS)

HAVE_CAIRO=no
if test "${HAVE_X11}" = "yes" -o "$window_system" = pgtk; then
  if test "${with_cairo}" != "no"; then
    CAIRO_REQUIRED=1.12.0
    CAIRO_MODULE="cairo >= $CAIRO_REQUIRED"
    EMACS_CHECK_MODULES(CAIRO, $CAIRO_MODULE)
    if test $HAVE_CAIRO = yes; then
      AC_DEFINE(USE_CAIRO, 1, [Define to 1 if using cairo.])
    else
      AC_MSG_ERROR([cairo requested but not found.])
    fi

    CFLAGS="$CFLAGS $CAIRO_CFLAGS"
    LIBS="$LIBS $CAIRO_LIBS"
    AC_SUBST(CAIRO_CFLAGS)
    AC_SUBST(CAIRO_LIBS)
  fi
fi

if test "${HAVE_X11}" = "yes"; then
  AC_CHECK_HEADER(X11/Xlib-xcb.h,
    AC_CHECK_LIB(xcb, xcb_translate_coordinates, HAVE_XCB=yes))
  if test "${HAVE_XCB}" = "yes"; then
    AC_CHECK_LIB(X11-xcb, XGetXCBConnection, HAVE_X11_XCB=yes)
    if test "${HAVE_X11_XCB}" = "yes"; then
      AC_DEFINE(USE_XCB, 1,
[Define to 1 if you have the XCB library and X11-XCB library for mixed
   X11/XCB programming.])
      XCB_LIBS="-lX11-xcb -lxcb"
      AC_SUBST(XCB_LIBS)
    fi
  fi
fi

### Use -lXpm if available, unless '--with-xpm=no'.
### mingw32 doesn't use -lXpm, since it loads the library dynamically.
### The Cygwin-w32 build uses <noX/xpm.h> instead of <X11/xpm.h>, so
### we need to set LDFLAGS accordingly.
HAVE_XPM=no
LIBXPM=
if test "${HAVE_W32}" = "yes" && test "${opsys}" = "cygwin"; then
  if test "${with_xpm}" != "no"; then
    SAVE_LDFLAGS="$LDFLAGS"
    LDFLAGS="$LDFLAGS -L/usr/lib/noX"
    AC_CHECK_HEADER(noX/xpm.h,
      [AC_CHECK_LIB(Xpm, XpmReadFileToImage, HAVE_XPM=yes)])
    if test "${HAVE_XPM}" = "yes"; then
      AC_CACHE_CHECK([for XpmReturnAllocPixels preprocessor define],
      [emacs_cv_cpp_xpm_return_alloc_pixels],
      [AC_EGREP_CPP(no_return_alloc_pixels,
      [#include "noX/xpm.h"
#ifndef XpmReturnAllocPixels
no_return_alloc_pixels
#endif
      ], emacs_cv_cpp_xpm_return_alloc_pixels=no,
      emacs_cv_cpp_xpm_return_alloc_pixels=yes)])

      if test "$emacs_cv_cpp_xpm_return_alloc_pixels" = "no"; then
        HAVE_XPM=no
        LDFLAGS="$SAVE_LDFLAGS"
      fi
    fi
  fi

  if test "${HAVE_XPM}" = "yes"; then
    AC_DEFINE(HAVE_XPM, 1, [Define to 1 if you have the Xpm library (-lXpm).])
    LIBXPM=-lXpm
  fi
fi

if test "${HAVE_X11}" = "yes"; then
  dnl Avoid Xpm on AIX unless requested, as it crashes; see Bug#17598.
  case $opsys,$with_xpm_set,$with_xpm in
    aix4-2,set,yes) ;;
    aix4-2,*) with_xpm=no;;
  esac

  if test "${with_xpm}" != "no"; then
    AC_CHECK_HEADER(X11/xpm.h,
      [AC_CHECK_LIB(Xpm, XpmReadFileToPixmap, HAVE_XPM=yes, , -lX11)])
    if test "${HAVE_XPM}" = "yes"; then
      AC_CACHE_CHECK([for XpmReturnAllocPixels preprocessor define],
      [emacs_cv_cpp_xpm_return_alloc_pixels],
      [AC_EGREP_CPP(no_return_alloc_pixels,
      [#include "X11/xpm.h"
#ifndef XpmReturnAllocPixels
no_return_alloc_pixels
#endif
      ], emacs_cv_cpp_xpm_return_alloc_pixels=no,
      emacs_cv_cpp_xpm_return_alloc_pixels=yes)])

      if test "$emacs_cv_cpp_xpm_return_alloc_pixels" = "no"; then
	HAVE_XPM=no
      fi
    fi
  fi

  if test "${HAVE_XPM}" = "yes"; then
    AC_DEFINE(HAVE_XPM, 1, [Define to 1 if you have the Xpm library (-lXpm).])
    LIBXPM=-lXpm
  elif test "$opsys,$LUCID_LIBW" = aix4-2,-lXaw; then
    dnl AIX -lXaw needs -lXpm linked too; see Bug#17598 Message#152.
    LIBXPM=-lXpm
  fi
fi

### FIXME: Perhaps regroup to minimize code duplication due to MinGW's
### slightly different requirements wrt image libraries (it doesn't
### use -lXpm because it loads the xpm shared library dynamically at
### run time).
if test "${opsys}" = "mingw32"; then
  if test "${with_xpm}" != "no"; then
    AC_CHECK_HEADER(X11/xpm.h, HAVE_XPM=yes, HAVE_XPM=no, [
#define FOR_MSW 1])
  fi

  if test "${HAVE_XPM}" = "yes"; then
    AC_DEFINE(HAVE_XPM, 1, [Define to 1 if you have the Xpm library (-lXpm).])
  fi
fi

AC_SUBST(LIBXPM)

### Use -ljpeg if available, unless '--with-jpeg=no'.
HAVE_JPEG=no
LIBJPEG=
if test "${HAVE_X11}" = "yes" || test "${HAVE_W32}" = "yes" \
   || test "${HAVE_NS}" = "yes" || test "${HAVE_BE_APP}" = "yes" \
   || test "$window_system" = "pgtk"; then
  if test "${with_jpeg}" != "no"; then
    AC_CACHE_CHECK([for jpeglib 6b or later],
      [emacs_cv_jpeglib],
      [OLD_LIBS=$LIBS
       for emacs_cv_jpeglib in yes -ljpeg no; do
	 case $emacs_cv_jpeglib in
	   yes) ;;
	   no) break;;
	   *) LIBS="$LIBS $emacs_cv_jpeglib";;
	 esac
	 AC_LINK_IFELSE(
	   [AC_LANG_PROGRAM(
	      [[#undef HAVE_STDLIB_H /* Avoid config.h/jpeglib.h collision.  */
		#include <stdio.h> /* jpeglib.h needs FILE and size_t.  */
		#include <jpeglib.h>
		#include <jerror.h>
		char verify[JPEG_LIB_VERSION < 62 ? -1 : 1];
		struct jpeg_decompress_struct cinfo;
	      ]],
	      [[
		jpeg_create_decompress (&cinfo);
		WARNMS (&cinfo, JWRN_JPEG_EOF);
		jpeg_destroy_decompress (&cinfo);
	      ]])],
	   [emacs_link_ok=yes],
	   [emacs_link_ok=no])
	 LIBS=$OLD_LIBS
	 test $emacs_link_ok = yes && break
       done])
    if test "$emacs_cv_jpeglib" != no; then
      HAVE_JPEG=yes
      AC_DEFINE([HAVE_JPEG], 1,
	[Define to 1 if you have the jpeg library (typically -ljpeg).])
      ### mingw32 doesn't use -ljpeg, since it loads the library
      ### dynamically when needed, and doesn't want a run-time
      ### dependency on the jpeglib DLL.
      test "$emacs_cv_jpeglib" != yes && test "${opsys}" != "mingw32" \
      && LIBJPEG=$emacs_cv_jpeglib
    fi
  fi
fi
AC_SUBST(LIBJPEG)

HAVE_LCMS2=no
LCMS2_CFLAGS=
LCMS2_LIBS=
if test "${with_lcms2}" != "no"; then
  EMACS_CHECK_MODULES([LCMS2], [lcms2])
fi
if test "${HAVE_LCMS2}" = "yes"; then
  AC_DEFINE([HAVE_LCMS2], 1, [Define to 1 if you have the lcms2 library (-llcms2).])
  ### mingw32 doesn't use -llcms2, since it loads the library dynamically.
  if test "${opsys}" = "mingw32"; then
     LCMS2_LIBS=
  fi
fi
AC_SUBST(LCMS2_CFLAGS)
AC_SUBST(LCMS2_LIBS)

HAVE_ZLIB=no
LIBZ=
if test "${with_zlib}" != "no"; then
  OLIBS=$LIBS
  AC_SEARCH_LIBS([inflateEnd], [z], [HAVE_ZLIB=yes])
  LIBS=$OLIBS
  case $ac_cv_search_inflateEnd in
    -*) LIBZ=$ac_cv_search_inflateEnd ;;
  esac
fi
if test "${HAVE_ZLIB}" = "yes"; then
  AC_DEFINE([HAVE_ZLIB], 1, [Define to 1 if you have the zlib library (-lz).])
  ### mingw32 doesn't use -lz, since it loads the library dynamically.
  if test "${opsys}" = "mingw32"; then
     LIBZ=
  fi
fi
AC_SUBST(LIBZ)

### Dynamic modules support
LIBMODULES=
HAVE_MODULES=no
MODULES_OBJ=
NEED_DYNLIB=no
case $opsys in
  cygwin|mingw32) MODULES_SUFFIX=".dll" ;;
  darwin) MODULES_SUFFIX=".dylib" ;;
  *) MODULES_SUFFIX=".so" ;;
esac
case "${opsys}" in
  darwin) MODULES_SECONDARY_SUFFIX='.so' ;;
  *) MODULES_SECONDARY_SUFFIX='' ;;
esac
if test "${with_modules}" != "no"; then
  case $opsys in
    gnu|gnu-linux)
      LIBMODULES="-ldl"
      HAVE_MODULES=yes
      ;;
    cygwin|mingw32|darwin)
      HAVE_MODULES=yes
      ;;
    *)
      # BSD systems have dlopen in libc.
      AC_CHECK_FUNC([dlopen], [HAVE_MODULES=yes])
      ;;
  esac

  if test "${HAVE_MODULES}" = no; then
    AC_MSG_ERROR([Dynamic modules are not supported on your system])
  else
    SAVE_LIBS=$LIBS
    LIBS="$LIBS $LIBMODULES"
    AC_CHECK_FUNCS([dladdr dlfunc])
    LIBS=$SAVE_LIBS
  fi
fi

if test "${HAVE_MODULES}" = yes; then
   MODULES_OBJ="emacs-module.o"
   NEED_DYNLIB=yes
   AC_DEFINE(HAVE_MODULES, 1, [Define to 1 if dynamic modules are enabled])
   AC_DEFINE_UNQUOTED(MODULES_SUFFIX, "$MODULES_SUFFIX",
     [System extension for dynamic libraries])
   if test -n "${MODULES_SECONDARY_SUFFIX}"; then
     AC_DEFINE_UNQUOTED(MODULES_SECONDARY_SUFFIX, "$MODULES_SECONDARY_SUFFIX",
       [Alternative system extension for dynamic libraries.])
   fi
fi
AC_SUBST(MODULES_OBJ)
AC_SUBST(LIBMODULES)
AC_SUBST(HAVE_MODULES)
AC_SUBST(MODULES_SUFFIX)
AC_SUBST(MODULES_SECONDARY_SUFFIX)

AC_CONFIG_FILES([src/emacs-module.h])
AC_SUBST_FILE([module_env_snippet_25])
AC_SUBST_FILE([module_env_snippet_26])
AC_SUBST_FILE([module_env_snippet_27])
AC_SUBST_FILE([module_env_snippet_28])
AC_SUBST_FILE([module_env_snippet_29])
module_env_snippet_25="$srcdir/src/module-env-25.h"
module_env_snippet_26="$srcdir/src/module-env-26.h"
module_env_snippet_27="$srcdir/src/module-env-27.h"
module_env_snippet_28="$srcdir/src/module-env-28.h"
module_env_snippet_29="$srcdir/src/module-env-29.h"
emacs_major_version="${PACKAGE_VERSION%%.*}"
AC_SUBST(emacs_major_version)

### Emacs Lisp native compiler support

AC_DEFUN([libgccjit_smoke_test], [
  AC_LANG_SOURCE(
    [[#include <libgccjit.h>
      #include <stdlib.h>
      #include <stdio.h>
      int
      main (int argc, char **argv)
      {
        gcc_jit_context *ctxt;
        gcc_jit_result *result;
        ctxt = gcc_jit_context_acquire ();
        if (!ctxt)
          exit (1);
        gcc_jit_type *int_type =
          gcc_jit_context_get_type (ctxt, GCC_JIT_TYPE_INT);
        gcc_jit_function *func =
          gcc_jit_context_new_function (ctxt, NULL,
                                        GCC_JIT_FUNCTION_EXPORTED,
                                        int_type, "foo", 0, NULL, 0);
        gcc_jit_block *block = gcc_jit_function_new_block (func, "foo");
        gcc_jit_block_end_with_return (
          block,
          NULL,
          gcc_jit_context_new_rvalue_from_int (ctxt, int_type, 1));
        result = gcc_jit_context_compile (ctxt);
        if (!result)
          exit (1);
        typedef int (*fn_type) (void);
        fn_type foo =
          (fn_type)gcc_jit_result_get_code (result, "foo");
        if (!foo)
          exit (1);
        if (foo () != 1)
          exit (1);
        gcc_jit_context_release (ctxt);
        gcc_jit_result_release (result);
        return 0;
      }]])])

AC_DEFUN([libgccjit_not_found], [
  AC_MSG_ERROR([ELisp native compiler was requested, but libgccjit was not found.
Please try installing libgccjit or a similar package.
If you are sure you want Emacs be compiled without ELisp native compiler,
pass the --without-native-compilation option to configure.])])

AC_DEFUN([libgccjit_dev_not_found], [
  AC_MSG_ERROR([ELisp native compiler was requested, but libgccjit header files were
not found.
Please try installing libgccjit-dev or a similar package.
If you are sure you want Emacs be compiled without ELisp native compiler,
pass the --without-native-compilation option to configure.])])

AC_DEFUN([libgccjit_broken], [
  AC_MSG_ERROR([The installed libgccjit failed to compile and run a test program using
the libgccjit library; see config.log for the details of the failure.
The test program can be found here:
<https://gcc.gnu.org/onlinedocs/jit/intro/tutorial01.html>.
You can try compiling it yourself to investigate the issues.
Please report the issue to your distribution if libgccjit was installed
through that.
You can find the instructions on how to compile and install libgccjit from
source on this site:
<https://gcc.gnu.org/wiki/JIT>.])])

HAVE_NATIVE_COMP=no
LIBGCCJIT_LIBS=
LIBGCCJIT_CFLAGS=
if test "$canonical" = i686-pc-cygwin; then
  if test "${with_cygwin32_native_compilation}" = yes; then
    with_native_compilation=yes
  elif test "${with_native_compilation}" != no; then
    AC_MSG_ERROR([Native compilation is not supported on 32-bit Cygwin.
If you really want to try it anyway, use the configure option
'--with-cygwin32-native-compilation'.])
  fi
fi

if test "${with_native_compilation}" != "no"; then
    if test "${HAVE_PDUMPER}" = no; then
       AC_MSG_ERROR(['--with-native-compilation' requires '--with-dumping=pdumper'])
    fi
    if test "${HAVE_ZLIB}" = no; then
       AC_MSG_ERROR(['--with-native-compilation' requires zlib])
    fi

    SAVE_CFLAGS=$CFLAGS
    SAVE_LIBS=$LIBS

    if test "${opsys}" = "darwin"; then
      # Ensure libgccjit installed by Homebrew or macports can be found.
      if test -n "$BREW"; then
        if test -n "`$BREW --prefix --installed libgccjit 2>/dev/null`"; then
          MAC_CFLAGS="-I$(dirname $($BREW ls -v libgccjit | \
                                                grep libgccjit.h))"
          MAC_LIBS="-L$(dirname $($BREW ls -v libgccjit| \
                                            grep libgccjit.so\$))"
        fi
      fi

      if test -n "$HAVE_MACPORTS"; then
        # Determine which gcc version has been installed (gcc11, for
        # instance). Use the latest version, if more than one is
        # available.  (We filter out the gcc4 packages, because they
        # don't support jit, and they have names like "gcc49" that
        # sort later than "gcc11".)
        PORT_PACKAGE=$(port installed active | grep '^ *gcc@<:@0-9@:>@* ' | \
                            awk '{ print $1; }' | grep -v 'gcc4@<:@0-9@:>@' | \
                            sort -V | tail -n 1)
        if test -n "$PORT_PACKAGE"; then
          MAC_CFLAGS="-I$(dirname $(port contents $PORT_PACKAGE | \
                                           grep libgccjit.h))"
          MAC_LIBS="-L$(dirname $(port contents $PORT_PACKAGE | \
                                              grep libgccjit.dylib))"
        fi
      fi

      if test -n "$MAC_CFLAGS" && test -n "$MAC_LIBS"; then
        CFLAGS="$CFLAGS ${MAC_CFLAGS}"
        LIBS="$LIBS ${MAC_LIBS}"
      fi
    fi

    # Check if libgccjit is available.
    AC_CHECK_LIB(gccjit, gcc_jit_context_acquire, [], [libgccjit_not_found])
    AC_CHECK_HEADERS(libgccjit.h, [], [libgccjit_dev_not_found])
    # Check if libgccjit really works.
    AC_RUN_IFELSE([libgccjit_smoke_test], [], [libgccjit_broken])
    HAVE_NATIVE_COMP=yes
    case "${opsys}" in
      # mingw32 loads the library dynamically.
      mingw32) ;;
      # OpenBSD doesn't have libdl, all the functions are in libc
      netbsd|openbsd)
        LIBGCCJIT_LIBS="-lgccjit" ;;
      darwin)
        LIBGCCJIT_CFLAGS="${MAC_CFLAGS}"
        LIBGCCJIT_LIBS="${MAC_LIBS} -lgccjit -ldl";;
      *)
        LIBGCCJIT_LIBS="-lgccjit -ldl" ;;
    esac
    NEED_DYNLIB=yes
    AC_DEFINE(HAVE_NATIVE_COMP, 1, [Define to 1 if native compiler is available.])

    CFLAGS=$SAVE_CFLAGS
    LIBS=$SAVE_LIBS
fi
AC_DEFINE_UNQUOTED(NATIVE_ELISP_SUFFIX, ".eln",
  [System extension for native compiled elisp])
AC_SUBST(HAVE_NATIVE_COMP)
AC_SUBST(LIBGCCJIT_CFLAGS)
AC_SUBST(LIBGCCJIT_LIBS)

DYNLIB_OBJ=
if test "${NEED_DYNLIB}" = yes; then
  DYNLIB_OBJ="dynlib.o"
fi
AC_SUBST(DYNLIB_OBJ)

### Use -lpng if available, unless '--with-png=no'.
HAVE_PNG=no
LIBPNG=
PNG_CFLAGS=
if test "${with_png}" != no; then
  # mingw32 loads the library dynamically.
  if test "$opsys" = mingw32; then
    AC_CHECK_HEADER([png.h], [HAVE_PNG=yes])
  elif test "${HAVE_X11}" = "yes" || test "${HAVE_W32}" = "yes" \
       || test "${HAVE_NS}" = "yes" || test "${HAVE_BE_APP}" = "yes" \
       || test "$window_system" = "pgtk"; then
    EMACS_CHECK_MODULES([PNG], [libpng >= 1.0.0])
    if test $HAVE_PNG = yes; then
      LIBPNG=$PNG_LIBS
    else
      # Test old way in case pkg-config doesn't have it (older machines).
      AC_MSG_CHECKING([for libpng not configured by pkg-config])

      png_cflags=`(libpng-config --cflags) 2>&AS_MESSAGE_LOG_FD` &&
      png_ldflags=`(libpng-config --ldflags) 2>&AS_MESSAGE_LOG_FD` || {
	# libpng-config does not work; configure by hand.
	# Debian unstable as of July 2003 has multiple libpngs, and puts png.h
	# in /usr/include/libpng.
	if test -r /usr/include/libpng/png.h &&
	   test ! -r /usr/include/png.h; then
	  png_cflags=-I/usr/include/libpng
	else
	  png_cflags=
	fi
	png_ldflags='-lpng'
      }
      SAVE_CFLAGS=$CFLAGS
      SAVE_LIBS=$LIBS
      CFLAGS="$CFLAGS $png_cflags"
      LIBS="$png_ldflags -lz -lm $LIBS"
      AC_LINK_IFELSE(
	[AC_LANG_PROGRAM([[#include <png.h>]],
	   [[return !png_get_channels (0, 0);]])],
	[HAVE_PNG=yes
	 PNG_CFLAGS=`AS_ECHO(["$png_cflags"]) | sed -e "$edit_cflags"`
	 LIBPNG=$png_ldflags])
      CFLAGS=$SAVE_CFLAGS
      LIBS=$SAVE_LIBS
      AC_MSG_RESULT([$HAVE_PNG])
    fi

    # $LIBPNG requires explicit -lz in some cases.
    # We don't know what those cases are, exactly, so play it safe and
    # append -lz to any nonempty $LIBPNG, unless we're already using LIBZ.
    case " $LIBPNG ",$LIBZ in
      *' -lz '*, | *' ',?*) ;;
      *) LIBPNG="$LIBPNG -lz" ;;
    esac
  fi
fi
if test $HAVE_PNG = yes; then
  AC_DEFINE([HAVE_PNG], [1], [Define to 1 if you have the png library.])

  SAVE_CFLAGS=$CFLAGS
  CFLAGS="$CFLAGS $PNG_CFLAGS"
  AC_CHECK_DECL([png_longjmp],
    [],
    [AC_DEFINE([PNG_DEPSTRUCT], [],
       [Define to empty to suppress deprecation warnings when building
	with --enable-gcc-warnings and with libpng versions before 1.5,
	which lack png_longjmp.])],
    [[#include <png.h>
    ]])
  CFLAGS=$SAVE_CFLAGS
fi
AC_SUBST(LIBPNG)
AC_SUBST(PNG_CFLAGS)

### Use -ltiff if available, unless '--with-tiff=no'.
### mingw32 doesn't use -ltiff, since it loads the library dynamically.
HAVE_TIFF=no
LIBTIFF=
if test "${opsys}" = "mingw32"; then
  if test "${with_tiff}" != "no"; then
    AC_CHECK_HEADER(tiffio.h, HAVE_TIFF=yes, HAVE_TIFF=no)
  fi
  if test "${HAVE_TIFF}" = "yes"; then
    AC_DEFINE(HAVE_TIFF, 1, [Define to 1 if you have the tiff library (-ltiff).])
  fi
elif test "${HAVE_X11}" = "yes" || test "${HAVE_W32}" = "yes" \
     || test "${HAVE_NS}" = "yes" || test "${HAVE_BE_APP}" = "yes" \
     || test "$window_system" = "pgtk"; then
  if test "${with_tiff}" != "no"; then
    AC_CHECK_HEADER(tiffio.h,
      [tifflibs="-lz -lm"
      # At least one tiff package requires the jpeg library.
      if test "${HAVE_JPEG}" = yes; then tifflibs="-ljpeg $tifflibs"; fi
      AC_CHECK_LIB(tiff, TIFFGetVersion, HAVE_TIFF=yes, , $tifflibs)])
  fi

  if test "${HAVE_TIFF}" = "yes"; then
    AC_DEFINE(HAVE_TIFF, 1, [Define to 1 if you have the tiff library (-ltiff).])
    dnl FIXME -lz -lm, as per libpng?
    LIBTIFF=-ltiff
  fi
fi
AC_SUBST(LIBTIFF)

### Use -lgif or -lungif if available, unless '--with-gif=no'.
### mingw32 doesn't use -lgif/-lungif, since it loads the library dynamically.
HAVE_GIF=no
LIBGIF=
if test "${opsys}" = "mingw32"; then
  if test "${with_gif}" != "no"; then
    AC_CHECK_HEADER(gif_lib.h, HAVE_GIF=yes, HAVE_GIF=no)
  fi
  if test "${HAVE_GIF}" = "yes"; then
    AC_DEFINE(HAVE_GIF, 1, [Define to 1 if you have a gif (or ungif) library.])
  fi
elif test "${HAVE_X11}" = "yes" && test "${with_gif}" != "no" \
        || test "${HAVE_W32}" = "yes" || test "${HAVE_NS}" = "yes" \
	|| test "${HAVE_BE_APP}" = "yes" || test "$window_system" = "pgtk"; then
  AC_CHECK_HEADER(gif_lib.h,
# EGifPutExtensionLast only exists from version libungif-4.1.0b1.
# Earlier versions can crash Emacs, but version 5.0 removes EGifPutExtensionLast.
    [AC_CHECK_LIB(gif, GifMakeMapObject, HAVE_GIF=yes,
        [AC_CHECK_LIB(gif, EGifPutExtensionLast, HAVE_GIF=yes, HAVE_GIF=maybe)])])

  if test "$HAVE_GIF" = yes; then
    LIBGIF=-lgif
  elif test "$HAVE_GIF" = maybe; then
# If gif_lib.h but no libgif, try libungif.
    AC_CHECK_LIB(ungif, EGifPutExtensionLast, HAVE_GIF=yes, HAVE_GIF=no)
    test "$HAVE_GIF" = yes && LIBGIF=-lungif
  fi

  if test "${HAVE_GIF}" = "yes"; then
    AC_DEFINE(HAVE_GIF, 1, [Define to 1 if you have a gif (or ungif) library.])
  fi
fi
AC_SUBST(LIBGIF)

dnl Check for required libraries.
MISSING=
WITH_IFAVAILABLE=
if test "${HAVE_X11}" = "yes"; then
  case $with_xpm,$HAVE_XPM in
    no,* | ifavailable,* | *,yes) ;;
    *) MISSING="libXpm"
       WITH_IFAVAILABLE="--with-xpm=ifavailable";;
  esac
  case $with_jpeg,$HAVE_JPEG in
    no,* | ifavailable,* | *,yes) ;;
    *) MISSING="$MISSING libjpeg"
       WITH_IFAVAILABLE="$WITH_IFAVAILABLE --with-jpeg=ifavailable";;
  esac
  case $with_png,$HAVE_PNG in
    no,* | ifavailable,* | *,yes) ;;
    *) MISSING="$MISSING libpng"
       WITH_IFAVAILABLE="$WITH_IFAVAILABLE --with-png=ifavailable";;
  esac
  case $with_gif,$HAVE_GIF in
    no,* | ifavailable,* | *,yes) ;;
    *) MISSING="$MISSING libgif/libungif"
       WITH_IFAVAILABLE="$WITH_IFAVAILABLE --with-gif=ifavailable";;
  esac
  case $with_tiff,$HAVE_TIFF in
    no,* | ifavailable,* | *,yes) ;;
    *) MISSING="$MISSING libtiff"
       WITH_IFAVAILABLE="$WITH_IFAVAILABLE --with-tiff=ifavailable";;
  esac
fi
case $with_gnutls,$HAVE_GNUTLS in
  no,* | ifavailable,* | *,yes) ;;
  *) MISSING="$MISSING gnutls"
     WITH_IFAVAILABLE="$WITH_IFAVAILABLE --with-gnutls=ifavailable";;
esac
case $with_json,$HAVE_JSON in
  no,* | ifavailable,* | *,yes) ;;
  *) MISSING="$MISSING json"
     WITH_IFAVAILABLE="$WITH_IFAVAILABLE --with-json=ifavailable";;
esac
if test "X${MISSING}" != X; then
  # If we have a missing library, and we don't have pkg-config installed,
  # the missing pkg-config may be the reason.  Give the user a hint.
  if test "X${PKG_CONFIG}" = X; then
    AC_MSG_WARN([Unable to locate a usable pkg-config])
  fi
  AC_MSG_ERROR([The following required libraries were not found:
    $MISSING
Maybe some development libraries/packages are missing?
To build anyway, give:
    $WITH_IFAVAILABLE
as options to configure.])
fi

### Use -lgpm if available, unless '--with-gpm=no'.
HAVE_GPM=no
LIBGPM=
if test "${with_gpm}" != "no"; then
  AC_CHECK_HEADER(gpm.h,
    [AC_CHECK_LIB(gpm, Gpm_Open, HAVE_GPM=yes)])

  if test "${HAVE_GPM}" = "yes"; then
    AC_DEFINE(HAVE_GPM, 1, [Define to 1 if you have the gpm library (-lgpm).])
    LIBGPM=-lgpm
  fi
fi
AC_SUBST(LIBGPM)

dnl Check for malloc/malloc.h on darwin
AC_CHECK_HEADERS_ONCE(malloc/malloc.h)

GNUSTEP_CFLAGS=
### Use NeXTstep API to implement GUI.
if test "${HAVE_NS}" = "yes"; then
  AC_DEFINE(HAVE_NS, 1, [Define to 1 if you are using the NeXTstep API, either GNUstep or Cocoa on macOS.])
  if test "${NS_IMPL_COCOA}" = "yes"; then
    AC_DEFINE(NS_IMPL_COCOA, 1, [Define to 1 if you are using NS windowing under macOS.])
  fi
  if test "${NS_IMPL_GNUSTEP}" = "yes"; then
    AC_DEFINE(NS_IMPL_GNUSTEP, 1, [Define to 1 if you are using NS windowing under GNUstep.])
    if test $NS_GNUSTEP_CONFIG != yes; then
      # See also .m.o rule in src/Makefile.in.  */
      # FIXME: are all these flags really needed?  Document here why.  */
      GNUSTEP_CFLAGS="-D_REENTRANT -fPIC -fno-strict-aliasing -I${GNUSTEP_SYSTEM_HEADERS} ${GNUSTEP_LOCAL_HEADERS}"
      ## Extra CFLAGS applied to src/*.m files.
      GNU_OBJC_CFLAGS="$GNU_OBJC_CFLAGS -fgnu-runtime -Wno-import -fconstant-string-class=NSConstantString -DGNUSTEP_BASE_LIBRARY=1 -DGNU_GUI_LIBRARY=1 -DGNU_RUNTIME=1 -DGSWARN -DGSDIAGNOSE"
    fi
  fi
  OTHER_FILES=ns-app
fi

### Use session management (-lSM -lICE) if available
HAVE_X_SM=no
LIBXSM=
if test "${HAVE_X11}" = "yes"; then
  AC_CHECK_HEADER(X11/SM/SMlib.h,
    [AC_CHECK_LIB(SM, SmcOpenConnection, HAVE_X_SM=yes, , -lICE)])

  if test "${HAVE_X_SM}" = "yes"; then
    AC_DEFINE(HAVE_X_SM, 1, [Define to 1 if you have the SM library (-lSM).])
    LIBXSM="-lSM -lICE"
  fi
fi
AC_SUBST(LIBXSM)

### Use XRandr (-lXrandr) if available
HAVE_XRANDR=no
if test "${HAVE_X11}" = "yes"; then
  XRANDR_REQUIRED=1.2.2
  XRANDR_MODULES="xrandr >= $XRANDR_REQUIRED"
  EMACS_CHECK_MODULES([XRANDR], [$XRANDR_MODULES])
  if test $HAVE_XRANDR = no; then
    # Test old way in case pkg-config doesn't have it (older machines).
    # Include Xrender.h by hand to work around bug in older Xrandr.h
    # (e.g. RHEL5) and silence (harmless) configure warning (bug#18465).
    AC_CHECK_HEADER(X11/extensions/Xrandr.h,
      [AC_CHECK_LIB(Xrandr, XRRGetScreenResources, HAVE_XRANDR=yes)],
      [], [AC_INCLUDES_DEFAULT
#include <X11/extensions/Xrender.h>])
    if test $HAVE_XRANDR = yes; then
      XRANDR_LIBS=-lXrandr
    fi
  fi
  if test $HAVE_XRANDR = yes; then
    AC_DEFINE(HAVE_XRANDR, 1, [Define to 1 if you have the XRandr extension.])
  fi
fi
AC_SUBST(XRANDR_CFLAGS)
AC_SUBST(XRANDR_LIBS)

### Use Xinerama (-lXinerama) if available
HAVE_XINERAMA=no
if test "${HAVE_X11}" = "yes"; then
  XINERAMA_REQUIRED=1.0.2
  XINERAMA_MODULES="xinerama >= $XINERAMA_REQUIRED"
  EMACS_CHECK_MODULES([XINERAMA], [$XINERAMA_MODULES])
  if test $HAVE_XINERAMA = no; then
    # Test old way in case pkg-config doesn't have it (older machines).
    AC_CHECK_HEADER(X11/extensions/Xinerama.h,
      [AC_CHECK_LIB(Xinerama, XineramaQueryExtension, HAVE_XINERAMA=yes)])
    if test $HAVE_XINERAMA = yes; then
      XINERAMA_LIBS=-lXinerama
    fi
  fi
  if test $HAVE_XINERAMA = yes; then
    AC_DEFINE(HAVE_XINERAMA, 1, [Define to 1 if you have the Xinerama extension.])
  fi
fi
AC_SUBST(XINERAMA_CFLAGS)
AC_SUBST(XINERAMA_LIBS)

### Use Xfixes (-lXfixes) if available
HAVE_XFIXES=no
if test "${HAVE_X11}" = "yes"; then
  XFIXES_REQUIRED=4.0.0
  XFIXES_MODULES="xfixes >= $XFIXES_REQUIRED"
  EMACS_CHECK_MODULES([XFIXES], [$XFIXES_MODULES])
  if test $HAVE_XFIXES = no; then
    # Test old way in case pkg-config doesn't have it (older machines).
    AC_CHECK_HEADER(X11/extensions/Xfixes.h,
      [AC_CHECK_LIB(Xfixes, XFixesHideCursor, HAVE_XFIXES=yes)])
    if test $HAVE_XFIXES = yes; then
      XFIXES_LIBS=-lXfixes
    fi
  fi
  if test $HAVE_XFIXES = yes; then
    AC_DEFINE(HAVE_XFIXES, 1, [Define to 1 if you have the Xfixes extension.])
  fi
fi
AC_SUBST(XFIXES_CFLAGS)
AC_SUBST(XFIXES_LIBS)

## Use XInput 2.0 if available
HAVE_XINPUT2=no
if test "${HAVE_X11}" = "yes" && test "${with_xinput2}" != "no"; then
   EMACS_CHECK_MODULES([XINPUT], [xi])
   if test $HAVE_XINPUT = yes; then
     # Now check for XInput2.h
     AC_CHECK_HEADER(X11/extensions/XInput2.h,
       [AC_CHECK_LIB(Xi, XIGrabButton, HAVE_XINPUT2=yes)])
   fi
   if test $HAVE_XINPUT2 = yes; then
     AC_DEFINE(HAVE_XINPUT2, 1, [Define to 1 if the X Input Extension version 2.0 or later is present.])
     if test "$USE_GTK_TOOLKIT" = "GTK2"; then
       AC_MSG_WARN([You are building Emacs with GTK+ 2 and the X Input Extension version 2.
This might lead to problems if your version of GTK+ is not built with support for XInput 2.])
     fi
   fi
fi
AC_SUBST(XINPUT_CFLAGS)
AC_SUBST(XINPUT_LIBS)

### Use Xdbe (-lXdbe) if available
HAVE_XDBE=no
if test "${HAVE_X11}" = "yes"; then
  if test "${with_xdbe}" != "no"; then
    AC_CHECK_HEADER(X11/extensions/Xdbe.h,
      [AC_CHECK_LIB(Xext, XdbeAllocateBackBufferName, HAVE_XDBE=yes)],
      [],
      [#include <X11/Xlib.h>
      ])
  fi
  if test $HAVE_XDBE = yes; then
    XDBE_LIBS=-lXext
  fi
  if test $HAVE_XDBE = yes; then
    AC_DEFINE(HAVE_XDBE, 1, [Define to 1 if you have the Xdbe extension.])
  fi
fi
AC_SUBST(XDBE_CFLAGS)
AC_SUBST(XDBE_LIBS)

### Use libxml (-lxml2) if available
### mingw32 doesn't use -lxml2, since it loads the library dynamically.
HAVE_LIBXML2=no
if test "${with_xml2}" != "no"; then
  ### I'm not sure what the version number should be, so I just guessed.
  EMACS_CHECK_MODULES([LIBXML2], [libxml-2.0 > 2.6.17])
  # Built-in libxml2 on OS X 10.8 lacks libxml-2.0.pc.
  if test "${HAVE_LIBXML2}" != "yes" && test "$opsys" = "darwin"; then
    SAVE_CPPFLAGS="$CPPFLAGS"
    if test -z "$xcsdkdir" -a -n "$XCRUN" -a ! -d /usr/include; then
      dnl /usr/include is not found.  Try Xcode SDK dir if it is sane.
      xcsdkdir=`$XCRUN --show-sdk-path 2>/dev/null`
      case $xcsdkdir in
	*[[\\\"\#\$\&\'\`$am_lf\ \	]]*)
	xcsdkdir="" ;;
      esac
    fi
    CPPFLAGS="$CPPFLAGS -isystem${xcsdkdir}/usr/include/libxml2"
    AC_CHECK_HEADER(libxml/HTMLparser.h,
      [AC_CHECK_DECL(HTML_PARSE_RECOVER, HAVE_LIBXML2=yes, ,
		     [#include <libxml/HTMLparser.h>])])
    CPPFLAGS="$SAVE_CPPFLAGS"
    if test "${HAVE_LIBXML2}" = "yes"; then
      LIBXML2_CFLAGS="-isystem${xcsdkdir}/usr/include/libxml2"
      LIBXML2_LIBS="-lxml2"
    fi
  fi
  if test "${HAVE_LIBXML2}" = "yes"; then
    if test "${opsys}" != "mingw32"; then
      AC_CHECK_LIB(xml2, htmlReadMemory, HAVE_LIBXML2=yes, HAVE_LIBXML2=no,
        [$LIBXML2_LIBS])
    else
      LIBXML2_LIBS=""
    fi
    if test "${HAVE_LIBXML2}" = "yes"; then
      AC_DEFINE(HAVE_LIBXML2, 1, [Define to 1 if you have the libxml library (-lxml2).])
    else
      LIBXML2_LIBS=""
      LIBXML2_CFLAGS=""
    fi
  fi
fi
AC_SUBST(LIBXML2_LIBS)
AC_SUBST(LIBXML2_CFLAGS)

BLESSMAIL_TARGET=
LIBS_MAIL=
if test ! "$with_mailutils"; then
  # Check for mail-locking functions in a "mail" library.  Probably this should
  # have the same check as for liblockfile below.
  AC_CHECK_LIB([mail], [maillock], [have_mail=yes], [have_mail=no])
  if test $have_mail = yes; then
    LIBS_MAIL=-lmail
    AC_DEFINE([HAVE_LIBMAIL], [1],
      [Define to 1 if you have the 'mail' library (-lmail).])

    OLD_LIBS=$LIBS
    LIBS="$LIBS_MAIL $LIBS"
    AC_CHECK_FUNCS([touchlock])
    LIBS=$OLD_LIBS
  fi
  dnl Debian, at least:
  AC_CHECK_LIB([lockfile], [maillock], [have_lockfile=yes], [have_lockfile=no])
  if test $have_lockfile = yes; then
     LIBS_MAIL=-llockfile
     AC_DEFINE([HAVE_LIBLOCKFILE], [1],
       [Define to 1 if you have the 'lockfile' library (-llockfile).])
  else
    # If we have the shared liblockfile, assume we must use it for mail
    # locking (e.g. Debian).  If we couldn't link against liblockfile
    # (no liblockfile.a installed), ensure that we don't need to.
    dnl This works for files generally, not just executables.
    dnl Should we look elsewhere for it?  Maybe examine /etc/ld.so.conf?
    AC_CHECK_PROG([liblockfile], [liblockfile.so], [yes], [no],
		  [/usr/lib:/lib:/usr/local/lib:$LD_LIBRARY_PATH])
    if test "$ac_cv_prog_liblockfile" = yes; then
      AC_MSG_ERROR([Shared liblockfile found but can't link against it.
This probably means that movemail could lose mail.
There may be a 'development' package to install containing liblockfile.])
    fi
  fi
  AC_CHECK_HEADERS([maillock.h])

  ## Define MAIL_USE_FLOCK (or LOCKF) if the mailer uses flock (or lockf) to
  ## interlock access to the mail spool.  The alternative is a lock file named
  ## /usr/spool/mail/$USER.lock.
  mail_lock=no
  case $opsys in
    aix4-2) mail_lock="lockf" ;;

    gnu|freebsd|dragonfly|netbsd|openbsd|darwin) mail_lock="flock" ;;

    ## On GNU/Linux systems, both methods are used by various mail programs.
    ## I assume most people are using newer mailers that have heard of flock.
    ## Change this if you need to.
    ## Debian contains a patch which says: "On Debian/GNU/Linux systems,
    ## configure gets the right answers, and that means *NOT* using flock.
    ## Using flock is guaranteed to be the wrong thing. See Debian Policy
    ## for details." and then uses '#ifdef DEBIAN'.  Unfortunately the
    ## Debian maintainer hasn't provided a clean fix for Emacs.
    ## movemail.c will use 'maillock' when MAILDIR, HAVE_LIBMAIL and
    ## HAVE_MAILLOCK_H are defined, so the following appears to be the
    ## correct logic.  -- fx
    ## We must check for HAVE_LIBLOCKFILE too, as movemail does.
    ## liblockfile is a Free Software replacement for libmail, used on
    ## Debian systems and elsewhere. -rfr.
    gnu-*)
      mail_lock="flock"
      if test $have_mail = yes || test $have_lockfile = yes; then
	test $ac_cv_header_maillock_h = yes && mail_lock=no
      fi ;;

    mingw32)
      mail_lock="none-needed" ;;
  esac

  case $mail_lock in
    flock) AC_DEFINE([MAIL_USE_FLOCK], [1],
	     [Define if the mailer uses flock to interlock the mail spool.]);;

    lockf) AC_DEFINE([MAIL_USE_LOCKF], [1],
	     [Define if the mailer uses lockf to interlock the mail spool.]);;

    none-needed) ;;

    *) BLESSMAIL_TARGET="need-blessmail" ;;
  esac
fi
AC_SUBST([BLESSMAIL_TARGET])
AC_SUBST([LIBS_MAIL])

HAVE_SECCOMP=no
AC_CHECK_HEADERS(
  [linux/seccomp.h linux/filter.h],
  [AC_CHECK_DECLS(
    [SECCOMP_SET_MODE_FILTER, SECCOMP_FILTER_FLAG_TSYNC],
    [HAVE_SECCOMP=yes], [],
    [[
    #include <linux/seccomp.h>
    ]])])
AC_SUBST([HAVE_SECCOMP])

EMACS_CHECK_MODULES([LIBSECCOMP], [libseccomp >= 2.4.0])
AC_SUBST([HAVE_LIBSECCOMP])
AC_SUBST([LIBSECCOMP_LIBS])
AC_SUBST([LIBSECCOMP_CFLAGS])

OLD_LIBS=$LIBS
LIBS="$LIB_PTHREAD $LIB_MATH $LIBS"
AC_CHECK_FUNCS(accept4 fchdir gethostname \
getrusage get_current_dir_name \
lrand48 random rint trunc \
select getpagesize setlocale newlocale \
getrlimit setrlimit shutdown \
pthread_sigmask strsignal setitimer \
sendto recvfrom getsockname getifaddrs freeifaddrs \
gai_strerror sync \
getpwent endpwent getgrent endgrent \
cfmakeraw cfsetspeed __executable_start log2 pthread_setname_np \
pthread_set_name_np)
LIBS=$OLD_LIBS

if test "$ac_cv_func_pthread_setname_np" = "yes"; then
  AC_CACHE_CHECK(
   [whether pthread_setname_np takes a single argument],
   [emacs_cv_pthread_setname_np_1arg],
   [AC_COMPILE_IFELSE(
     [AC_LANG_PROGRAM(
       [[#include <pthread.h>]],
       [[pthread_setname_np ("a");]])],
     [emacs_cv_pthread_setname_np_1arg=yes],
     [emacs_cv_pthread_setname_np_1arg=no])])
  if test "$emacs_cv_pthread_setname_np_1arg" = "yes"; then
    AC_DEFINE(
      HAVE_PTHREAD_SETNAME_NP_1ARG, 1,
      [Define to 1 if pthread_setname_np takes a single argument.])
  else
    AC_CACHE_CHECK(
     [whether pthread_setname_np takes three arguments],
     [emacs_cv_pthread_setname_np_3arg],
     [AC_COMPILE_IFELSE(
       [AC_LANG_PROGRAM(
         [[#include <pthread.h>]],
         [[pthread_setname_np (0, "%s", "a");]])],
       [emacs_cv_pthread_setname_np_3arg=yes],
       [emacs_cv_pthread_setname_np_3arg=no])])
     if test "$emacs_cv_pthread_setname_np_3arg" = "yes"; then
       AC_DEFINE(
         HAVE_PTHREAD_SETNAME_NP_3ARG, 1,
         [Define to 1 if pthread_setname_np takes three arguments.])
     fi
  fi
fi

dnl No need to check for posix_memalign if aligned_alloc works.
AC_CHECK_FUNCS([aligned_alloc posix_memalign], [break])
AC_CHECK_DECLS([aligned_alloc], [], [], [[#include <stdlib.h>]])

case $with_unexec,$canonical in
  yes,alpha*)
    AC_CHECK_DECL([__ELF__], [],
      [AC_MSG_ERROR([Non-ELF systems are not supported on this platform.])]);;
esac

if test "$with_unexec" = yes && test "$opsys" = "haiku"; then
  dnl A serious attempt was actually made to port unexec to Haiku.
  dnl Something in libstdc++ seems to prevent it from working.
  AC_MSG_ERROR([Haiku is not supported by the legacy unexec dumper.
Please use the portable dumper instead.])
fi

# Dump loading
AC_CHECK_FUNCS([posix_madvise])

dnl Cannot use AC_CHECK_FUNCS
AC_CACHE_CHECK([for __builtin_frame_address],
  [emacs_cv_func___builtin_frame_address],
  [AC_LINK_IFELSE([AC_LANG_PROGRAM([], [__builtin_frame_address (0);])],
     [emacs_cv_func___builtin_frame_address=yes],
     [emacs_cv_func___builtin_frame_address=no])])
if test $emacs_cv_func___builtin_frame_address = yes; then
  AC_DEFINE([HAVE___BUILTIN_FRAME_ADDRESS], 1,
	    [Define to 1 if you have the '__builtin_frame_address' function.])
fi
AC_CACHE_CHECK([for __builtin_unwind_init],
	       emacs_cv_func___builtin_unwind_init,
[AC_LINK_IFELSE([AC_LANG_PROGRAM([], [__builtin_unwind_init ();])],
		emacs_cv_func___builtin_unwind_init=yes,
		emacs_cv_func___builtin_unwind_init=no)])
if test $emacs_cv_func___builtin_unwind_init = yes; then
  AC_DEFINE(HAVE___BUILTIN_UNWIND_INIT, 1,
	    [Define to 1 if you have the '__builtin_unwind_init' function.])
fi

AC_CHECK_HEADERS_ONCE(sys/un.h)

AC_FUNC_FSEEKO

# UNIX98 PTYs.
AC_CHECK_FUNCS(grantpt)

# PTY-related GNU extensions.
AC_CHECK_FUNCS(getpt posix_openpt)

dnl Run a test program that contains a call to tputs, a call that is
dnl never executed.  This tests whether a pre-'main' dynamic linker
dnl works with the library.  It's too much trouble to actually call
dnl tputs in the test program, due to portability hassles.  When
dnl cross-compiling, assume the test program will run if it links.
AC_DEFUN([tputs_link_source], [
  AC_LANG_SOURCE(
     [[extern void tputs (const char *, int, int (*)(int));
       int main (int argc, char **argv)
       {
	  if (argc == 10000)
	    tputs (argv[0], 0, 0);
	  return 0;
       }]])
])
# Check this now, so that we will NOT find the above functions in ncurses.
# That is because we have not set up to link ncurses in lib-src.
# It's better to believe a function is not available
# than to expect to find it in ncurses.
# Also we need tputs and friends to be able to build at all.
AC_CACHE_CHECK([for library containing tputs], [emacs_cv_tputs_lib],
[if test "${opsys}" = "mingw32"; then
  emacs_cv_tputs_lib='none required'
else
  # curses precedes termcap because of AIX (Bug#9736#35) and OpenIndiana.
  tputs_libraries='tinfo ncurses terminfo curses termcap tinfow ncursesw'
  for tputs_library in '' $tputs_libraries; do
    OLIBS=$LIBS
    if test -z "$tputs_library"; then
      emacs_cv_tputs_lib='none required'
    else
      emacs_cv_tputs_lib=-l$tputs_library
      LIBS="$emacs_cv_tputs_lib $LIBS"
    fi
    AC_RUN_IFELSE([tputs_link_source], [], [emacs_cv_tputs_lib=no],
      [AC_LINK_IFELSE([tputs_link_source], [], [emacs_cv_tputs_lib=no])])
    LIBS=$OLIBS
    if test "X$emacs_cv_tputs_lib" != Xno; then
      break
    fi
  done
fi])
AS_CASE(["$emacs_cv_tputs_lib"],
  [no], [AC_MSG_ERROR([The required function 'tputs' was not found in any library.
The following libraries were tried (in order):
  libtinfo, libncurses, libterminfo, libcurses, libtermcap
Please try installing whichever of these libraries is most appropriate
for your system, together with its header files.
For example, a libncurses-dev(el) or similar package.])],
  [-l*], [LIBS_TERMCAP=$emacs_cv_tputs_lib],
  [*], [LIBS_TERMCAP=])

## Use termcap instead of terminfo?
## Only true for: freebsd < 40000, ms-w32, msdos, netbsd < 599002500.
TERMINFO=yes
## FIXME?  In the cases below where we unconditionally set
## LIBS_TERMCAP="-lncurses", this overrides LIBS_TERMCAP = -ltinfo,
## if that was found above to have tputs.
## Should we use the gnu* logic everywhere?
case "$opsys" in
  ## darwin: Prevents crashes when running Emacs in Terminal.app under 10.2.
  ##  The ncurses library has been moved out of the System framework in
  ##  Mac OS X 10.2.  So if configure detects it, set the command-line
  ##  option to use it.
  darwin) LIBS_TERMCAP="-lncurses" ;;

  gnu*) test -z "$LIBS_TERMCAP" && LIBS_TERMCAP="-lncurses" ;;

  freebsd)
    AC_MSG_CHECKING([whether FreeBSD is new enough to use terminfo])
    AC_CACHE_VAL(emacs_cv_freebsd_terminfo,
    [AC_LINK_IFELSE([AC_LANG_PROGRAM([[#include <osreldate.h>]],
[[#if __FreeBSD_version < 400000
fail;
#endif
]])], emacs_cv_freebsd_terminfo=yes, emacs_cv_freebsd_terminfo=no)])

    AC_MSG_RESULT($emacs_cv_freebsd_terminfo)

    if test $emacs_cv_freebsd_terminfo = yes; then
      LIBS_TERMCAP="-lncurses"
    else
      TERMINFO=no
      LIBS_TERMCAP="-ltermcap"
    fi
    ;;

  mingw32)
    TERMINFO=no
    LIBS_TERMCAP=
    ;;

  netbsd)
    if test "x$LIBS_TERMCAP" != "x-lterminfo"; then
      TERMINFO=no
      LIBS_TERMCAP="-ltermcap"
    fi
    ;;

  openbsd | dragonfly) LIBS_TERMCAP="-lncurses" ;;

  ## hpux: Make sure we get select from libc rather than from libcurses
  ##  because libcurses on HPUX 10.10 has a broken version of select.
  ##  We used to use -lc -lcurses, but this may be cleaner.
  ## FIXME?  But TERMINFO = yes on hpux (it used to be explicitly
  # set that way, now it uses the default).  Isn't this a contradiction?
  hpux*) LIBS_TERMCAP="-ltermcap" ;;

esac

TERMCAP_OBJ=tparam.o
if test $TERMINFO = yes; then
  AC_DEFINE(TERMINFO, 1, [Define to 1 if you use terminfo instead of termcap.])
  TERMCAP_OBJ=terminfo.o
  AC_CACHE_CHECK([whether $LIBS_TERMCAP library defines BC],
    [emacs_cv_terminfo_defines_BC],
    [OLD_LIBS=$LIBS
     LIBS="$LIBS $LIBS_TERMCAP"
     AC_LINK_IFELSE([AC_LANG_PROGRAM([[extern char *BC;]], [[return !*BC;]])],
       [emacs_cv_terminfo_defines_BC=yes],
       [emacs_cv_terminfo_defines_BC=no])
     LIBS=$OLD_LIBS])
  if test "$emacs_cv_terminfo_defines_BC" = yes; then
    AC_DEFINE([TERMINFO_DEFINES_BC], 1, [Define to 1 if the
      terminfo library defines the variables BC, PC, and UP.])
  fi
fi
if test "X$LIBS_TERMCAP" = "X-lncurses"; then
  AC_DEFINE(USE_NCURSES, 1, [Define to 1 if you use ncurses.])
fi
AC_SUBST(LIBS_TERMCAP)
AC_SUBST(TERMCAP_OBJ)

# GNU/Linux-specific timer functions.
AC_CACHE_CHECK([for timerfd interface], [emacs_cv_have_timerfd],
  [AC_COMPILE_IFELSE(
     [AC_LANG_PROGRAM([[#include <sys/timerfd.h>
		      ]],
		      [[timerfd_create (CLOCK_REALTIME,
					TFD_CLOEXEC | TFD_NONBLOCK);
			timerfd_settime (0, TFD_TIMER_ABSTIME, 0, 0);]])],
     [emacs_cv_have_timerfd=yes],
     [emacs_cv_have_timerfd=no])])
if test "$emacs_cv_have_timerfd" = yes; then
  AC_DEFINE([HAVE_TIMERFD], 1,
    [Define to 1 if timerfd functions are supported as in GNU/Linux.])
fi

# Alternate stack for signal handlers.
AC_CACHE_CHECK([whether signals can be handled on alternate stack],
	       [emacs_cv_alternate_stack],
  [AC_COMPILE_IFELSE(
     [AC_LANG_PROGRAM([[#include <signal.h>
		      ]],
		      [[stack_t ss;
			struct sigaction sa;
			ss.ss_sp = malloc (SIGSTKSZ);
			ss.ss_size = SIGSTKSZ;
			sa.sa_flags = SA_SIGINFO | SA_ONSTACK;
			sigaltstack (&ss, 0);
			sigaction (SIGSEGV, &sa, 0);]])],
     [emacs_cv_alternate_stack=yes],
     [emacs_cv_alternate_stack=no])])

# Do we need the Hesiod library to provide the support routines?
dnl FIXME?  Should we be skipping this on Darwin too?
LIBHESIOD=
LIBRESOLV=
if test "$with_hesiod" != no ; then
  # Don't set $LIBS here -- see comments above.  FIXME which comments?
  resolv=no
  AC_CHECK_FUNC(res_send, , [AC_CHECK_FUNC(__res_send, ,
     [AC_CHECK_LIB(resolv, res_send, resolv=yes,
		  [AC_CHECK_LIB(resolv, __res_send, resolv=yes)])])])
  if test "$resolv" = yes ; then
    RESOLVLIB=-lresolv
  else
    RESOLVLIB=
  fi
  hesiod=no
  AC_CHECK_FUNC(hes_getmailhost, , [AC_CHECK_LIB(hesiod, hes_getmailhost,
	hesiod=yes, :, $RESOLVLIB)])

  if test x"$hesiod" = xyes; then
    LIBHESIOD=-lhesiod
    LIBRESOLV=$RESOLVLIB
  fi
fi
AC_SUBST(LIBHESIOD)
AC_SUBST(LIBRESOLV)

# These tell us which Kerberos-related libraries to use.
COM_ERRLIB=
CRYPTOLIB=
KRB5LIB=
DESLIB=
KRB4LIB=

if test "${with_kerberos}" != no; then
  OLD_LIBS=$LIBS
  AC_CHECK_LIB(com_err, com_err, have_com_err=yes, have_com_err=no)
  if test $have_com_err = yes; then
    COM_ERRLIB=-lcom_err
    LIBS="$COM_ERRLIB $LIBS"
  fi
  AC_CHECK_LIB(crypto, mit_des_cbc_encrypt, have_crypto=yes, have_crypto=no)
  if test $have_crypto = yes; then
    CRYPTOLIB=-lcrypto
    LIBS="$CRYPTOLIB $LIBS"
  fi
  AC_CHECK_LIB(k5crypto, mit_des_cbc_encrypt, have_k5crypto=yes, have_k5crypto=no)
  if test $have_k5crypto = yes; then
    CRYPTOLIB=-lk5crypto
    LIBS="$CRYPTOLIB $LIBS"
  fi
  AC_CHECK_LIB(krb5, krb5_init_context, have_krb5=yes, have_krb5=no)
  if test $have_krb5=yes; then
    KRB5LIB=-lkrb5
    LIBS="$KRB5LIB $LIBS"
  fi
  dnl FIXME Simplify.  Does not match 22 logic, thanks to default_off?
  if test "${with_kerberos5}" = no; then
    AC_CHECK_LIB(des425, des_cbc_encrypt, have_des425=yes, have_des425=no )
    if test $have_des425 = yes; then
      DESLIB=-ldes425
      LIBS="$DESLIB $LIBS"
    else
      AC_CHECK_LIB(des, des_cbc_encrypt, have_des=yes, have_des=no)
      if test $have_des = yes; then
        DESLIB=-ldes
        LIBS="$DESLIB $LIBS"
      fi
    fi
    AC_CHECK_LIB(krb4, krb_get_cred, have_krb4=yes, have_krb4=no)
    if test $have_krb4 = yes; then
      KRB4LIB=-lkrb4
      LIBS="$KRB4LIB $LIBS"
    else
      AC_CHECK_LIB(krb, krb_get_cred, have_krb=yes, have_krb=no)
      if test $have_krb = yes; then
        KRB4LIB=-lkrb
        LIBS="$KRB4LIB $LIBS"
      fi
    fi
  fi

  if test "${with_kerberos5}" != no; then
    AC_CHECK_HEADERS(krb5.h,
      [AC_CHECK_MEMBERS([krb5_error.text, krb5_error.e_text],,,
		        [#include <krb5.h>])])
  else
    AC_CHECK_HEADERS(krb.h,,
		     [AC_CHECK_HEADERS(kerberosIV/krb.h,,
				       [AC_CHECK_HEADERS(kerberos/krb.h)])])
  fi
  AC_CHECK_HEADERS(com_err.h)
  LIBS=$OLD_LIBS
fi

AC_SUBST(COM_ERRLIB)
AC_SUBST(CRYPTOLIB)
AC_SUBST(KRB5LIB)
AC_SUBST(DESLIB)
AC_SUBST(KRB4LIB)

AC_CHECK_HEADERS(valgrind/valgrind.h)

AC_CHECK_MEMBERS([struct unipair.unicode], [], [], [[#include <linux/kd.h>]])

AC_CHECK_FUNCS_ONCE([__lsan_ignore_object])

AC_FUNC_FORK

dnl AC_CHECK_FUNCS_ONCE wouldn’t be right for snprintf, which needs
dnl the current CFLAGS etc.
AC_CHECK_FUNCS(snprintf)

dnl posix_spawn.  The chdir and setsid functionality is relatively
dnl recent, so we check for it specifically.
AC_CHECK_HEADERS([spawn.h])
AC_SUBST([HAVE_SPAWN_H])
AC_CHECK_FUNCS([posix_spawn \
                posix_spawn_file_actions_addchdir \
                posix_spawn_file_actions_addchdir_np \
                posix_spawnattr_setflags])
AC_SUBST([HAVE_POSIX_SPAWN])
AC_SUBST([HAVE_POSIX_SPAWN_FILE_ACTIONS_ADDCHDIR])
AC_SUBST([HAVE_POSIX_SPAWN_FILE_ACTIONS_ADDCHDIR_NP])
AC_SUBST([HAVE_POSIX_SPAWNATTR_SETFLAGS])
AC_CHECK_DECLS([POSIX_SPAWN_SETSID], [], [], [[
               #include <spawn.h>
               ]])
AC_SUBST([HAVE_DECL_POSIX_SPAWN_SETSID])

dnl Check for glib.  This differs from other library checks in that
dnl Emacs need not link to glib unless some other library is already
dnl linking to glib.  Although glib provides no facilities that Emacs
dnl needs for its own purposes, when glib is present Emacs needs to
dnl use primitives like g_main_context_query to avoid clashing with
dnl glib at a low level.
dnl
dnl Check this late, since it depends on $GTK_CFLAGS etc.
XGSELOBJ=
AC_CACHE_CHECK([whether GLib is linked in], [emacs_cv_links_glib],
[OLDCFLAGS="$CFLAGS"
OLDLIBS="$LIBS"
CFLAGS="$CFLAGS $GTK_CFLAGS $RSVG_CFLAGS $DBUS_CFLAGS $SETTINGS_CFLAGS"
LIBS="$LIBS $GTK_LIBS $RSVG_LIBS $DBUS_LIBS $SETTINGS_LIBS"
CFLAGS="$CFLAGS $NOTIFY_CFLAGS $CAIRO_CFLAGS"
LIBS="$LIBS $NOTIFY_LIBS $CAIRO_LIBS"
AC_LINK_IFELSE([AC_LANG_PROGRAM(
	[[#include <glib.h>
	]],
	[[g_print ("Hello world");]])],
     [emacs_cv_links_glib=yes],
     [emacs_cv_links_glib=no])
CFLAGS="$OLDCFLAGS"
LIBS="$OLDLIBS"])
if test "${emacs_cv_links_glib}" = "yes"; then
  AC_DEFINE(HAVE_GLIB, 1, [Define to 1 if GLib is linked in.])
  if test "$HAVE_NS" = no ; then
    XGSELOBJ=xgselect.o
  fi
fi
AC_SUBST(XGSELOBJ)

dnl Adapted from Haible's version.
AC_CACHE_CHECK([for nl_langinfo and CODESET], [emacs_cv_langinfo_codeset],
  [AC_LINK_IFELSE([AC_LANG_PROGRAM([[#include <langinfo.h>]],
    [[char *cs = nl_langinfo(CODESET);]])],
    [emacs_cv_langinfo_codeset=yes],
    [emacs_cv_langinfo_codeset=no])
  ])
if test "$emacs_cv_langinfo_codeset" = yes; then
  AC_DEFINE([HAVE_LANGINFO_CODESET], 1,
    [Define if you have <langinfo.h> and nl_langinfo (CODESET).])

  AC_CACHE_CHECK([for nl_langinfo and _NL_PAPER_WIDTH],
    [emacs_cv_langinfo__nl_paper_width],
    [AC_LINK_IFELSE([AC_LANG_PROGRAM([[#include <langinfo.h>]],
      [[char *cs = nl_langinfo (_NL_PAPER_WIDTH);]])],
      [emacs_cv_langinfo__nl_paper_width=yes],
      [emacs_cv_langinfo__nl_paper_width=no])
    ])
  if test "$emacs_cv_langinfo__nl_paper_width" = yes; then
    AC_DEFINE([HAVE_LANGINFO__NL_PAPER_WIDTH], 1,
      [Define if you have <langinfo.h> and nl_langinfo (_NL_PAPER_WIDTH).])
  fi
fi

AC_TYPE_MBSTATE_T

dnl Fixme: AC_SYS_POSIX_TERMIOS should probably be used, but it's not clear
dnl how the tty code is related to POSIX and/or other versions of termios.
dnl The following looks like a useful start.
dnl
dnl AC_SYS_POSIX_TERMIOS
dnl if test $ac_cv_sys_posix_termios = yes; then
dnl    AC_DEFINE(HAVE_TERMIOS, 1, [Define to 1 if you have POSIX-style functions
dnl                                and macros for terminal control.])
dnl    AC_DEFINE(HAVE_TCATTR, 1, [Define to 1 if you have tcgetattr and tcsetattr.])
dnl fi

dnl Turned on June 1996 supposing nobody will mind it.
dnl MinGW emulates passwd database, so this feature doesn't make sense there.
if test "${opsys}" != "mingw32"; then
   AC_DEFINE(AMPERSAND_FULL_NAME, 1, [Define to use the convention that &
     in the full name stands for the login id.])
fi

dnl Everybody supports this, except MS.
dnl Seems like the kind of thing we should be testing for, though.
## Note: PTYs are broken on darwin <6.  Use at your own risk.
if test "${opsys}" != "mingw32"; then
  AC_DEFINE(HAVE_PTYS, 1, [Define if the system supports pty devices.])
fi

dnl Everybody supports this, except MS-DOS.
dnl Seems like the kind of thing we should be testing for, though.
AC_DEFINE(HAVE_SOCKETS, 1, [Define if the system supports
  4.2-compatible sockets.])

AH_TEMPLATE(INTERNAL_TERMINAL, [This is substituted when $TERM is "internal".])

AH_TEMPLATE(NULL_DEVICE, [Name of the file to open to get
  a null file, or a data sink.])
if test "${opsys}" = "mingw32"; then
  AC_DEFINE(NULL_DEVICE, ["NUL:"])
else
  AC_DEFINE(NULL_DEVICE, ["/dev/null"])
fi

if test "${opsys}" = "mingw32"; then
  SEPCHAR=';'
else
  SEPCHAR=':'
fi
AC_DEFINE_UNQUOTED(SEPCHAR, ['$SEPCHAR'], [Character that separates PATH elements.])
dnl This is for MinGW, and is used in test/Makefile.in.
dnl The MSYS Bash has heuristics for replacing ':' with ';' when it
dnl decides that a command-line argument to be passed to a MinGW program
dnl is a PATH-style list of directories.  But that heuristics plays it
dnl safe, and only does the replacement when it is _absolutely_ sure it
dnl sees a colon-separated list of file names; e.g. ":." is left alone,
dnl which breaks in-tree builds.  So we do this manually instead.
dnl Note that we cannot rely on PATH_SEPARATOR, as that one will always
dnl be computed as ':' in MSYS Bash.
AC_SUBST(SEPCHAR)

dnl Everybody supports this, except MS-DOS.
AC_DEFINE(subprocesses, 1, [Define to enable asynchronous subprocesses.])

AC_DEFINE(USER_FULL_NAME, [pw->pw_gecos], [How to get a user's full name.])


AC_DEFINE(DIRECTORY_SEP, ['/'],
  [Character that separates directories in a file name.])

if test "${opsys}" = "mingw32"; then
  AC_DEFINE(IS_DEVICE_SEP(_c_), [((_c_) == ':')],
    [Returns true if character is a device separator.])

  AC_DEFINE(IS_DIRECTORY_SEP(_c_), [((_c_) == '/' || (_c_) == '\\')],
    [Returns true if character is a directory separator.])

  AC_DEFINE(IS_ANY_SEP(_c_), [(IS_DIRECTORY_SEP (_c_) || IS_DEVICE_SEP(_c_))],
    [Returns true if character is any form of separator.])
else
  AC_DEFINE(IS_DEVICE_SEP(_c_), 0,
    [Returns true if character is a device separator.])

  AC_DEFINE(IS_DIRECTORY_SEP(_c_), [((_c_) == DIRECTORY_SEP)],
    [Returns true if character is a directory separator.])

  AC_DEFINE(IS_ANY_SEP(_c_), [(IS_DIRECTORY_SEP (_c_))],
    [Returns true if character is any form of separator.])
fi

if test "$USE_X_TOOLKIT" != "none"; then
  have_editres=yes
  case $opsys in
    hpux*)
      dnl Assar Westerlund <assar@sics.se> says this is necessary
      dnl for HP-UX 10.20, and that it works for HP-UX 0 as well.
      have_editres=no
    ;;
  esac
  if test "$have_editres" != no && test ! -z "$LIBXMU"; then
    OLDLIBS="$LIBS"
    dnl See libXmu.a check above.
    if test x$HAVE_X11XTR6 = xyes; then
      LIBS="-lXt -lSM -lICE $LIBXMU"
    else
      OTHERLIBS="-lXt -$LIBXMU"
    fi
    AC_LINK_IFELSE([AC_LANG_PROGRAM(
      [[#include <X11/Intrinsic.h>
       #include <X11/Xmu/Editres.h>]],
      [[_XEditResCheckMessages (0, 0, 0, 0);]])],
      [AC_DEFINE([X_TOOLKIT_EDITRES], 1,
        [Define to 1 if we should use XEditRes.])])
    LIBS=$OLDLIBS
  fi
fi

case $opsys in
  solaris | unixware )
    dnl Some SVr4s don't define NSIG in sys/signal.h for ANSI environments;
    dnl instead, there's a system variable _sys_nsig.  Unfortunately, we
    dnl need the constant to dimension an array.  So wire in the appropriate
    dnl value here.
    AC_DEFINE(NSIG_MINIMUM, 32, [Minimum value of NSIG.])
    ;;
esac

emacs_broken_SIGIO=no

case $opsys in
  dnl SIGIO exists, but the feature doesn't work in the way Emacs needs.
  hpux* | nacl | solaris | unixware )
    emacs_broken_SIGIO=yes
    ;;

  aix4-2)
    dnl On AIX Emacs uses the gmalloc.c malloc implementation.  But given
    dnl the way this system works, libc functions that return malloced
    dnl memory use the libc malloc implementation. Calling xfree or
    dnl xrealloc on the results of such functions results in a crash.
    dnl
    dnl One solution for this could be to define SYSTEM_MALLOC in configure,
    dnl but that does not currently work on this system.
    dnl
    dnl It is possible to completely override the malloc implementation on
    dnl AIX, but that involves putting the malloc functions in a shared
    dnl library and setting the MALLOCTYPE environment variable to point to
    dnl that shared library.
    dnl
    dnl Emacs currently calls xrealloc on the results of get_current_dir name,
    dnl to avoid a crash just use the Emacs implementation for that function.
    dnl
    dnl FIXME We could change the AC_CHECK_FUNCS call near the start
    dnl of this file, so that we do not check for get_current_dir_name
    dnl on AIX.  But that might be fragile if something else ends
    dnl up testing for get_current_dir_name as a dependency.
    AC_DEFINE(BROKEN_GET_CURRENT_DIR_NAME, 1, [Define if
      get_current_dir_name should not be used.])
    ;;

  freebsd)
    dnl Circumvent a bug in FreeBSD.  In the following sequence of
    dnl writes/reads on a PTY, read(2) returns bogus data:
    dnl
    dnl write(2)  1022 bytes
    dnl write(2)   954 bytes, get EAGAIN
    dnl read(2)   1024 bytes in process_read_output
    dnl read(2)     11 bytes in process_read_output
    dnl
    dnl That is, read(2) returns more bytes than have ever been written
    dnl successfully.  The 1033 bytes read are the 1022 bytes written
    dnl successfully after processing (for example with CRs added if the
    dnl terminal is set up that way which it is here).  The same bytes will
    dnl be seen again in a later read(2), without the CRs.
    AC_DEFINE(BROKEN_PTY_READ_AFTER_EAGAIN, 1, [Define on FreeBSD to
      work around an issue when reading from a PTY.])
    ;;
esac

case $opsys in
  gnu-* | solaris )
    dnl FIXME Can't we test if this exists (eg /proc/$$)?
    AC_DEFINE(HAVE_PROCFS, 1, [Define if you have the /proc filesystem.])
  ;;
esac

case $opsys in
  darwin | dragonfly | freebsd | netbsd | openbsd )
    AC_DEFINE(DONT_REOPEN_PTY, 1, [Define if process.c does not need to
      close a pty to make it a controlling terminal (it is already a
      controlling terminal of the subprocess, because we did ioctl TIOCSCTTY).])
  ;;
esac

dnl FIXME Surely we can test for this rather than hard-code it.
case $opsys in
  netbsd | openbsd) sound_device="/dev/audio" ;;
  *) sound_device="/dev/dsp" ;;
esac

dnl Used in sound.c
AC_DEFINE_UNQUOTED(DEFAULT_SOUND_DEVICE, "$sound_device",
  [Name of the default sound device.])


dnl Emacs can read input using SIGIO and buffering characters itself,
dnl or using CBREAK mode and making C-g cause SIGINT.
dnl The choice is controlled by the variable interrupt_input.
dnl
dnl Define INTERRUPT_INPUT to make interrupt_input = 1 the default (use SIGIO)
dnl
dnl Emacs uses the presence of the USABLE_SIGIO macro
dnl to indicate whether or not signal-driven I/O is possible.  It uses
dnl INTERRUPT_INPUT to decide whether to use it by default.
dnl
dnl SIGIO can be used only on systems that implement it (4.2 and 4.3).
dnl CBREAK mode has two disadvantages
dnl 1) At least in 4.2, it is impossible to handle the Meta key properly.
dnl I hear that in system V this problem does not exist.
dnl 2) Control-G causes output to be discarded.
dnl I do not know whether this can be fixed in system V.
dnl
dnl Another method of doing input is planned but not implemented.
dnl It would have Emacs fork off a separate process
dnl to read the input and send it to the true Emacs process
dnl through a pipe.
case $opsys in
  darwin | gnu-linux | gnu-kfreebsd)
    AC_DEFINE(INTERRUPT_INPUT, 1, [Define to read input using SIGIO.])
  ;;
esac


dnl If the system's imake configuration file defines 'NeedWidePrototypes'
dnl as 'NO', we must define NARROWPROTO manually.  Such a define is
dnl generated in the Makefile generated by 'xmkmf'.  If we don't define
dnl NARROWPROTO, we will see the wrong function prototypes for X functions
dnl taking float or double parameters.
case $opsys in
  cygwin|gnu|gnu-linux|gnu-kfreebsd|freebsd|netbsd|openbsd)
    AC_DEFINE(NARROWPROTO, 1, [Define if system's imake configuration
      file defines 'NeedWidePrototypes' as 'NO'.])
  ;;
esac


dnl Used in process.c, this must be a loop, even if it only runs once.
AH_TEMPLATE(PTY_ITERATION, [How to iterate over PTYs.])
dnl Only used if !PTY_ITERATION.  Iterate from FIRST_PTY_LETTER to z,
dnl trying suffixes 0-16.
AH_TEMPLATE(FIRST_PTY_LETTER, [Letter to use in finding device name of
  first PTY, if PTYs are supported.])
AH_TEMPLATE(PTY_OPEN, [How to open a PTY, if non-standard.])
AH_TEMPLATE(PTY_NAME_SPRINTF, [How to get the device name of the control
  end of a PTY, if non-standard.])
AH_TEMPLATE(PTY_TTY_NAME_SPRINTF, [How to get device name of the tty
  end of a PTY, if non-standard.])

case $opsys in
  aix4-2 )
    AC_DEFINE(PTY_ITERATION, [int c; for (c = 0; !c ; c++)])
    dnl You allocate a pty by opening /dev/ptc to get the master side.
    dnl To get the name of the slave side, you just ttyname() the master side.
    AC_DEFINE(PTY_NAME_SPRINTF, [strcpy (pty_name, "/dev/ptc");])
    AC_DEFINE(PTY_TTY_NAME_SPRINTF, [strcpy (pty_name, ttyname (fd));])
    ;;

  cygwin )
    AC_DEFINE(PTY_ITERATION, [int i; for (i = 0; i < 1; i++)])
    dnl multi-line AC_DEFINEs are hard. :(
    AC_DEFINE(PTY_OPEN, [ do { int dummy; sigset_t blocked, procmask; sigemptyset (&blocked); sigaddset (&blocked, SIGCHLD); pthread_sigmask (SIG_BLOCK, &blocked, &procmask); if (-1 == openpty (&fd, &dummy, pty_name, 0, 0)) fd = -1; pthread_sigmask (SIG_SETMASK, &procmask, 0); if (fd >= 0) emacs_close (dummy); } while (false)])
    AC_DEFINE(PTY_NAME_SPRINTF, [])
    AC_DEFINE(PTY_TTY_NAME_SPRINTF, [])
    ;;

  gnu | qnxnto )
    AC_DEFINE(FIRST_PTY_LETTER, ['p'])
    ;;

  gnu-linux | gnu-kfreebsd | dragonfly | freebsd | openbsd | netbsd | darwin | nacl )
    dnl if HAVE_GRANTPT
    if test "x$ac_cv_func_grantpt" = xyes; then
      AC_DEFINE(UNIX98_PTYS, 1, [Define if the system has Unix98 PTYs.])
      AC_DEFINE(PTY_ITERATION, [int i; for (i = 0; i < 1; i++)])
      dnl Note that grantpt and unlockpt may fork.  We must block SIGCHLD
      dnl to prevent sigchld_handler from intercepting the child's death.
      AC_DEFINE(PTY_TTY_NAME_SPRINTF, [{ char *ptyname = 0; sigset_t blocked; sigemptyset (&blocked); sigaddset (&blocked, SIGCHLD); pthread_sigmask (SIG_BLOCK, &blocked, 0); if (grantpt (fd) != -1 && unlockpt (fd) != -1) ptyname = ptsname(fd); pthread_sigmask (SIG_UNBLOCK, &blocked, 0); if (!ptyname) { emacs_close (fd); return -1; } snprintf (pty_name, PTY_NAME_SIZE, "%s", ptyname); }])
      dnl if HAVE_POSIX_OPENPT
      if test "x$ac_cv_func_posix_openpt" = xyes; then
        AC_DEFINE(PTY_OPEN, [do { fd = posix_openpt (O_RDWR | O_CLOEXEC | O_NOCTTY); if (fd < 0 && errno == EINVAL) fd = posix_openpt (O_RDWR | O_NOCTTY); } while (false)])
        AC_DEFINE(PTY_NAME_SPRINTF, [])
      dnl if HAVE_GETPT
      elif test "x$ac_cv_func_getpt" = xyes; then
        AC_DEFINE(PTY_OPEN, [fd = getpt ()])
        AC_DEFINE(PTY_NAME_SPRINTF, [])
      else
        AC_DEFINE(PTY_NAME_SPRINTF, [strcpy (pty_name, "/dev/ptmx");])
      fi
    else
      AC_DEFINE(FIRST_PTY_LETTER, ['p'])
    fi
    ;;

  hpux*)
    AC_DEFINE(FIRST_PTY_LETTER, ['p'])
    AC_DEFINE(PTY_NAME_SPRINTF, [sprintf (pty_name, "/dev/ptym/pty%c%x", c, i);])
    AC_DEFINE(PTY_TTY_NAME_SPRINTF, [sprintf (pty_name, "/dev/pty/tty%c%x", c, i);])
    ;;

  solaris )
    dnl On SysVr4, grantpt(3) forks a subprocess, so do not use
    dnl O_CLOEXEC when opening the pty, and keep the SIGCHLD handler
    dnl from intercepting that death.  If any child but grantpt's should die
    dnl within, it should be caught after sigrelse(2).
    AC_DEFINE(PTY_OPEN, [fd = open (pty_name, O_RDWR | O_NONBLOCK)])
    AC_DEFINE(PTY_TTY_NAME_SPRINTF, [{ char *ptsname (int), *ptyname; int grantpt_result; sigset_t blocked; sigemptyset (&blocked); sigaddset (&blocked, SIGCHLD); pthread_sigmask (SIG_BLOCK, &blocked, 0); grantpt_result = grantpt (fd); pthread_sigmask (SIG_UNBLOCK, &blocked, 0); if (grantpt_result == -1 || unlockpt (fd) == -1 || !(ptyname = ptsname (fd))) { emacs_close (fd); return -1; } snprintf (pty_name, PTY_NAME_SIZE, "%s", ptyname); }])
    ;;

  unixware )
    dnl Comments are as per solaris.
    AC_DEFINE(PTY_OPEN, [fd = open (pty_name, O_RDWR | O_NONBLOCK)])
    AC_DEFINE(PTY_TTY_NAME_SPRINTF, [{ char *ptsname (int), *ptyname; int grantpt_result; sigset_t blocked; sigemptyset (&blocked); sigaddset (&blocked, SIGCHLD); pthread_sigmask (SIG_BLOCK, &blocked, 0); grantpt_result = grantpt (fd); pthread_sigmask (SIG_UNBLOCK, &blocked, 0); if (grantpt_result == -1) fatal("could not grant slave pty"); if (unlockpt(fd) == -1) fatal("could not unlock slave pty"); if (!(ptyname = ptsname(fd))) fatal ("could not enable slave pty"); snprintf (pty_name, PTY_NAME_SIZE, "%s", ptyname); }])
    ;;

  haiku*)
    AC_DEFINE(FIRST_PTY_LETTER, ['s'])
    AC_DEFINE(PTY_NAME_SPRINTF, [])
    dnl on Haiku pty names aren't distinctive, thus the use of posix_openpt
    AC_DEFINE(PTY_OPEN, [fd = posix_openpt (O_RDWR | O_NONBLOCK)])
    AC_DEFINE(PTY_TTY_NAME_SPRINTF, [{ char *ptyname; int grantpt_result; sigset_t blocked; sigemptyset (&blocked); sigaddset (&blocked, SIGCHLD); pthread_sigmask (SIG_BLOCK, &blocked, 0); grantpt_result = grantpt (fd); pthread_sigmask (SIG_UNBLOCK, &blocked, 0); if (grantpt_result == -1) fatal("could not grant slave pty"); if (unlockpt(fd) == -1) fatal("could not unlock slave pty"); if (!(ptyname = ptsname(fd))) fatal ("could not enable slave pty"); snprintf (pty_name, PTY_NAME_SIZE, "%s", ptyname); }])
    ;;
esac


case $opsys in
  solaris | unixware )
    dnl This change means that we don't loop through allocate_pty too
    dnl many times in the (rare) event of a failure.
    AC_DEFINE(FIRST_PTY_LETTER, ['z'])
    AC_DEFINE(PTY_NAME_SPRINTF, [strcpy (pty_name, "/dev/ptmx");])
    dnl Push various streams modules onto a PTY channel.  Used in process.c.
    AC_DEFINE(SETUP_SLAVE_PTY, [if (ioctl (std_in, I_PUSH, "ptem") == -1) fatal ("ioctl I_PUSH ptem"); if (ioctl (std_in, I_PUSH, "ldterm") == -1) fatal ("ioctl I_PUSH ldterm"); if (ioctl (std_in, I_PUSH, "ttcompat") == -1) fatal ("ioctl I_PUSH ttcompat");], [How to set up a slave PTY, if needed.])
    ;;
esac


AH_TEMPLATE(SIGNALS_VIA_CHARACTERS, [Make process_send_signal work by
"typing" a signal character on the pty.])

case $opsys in
  dnl Perry Smith <pedz@ddivt1.austin.ibm.com> says this is correct for AIX.
  aix4-2 | cygwin | gnu | dragonfly | freebsd | netbsd | openbsd | darwin )
    AC_DEFINE(SIGNALS_VIA_CHARACTERS, 1)
    ;;

  dnl 21 Jun 06: Eric Hanchrow <offby1@blarg.net> says this works.
  dnl FIXME Does gnu-kfreebsd have linux/version.h?  It seems unlikely...
  gnu-linux | gnu-kfreebsd )

    AC_CACHE_CHECK([for signals via characters], [emacs_cv_signals_via_chars],
    [AC_PREPROC_IFELSE([AC_LANG_PROGRAM([[
#include <linux/version.h>
#if LINUX_VERSION_CODE < 0x20400
# error "Linux version too old"
#endif
      ]], [[]])], emacs_cv_signals_via_chars=yes, emacs_cv_signals_via_chars=no)])

    test "$emacs_cv_signals_via_chars" = yes && AC_DEFINE(SIGNALS_VIA_CHARACTERS, 1)
    ;;
esac


AH_TEMPLATE(TAB3, [Undocumented.])

case $opsys in
  darwin) AC_DEFINE(TAB3, OXTABS) ;;

  gnu | dragonfly | freebsd | netbsd | openbsd )
    AC_DEFINE(TABDLY, OXTABS, [Undocumented.])
    AC_DEFINE(TAB3, OXTABS)
    ;;

  gnu-linux | gnu-kfreebsd )
    AC_PREPROC_IFELSE([AC_LANG_PROGRAM([[
#ifndef __ia64__
# error "not ia64"
#endif
      ]], [[]])], AC_DEFINE(GC_MARK_SECONDARY_STACK(),
        [do { extern void *__libc_ia64_register_backing_store_base; __builtin_ia64_flushrs (); mark_memory (__libc_ia64_register_backing_store_base, __builtin_ia64_bsp ());} while (false)],
        [Mark a secondary stack, like the register stack on the ia64.]), [])
    ;;

  hpux*)
    AC_DEFINE(RUN_TIME_REMAP, 1, [Define if emacs.c needs to call
      run_time_remap; for HPUX.])
    ;;
esac


dnl This won't be used automatically yet.  We also need to know, at least,
dnl that the stack is continuous.
AH_TEMPLATE(GC_SETJMP_WORKS, [Define if setjmp is known to save all
  registers relevant for conservative garbage collection in the jmp_buf.])


case $opsys in
  dnl Not all the architectures are tested, but there are Debian packages
  dnl for SCM and/or Guile on them, so the technique must work.  See also
  dnl comments in alloc.c concerning setjmp and gcc.
  dnl Fixme: it's probably safe to just use the GCC conditional below.
  gnu-linux | gnu-kfreebsd )
    AC_PREPROC_IFELSE([AC_LANG_PROGRAM([[
#if defined __i386__ || defined __sparc__ || defined __mc68000__ \
  || defined __alpha__ || defined __mips__ || defined __s390__ \
  || defined __arm__ || defined __powerpc__ || defined __amd64__ \
  || defined __x86_64__ \
  || defined __ia64__ || defined __sh__
/* ok */
#else
# error "setjmp not known to work on this arch"
#endif
    ]], [[]])], AC_DEFINE(GC_SETJMP_WORKS, 1))
    ;;
esac


if test x$GCC = xyes; then
   dnl GC_SETJMP_WORKS is nearly always appropriate for GCC.
   AC_DEFINE(GC_SETJMP_WORKS, 1)
else
  case $opsys in
    aix* | dragonfly | freebsd | netbsd | openbsd | solaris )
      AC_DEFINE(GC_SETJMP_WORKS, 1)
      ;;
  esac
fi                              dnl GCC?

dnl In a weird quirk, MS runtime uses _setjmp and longjmp.
AC_CACHE_CHECK([for _setjmp], [emacs_cv_func__setjmp],
  [AC_LINK_IFELSE(
     [AC_LANG_PROGRAM(
       [[#include <setjmp.h>
         #ifdef __MINGW32__
         # define _longjmp longjmp
         #endif
       ]],
       [[jmp_buf j;
	 if (! _setjmp (j))
	   _longjmp (j, 1);]])],
     [emacs_cv_func__setjmp=yes],
     [emacs_cv_func__setjmp=no])])
if test $emacs_cv_func__setjmp = yes; then
  AC_DEFINE([HAVE__SETJMP], 1, [Define to 1 if _setjmp and _longjmp work.])
fi

# We need to preserve signal mask to handle C stack overflows.
AC_CACHE_CHECK([for sigsetjmp], [emacs_cv_func_sigsetjmp],
  [AC_LINK_IFELSE(
     [AC_LANG_PROGRAM(
       [[#include <setjmp.h>
       ]],
       [[sigjmp_buf j;
         if (! sigsetjmp (j, 1))
	   siglongjmp (j, 1);]])],
     [emacs_cv_func_sigsetjmp=yes],
     [emacs_cv_func_sigsetjmp=no])])
if test $emacs_cv_func_sigsetjmp = yes; then
  AC_DEFINE([HAVE_SIGSETJMP], 1,
    [Define to 1 if sigsetjmp and siglongjmp work.])
fi

case $emacs_cv_func_sigsetjmp,$emacs_cv_alternate_stack,$opsys in
  yes,yes,* | *,*,mingw32)
    AC_DEFINE([HAVE_STACK_OVERFLOW_HANDLING], 1,
      [Define to 1 if C stack overflow can be handled in some cases.]);;
esac

case $opsys in
  solaris | unixware )
    dnl TIOCGPGRP is broken in SysVr4, so we can't send signals to PTY
    dnl subprocesses the usual way.  But TIOCSIGNAL does work for PTYs,
    dnl and this is all we need.
    AC_DEFINE(TIOCSIGSEND, TIOCSIGNAL, [Some platforms redefine this.])
    ;;
esac


case $opsys in
  hpux* | solaris )
    dnl Used in xfaces.c.
    AC_DEFINE(XOS_NEEDS_TIME_H, 1, [Compensate for a bug in Xos.h on
      some systems, where it requires time.h.])
    ;;
esac


dnl Define symbols to identify the version of Unix this is.
dnl Define all the symbols that apply correctly.
AH_TEMPLATE(DOS_NT, [Define if the system is MS DOS or MS Windows.])
AH_TEMPLATE(MSDOS, [Define if the system is MS DOS.])
AH_TEMPLATE(USG, [Define if the system is compatible with System III.])
AH_TEMPLATE(USG5_4, [Define if the system is compatible with System V Release 4.])

case $opsys in
  aix4-2)
    AC_DEFINE(USG, [])
    dnl This symbol should be defined on AIX Version 3  ???????
    AC_PREPROC_IFELSE([AC_LANG_PROGRAM([[
#ifndef _AIX
# error "_AIX not defined"
#endif
    ]], [[]])], [], AC_DEFINE(_AIX, [], [Define if the system is AIX.]))
    ;;

  cygwin)
    AC_DEFINE(CYGWIN, 1, [Define if the system is Cygwin.])
    ;;

  darwin)
    dnl Not __APPLE__, as this may not be defined on non-macOS Darwin.
    dnl Not DARWIN, because Panther and lower CoreFoundation.h use DARWIN to
    dnl distinguish macOS from pure Darwin.
    AC_DEFINE(DARWIN_OS, [], [Define if the system is Darwin.])
    ;;

  gnu-linux | gnu-kfreebsd )
    AC_DEFINE(USG, [])
    AC_DEFINE(GNU_LINUX, [], [Define if ths system is compatible with GNU/Linux.])
    ;;

  hpux*)
    AC_DEFINE(USG, [])
    AC_DEFINE(HPUX, [], [Define if the system is HPUX.])
    ;;

  mingw32)
    AC_DEFINE(DOS_NT, [])
    AC_DEFINE(WINDOWSNT, 1, [Define if compiling for native MS Windows.])
    if test "x$ac_enable_checking" != "x" ; then
      AC_DEFINE(EMACSDEBUG, 1, [Define to 1 to enable w32 debug facilities.])
    fi
    ;;

  solaris)
    AC_DEFINE(USG, [])
    AC_DEFINE(USG5_4, [])
    AC_DEFINE(SOLARIS2, [], [Define if the system is Solaris.])
    ;;

  unixware)
    AC_DEFINE(USG, [])
    AC_DEFINE(USG5_4, [])
    ;;

  haiku)
    AC_DEFINE(HAIKU, [], [Define if the system is Haiku.])
    ;;
esac

AC_SYS_POSIX_TERMIOS
if test $ac_cv_sys_posix_termios = yes; then
  AC_CHECK_SIZEOF([speed_t], [], [#include <termios.h>])
  dnl on Haiku, and possibly other platforms, speed_t is defined to
  dnl unsigned char, even when speeds greater than 200 baud are
  dnl defined.

  if test ${ac_cv_sizeof_speed_t} -lt 2; then
    AC_DEFINE([HAVE_TINY_SPEED_T], [1],
        [Define to 1 if speed_t has some sort of nonsensically tiny size.])
  fi
fi

AC_CACHE_CHECK([for usable FIONREAD], [emacs_cv_usable_FIONREAD],
  [case $opsys in
     aix4-2 | nacl)
       dnl BUILD 9008 - FIONREAD problem still exists in X-Windows.
       emacs_cv_usable_FIONREAD=no
       ;;

     mingw32)
       emacs_cv_usable_FIONREAD=yes
       ;;

     *)
       AC_COMPILE_IFELSE(
	 [AC_LANG_PROGRAM([[#include <sys/types.h>
			    #include <sys/ioctl.h>
			    #ifdef USG5_4
			    # include <sys/filio.h>
			    #endif
			  ]],
			  [[int foo = ioctl (0, FIONREAD, &foo);]])],
	 [emacs_cv_usable_FIONREAD=yes],
	 [emacs_cv_usable_FIONREAD=no])
       ;;
   esac])
if test $emacs_cv_usable_FIONREAD = yes; then
  AC_DEFINE([USABLE_FIONREAD], [1], [Define to 1 if FIONREAD is usable.])

  if test $emacs_broken_SIGIO = no; then
    AC_CACHE_CHECK([for usable SIGIO], [emacs_cv_usable_SIGIO],
      [AC_COMPILE_IFELSE(
	 [AC_LANG_PROGRAM([[#include <fcntl.h>
			    #include <signal.h>
			  ]],
			  [[int foo = SIGIO | F_SETFL | FASYNC;]])],
	 [emacs_cv_usable_SIGIO=yes],
	 [emacs_cv_usable_SIGIO=no])],
      [emacs_cv_usable_SIGIO=yes],
      [emacs_cv_usable_SIGIO=no])
    if test $emacs_cv_usable_SIGIO = yes; then
      AC_DEFINE([USABLE_SIGIO], [1], [Define to 1 if SIGIO is usable.])
    fi
  fi

  if test $emacs_broken_SIGIO = no && test $emacs_cv_usable_SIGIO = no; then
    AC_CACHE_CHECK([for usable SIGPOLL], [emacs_cv_usable_SIGPOLL],
      [AC_COMPILE_IFELSE(
	 [AC_LANG_PROGRAM([[#include <fcntl.h>
			    #include <signal.h>
			  ]],
			  [[int foo = SIGPOLL | F_SETFL;]])],
	 [emacs_cv_usable_SIGPOLL=yes],
	 [emacs_cv_usable_SIGPOLL=no])],
      [emacs_cv_usable_SIGPOLL=yes],
      [emacs_cv_usable_SIGPOLL=no])
    if test $emacs_cv_usable_SIGPOLL = yes; then
      AC_DEFINE([USABLE_SIGPOLL], [1], [Define to 1 if SIGPOLL is usable but SIGIO is not.])
    fi
  fi
fi

case $opsys in
  hpux11)
    dnl It works to open the pty's tty in the parent (Emacs), then
    dnl close and reopen it in the child.
    AC_DEFINE(USG_SUBTTY_WORKS, 1, [Define for USG systems where it
      works to open a pty's tty in the parent process, then close and
      reopen it in the child.])
    ;;

  solaris)
    AC_DEFINE(_STRUCTURED_PROC, 1, [Needed for system_process_attributes
      on Solaris.])
    ;;
esac

# Set up the CFLAGS for real compilation, so we can substitute it.
CFLAGS="$REAL_CFLAGS"
CPPFLAGS="$REAL_CPPFLAGS"
LIBS="$REAL_LIBS"

## Hack to detect a buggy GCC version.
if test "$GCC" = yes && \
   $CC --version 2> /dev/null | grep 'gcc.* 4.5.0' >/dev/null; then
  case $CFLAGS in
    *-fno-optimize-sibling-calls*) ;;
    *-O@<:@23@:>@*)
      AC_MSG_ERROR([GCC 4.5.0 has problems compiling Emacs; see etc/PROBLEMS.]);;
  esac
fi

version=$PACKAGE_VERSION

copyright="Copyright (C) 2021 Free Software Foundation, Inc."
AC_DEFINE_UNQUOTED(COPYRIGHT, ["$copyright"],
  [Short copyright string for this version of Emacs.])
AC_SUBST(copyright)

### Specify what sort of things we'll be editing into Makefile and config.h.
### Use configuration here uncanonicalized to avoid exceeding size limits.
AC_SUBST(version)
AC_SUBST(configuration)
## Unused?
AC_SUBST(canonical)
AC_SUBST(srcdir)
AC_SUBST(prefix)
AC_SUBST(exec_prefix)
AC_SUBST(bindir)
AC_SUBST(datadir)
AC_SUBST(gsettingsschemadir)
AC_SUBST(sharedstatedir)
AC_SUBST(libexecdir)
AC_SUBST(mandir)
AC_SUBST(infodir)
AC_SUBST(lispdirrel)
AC_SUBST(lispdir)
AC_SUBST(standardlisppath)
AC_SUBST(locallisppath)
AC_SUBST(lisppath)
AC_SUBST(x_default_search_path)
AC_SUBST(etcdir)
AC_SUBST(archlibdir)
AC_SUBST(etcdocdir)
AC_SUBST(bitmapdir)
AC_SUBST(gamedir)
AC_SUBST(gameuser)
AC_SUBST(gamegroup)
## FIXME? Nothing uses @LD_SWITCH_X_SITE@.
## src/Makefile.in did add LD_SWITCH_X_SITE (as a cpp define) to the
## end of LIBX_BASE, but nothing ever set it.
AC_SUBST(LD_SWITCH_X_SITE)
AC_SUBST(C_SWITCH_X_SITE)
AC_SUBST(GNUSTEP_CFLAGS)
AC_SUBST(CFLAGS)
## Used in lwlib/Makefile.in.
AC_SUBST(X_TOOLKIT_TYPE)
AC_SUBST(ns_appdir)
AC_SUBST(ns_appbindir)
AC_SUBST(ns_applibexecdir)
AC_SUBST(ns_applibdir)
AC_SUBST(ns_appresdir)
AC_SUBST(ns_appsrc)
AC_SUBST(GNU_OBJC_CFLAGS)
AC_SUBST(OTHER_FILES)

if test -n "${term_header}"; then
    AC_DEFINE_UNQUOTED(TERM_HEADER, "${term_header}",
        [Define to the header for the built-in window system.])
fi

AC_DEFINE_UNQUOTED(EMACS_CONFIGURATION,  "${canonical}",
		   [Define to the canonical Emacs configuration name.])
AC_DEFINE_UNQUOTED(EMACS_CONFIG_OPTIONS, "${emacs_config_options}",
		   [Define to the options passed to configure.])

XMENU_OBJ=
XOBJ=
FONT_OBJ=
if test "${HAVE_X_WINDOWS}" = "yes" ; then
  AC_DEFINE(HAVE_X_WINDOWS, 1,
	    [Define to 1 if you want to use the X window system.])
  XMENU_OBJ=xmenu.o
  XOBJ="xterm.o xfns.o xselect.o xrdb.o xsmfns.o xsettings.o"
  FONT_OBJ=xfont.o
  if test "$HAVE_CAIRO" = "yes"; then
    FONT_OBJ="$FONT_OBJ ftfont.o ftcrfont.o"
  elif test "$HAVE_XFT" = "yes"; then
    FONT_OBJ="$FONT_OBJ ftfont.o xftfont.o"
  elif test "$HAVE_FREETYPE" = "yes"; then
    FONT_OBJ="$FONT_OBJ ftfont.o"
  fi
fi
if test "${window_system}" = "pgtk"; then
   FONT_OBJ="ftfont.o ftcrfont.o"
fi

if test "${HAVE_BE_APP}" = "yes" ; then
  if test "${HAVE_FREETYPE}" = "yes" || \
     test "${HAVE_CAIRO}" = "yes"; then
     FONT_OBJ="$FONT_OBJ ftfont.o"
  fi
  if test "${HAVE_CAIRO}" = "yes"; then
    FONT_OBJ="$FONT_OBJ ftcrfont.o"
  fi
fi

if test "${HAVE_HARFBUZZ}" = "yes" ; then
  FONT_OBJ="$FONT_OBJ hbfont.o"
fi
AC_SUBST(FONT_OBJ)
AC_SUBST(XMENU_OBJ)
AC_SUBST(XOBJ)
AC_SUBST(FONT_OBJ)

WIDGET_OBJ=
MOTIF_LIBW=
if test "${USE_X_TOOLKIT}" != "none" ; then
  WIDGET_OBJ=widget.o
  AC_DEFINE(USE_X_TOOLKIT, 1, [Define to 1 if using an X toolkit.])
  if test "${USE_X_TOOLKIT}" = "LUCID"; then
    AC_DEFINE(USE_LUCID, 1, [Define to 1 if using the Lucid X toolkit.])
  elif test "${USE_X_TOOLKIT}" = "MOTIF"; then
    AC_DEFINE(USE_MOTIF, 1, [Define to 1 if using the Motif X toolkit.])
    MOTIF_LIBW=-lXm
    case "$opsys" in
      gnu-linux)
        ## Paul Abrahams <abrahams at equinox.shaysnet.com> says this is needed.
        MOTIF_LIBW="$MOTIF_LIBW -lXpm"
        ;;

      unixware)
        ## Richard Anthony Ryan <ryanr at ellingtn.ftc.nrcs.usda.gov>
        ## says -lXimp is needed in UNIX_SV ... 4.2 1.1.2.
        MOTIF_LIBW="MOTIF_LIBW -lXimp"
        ;;

      aix4-2)
        ## olson@mcs.anl.gov says -li18n is needed by -lXm.
        MOTIF_LIBW="$MOTIF_LIBW -li18n"
        ;;
    esac
    MOTIF_LIBW="$MOTIF_LIBW $LIBXP"
  fi
fi
AC_SUBST(WIDGET_OBJ)

TOOLKIT_LIBW=
case "$USE_X_TOOLKIT" in
  MOTIF) TOOLKIT_LIBW="$MOTIF_LIBW" ;;
  LUCID) TOOLKIT_LIBW="$LUCID_LIBW" ;;
  none) test "x$HAVE_GTK" = "xyes" && TOOLKIT_LIBW="$GTK_LIBS" ;;
esac
if test "$HAVE_XWIDGETS" = "yes"; then
  TOOLKIT_LIBW="$TOOLKIT_LIBW -lXcomposite"
fi
AC_SUBST(TOOLKIT_LIBW)

if test "${opsys}" != "mingw32"; then
  if test "$USE_X_TOOLKIT" = "none"; then
    LIBXT_OTHER="\$(LIBXSM)"
  else
    LIBXT_OTHER="\$(LIBXMU) -lXt \$(LIBXTR6) -lXext"
  fi
fi
AC_SUBST(LIBXT_OTHER)

if test "${HAVE_X11}" = "yes" ; then
  AC_DEFINE(HAVE_X11, 1,
	    [Define to 1 if you want to use version 11 of X windows.])
  LIBX_OTHER="\$(LIBXT) \$(LIBX_EXTRA)"
else
  LIBX_OTHER=
fi
AC_SUBST(LIBX_OTHER)

HAVE_OLDXMENU=no
if test "$HAVE_GTK" = yes || test "$HAVE_X11" != yes; then
  LIBXMENU=
elif test "$USE_X_TOOLKIT" = none; then
  HAVE_OLDXMENU=yes
  LIBXMENU='$(oldXMenudir)/libXMenu11.a'
  AUTODEPEND_PARENTS="$AUTODEPEND_PARENTS oldXMenu"
else
  LIBXMENU='$(lwlibdir)/liblw.a'
  AUTODEPEND_PARENTS="$AUTODEPEND_PARENTS lwlib"
fi
AC_SUBST(LIBXMENU)

AC_CACHE_CHECK([for struct alignment],
  [emacs_cv_struct_alignment],
  [AC_COMPILE_IFELSE(
     [AC_LANG_PROGRAM([[#include <stddef.h>
			struct s { char c; } __attribute__ ((aligned (8)));
			struct t { char c; struct s s; };
			char verify[offsetof (struct t, s) == 8 ? 1 : -1];
		      ]])],
     [emacs_cv_struct_alignment=yes],
     [emacs_cv_struct_alignment=no])])
if test "$emacs_cv_struct_alignment" = yes; then
  AC_DEFINE([HAVE_STRUCT_ATTRIBUTE_ALIGNED], 1,
    [Define to 1 if 'struct __attribute__ ((aligned (N)))' aligns the
     structure to an N-byte boundary.])
fi

AC_C_TYPEOF

AC_CACHE_CHECK([for statement expressions],
  [emacs_cv_statement_expressions],
  [AC_COMPILE_IFELSE(
     [AC_LANG_PROGRAM([], [[return ({ int x = 5; x-x; });]])],
     [emacs_cv_statement_expressions=yes],
     [emacs_cv_statement_expressions=no])])
if test "$emacs_cv_statement_expressions" = yes; then
  AC_DEFINE([HAVE_STATEMENT_EXPRESSIONS], 1,
    [Define to 1 if statement expressions work.])
fi

if test "${GNU_MALLOC}" = "yes" ; then
  AC_DEFINE(GNU_MALLOC, 1,
	    [Define to 1 if you want to use the GNU memory allocator.])
fi

RALLOC_OBJ=
if test "${REL_ALLOC}" = "yes" ; then
  AC_DEFINE(REL_ALLOC, 1,
	    [Define REL_ALLOC if you want to use the relocating allocator for
	     buffer space.])

  test "$system_malloc" != "yes" && RALLOC_OBJ=ralloc.o
fi
AC_SUBST(RALLOC_OBJ)

if test "$opsys" = "cygwin"; then
  CYGWIN_OBJ="cygw32.o"
  ## Cygwin differs because of its unexec().
  PRE_ALLOC_OBJ=
  POST_ALLOC_OBJ=lastfile.o
elif test "$opsys" = "mingw32"; then
  CYGWIN_OBJ=
  PRE_ALLOC_OBJ=
  POST_ALLOC_OBJ=lastfile.o
else
  CYGWIN_OBJ=
  PRE_ALLOC_OBJ=lastfile.o
  POST_ALLOC_OBJ=
fi
AC_SUBST(CYGWIN_OBJ)
AC_SUBST(PRE_ALLOC_OBJ)
AC_SUBST(POST_ALLOC_OBJ)

dnl Call this 'FORTIFY_SOUR' so that it sorts before the 'FORTIFY_SOURCE'
dnl verbatim defined above.  The tricky name is apropos, as this hack
dnl makes Fortify go sour!
AH_VERBATIM([FORTIFY_SOUR],
[/* Without the following workaround, Emacs runs slowly on OS X 10.8.
   The workaround disables some useful run-time checking, so it
   should be conditional to the platforms with the performance bug.
   Perhaps Apple will fix this some day; also see m4/extern-inline.m4.  */
#if defined __APPLE__ && defined __GNUC__
# ifndef _DONT_USE_CTYPE_INLINE_
#  define _DONT_USE_CTYPE_INLINE_
# endif
# ifndef _FORTIFY_SOURCE
#  define _FORTIFY_SOURCE 0
# endif
#endif
])

# If user asks to omit features, disable optional features that gnulib
# might otherwise enable.
if test "$with_features" = no && test "$enable_acl" != yes; then
  enable_acl=no
fi

# Configure gnulib.  Although this does not affect CFLAGS or LIBS permanently.
# it temporarily reverts them to their pre-pkg-config values,
# because gnulib needs to work with both src (which uses the
# pkg-config stuff) and lib-src (which does not).  For example, gnulib
# may need to determine whether LIB_CLOCK_GETTIME should contain -lrt,
# and it therefore needs to run in an environment where LIBS does not
# already contain -lrt merely because 'pkg-config --libs' printed '-lrt'
# for some package unrelated to lib-src.
SAVE_CFLAGS=$CFLAGS
SAVE_LIBS=$LIBS
CFLAGS=$pre_PKG_CONFIG_CFLAGS
LIBS="$LIB_PTHREAD $pre_PKG_CONFIG_LIBS"
gl_ASSERT_NO_GNULIB_POSIXCHECK
gl_ASSERT_NO_GNULIB_TESTS
gl_EEMALLOC
gl_INIT
CFLAGS=$SAVE_CFLAGS
LIBS=$SAVE_LIBS

# timer_getoverrun needs the same library as timer_settime
OLD_LIBS=$LIBS
LIBS="$LIB_TIMER_TIME $LIBS"
AC_CHECK_FUNCS(timer_getoverrun)
LIBS=$OLD_LIBS

if test "${opsys}" = "mingw32"; then
  CPPFLAGS="$CPPFLAGS -DUSE_CRT_DLL=1 -I \${abs_top_srcdir}/nt/inc"
  # Remove unneeded switches from the value of CC that goes to Makefiles
  CC=`AS_ECHO(["$CC"]) | sed -e "s,$GCC_TEST_OPTIONS,,"`
fi

case "$opsys" in
  aix4-2) LD_SWITCH_SYSTEM_TEMACS="-Wl,-bnodelcsect" ;;

  cygwin) LD_SWITCH_SYSTEM_TEMACS="-Wl,-stack,0x00800000" ;;

  darwin)
   if test "$HAVE_NS" = "yes"; then
     libs_nsgui="-framework AppKit"
     if test "$NS_IMPL_COCOA" = "yes"; then
        libs_nsgui="$libs_nsgui -framework IOKit -framework Carbon \
                    -framework IOSurface -framework QuartzCore"
     fi
   else
     libs_nsgui=
   fi
   LD_SWITCH_SYSTEM_TEMACS=$libs_nsgui
   ## The -headerpad option tells ld (see man page) to leave room at the
   ## end of the header for adding load commands.  Needed for dumping.
   ## 0x1000 is enough for roughly 52 load commands on the x86_64
   ## architecture (where they are 78 bytes each). The actual number of
   ## load commands added is not consistent but normally ranges from
   ## about 14 to about 34. Setting it high gets us plenty of slop and
   ## only costs about 1.5K of wasted binary space.
   headerpad_extra=1000
   if test "$with_unexec" = yes; then
     LD_SWITCH_SYSTEM_TEMACS="-fno-pie $LD_SWITCH_SYSTEM_TEMACS -Xlinker -headerpad -Xlinker $headerpad_extra"
   fi

   ## This is here because src/Makefile.in did some extra fiddling around
   ## with LD_SWITCH_SYSTEM.  It seems cleaner to put this in
   ## LD_SWITCH_SYSTEM_TEMACS instead,
   test "x$LD_SWITCH_SYSTEM" = "x" && test "x$GCC" != "xyes" && \
     LD_SWITCH_SYSTEM_TEMACS="-X $LD_SWITCH_SYSTEM_TEMACS"
   ;;

  ## LD_SWITCH_X_SITE_RPATH is a -rpath option saying where to
  ## find X at run-time.
  ## When handled by cpp, this was in LD_SWITCH_SYSTEM.  However, at the
  ## point where configure sourced the s/*.h file, LD_SWITCH_X_SITE_RPATH
  ## had not yet been defined and was expanded to null.  Hence LD_SWITCH_SYSTEM
  ## had different values in configure (in ac_link) and src/Makefile.in.
  ## It seems clearer therefore to put this piece in LD_SWITCH_SYSTEM_TEMACS.
  gnu*) LD_SWITCH_SYSTEM_TEMACS="\$(LD_SWITCH_X_SITE_RPATH)" ;;

  mingw32)
   ## Is it any better under MinGW64 to relocate emacs into higher addresses?
   case "$canonical" in
     x86_64-*-*) LD_SWITCH_SYSTEM_TEMACS="-Wl,-stack,0x00800000 -Wl,-heap,0x00100000 -Wl,-image-base,0x400000000 -Wl,-entry,__start -Wl,-Map,./temacs.map" ;;
     *) LD_SWITCH_SYSTEM_TEMACS="-Wl,-stack,0x00800000 -Wl,-heap,0x00100000 -Wl,-image-base,0x01000000 -Wl,-entry,__start -Wl,-Map,./temacs.map" ;;
   esac
   ## If they want unexec, disable Windows ASLR for the Emacs binary
   if test "$with_dumping" = "unexec"; then
      case "$canonical" in
        x86_64-*-*) LD_SWITCH_SYSTEM_TEMACS="$LD_SWITCH_SYSTEM_TEMACS -Wl,-disable-dynamicbase -Wl,-disable-high-entropy-va -Wl,-default-image-base-low" ;;
        *) LD_SWITCH_SYSTEM_TEMACS="$LD_SWITCH_SYSTEM_TEMACS -Wl,-disable-dynamicbase" ;;
      esac
   fi
   ;;

  *) LD_SWITCH_SYSTEM_TEMACS= ;;
esac

# -no-pie or -nopie fixes a temacs segfault on Gentoo, OpenBSD,
# Ubuntu, and other systems with "hardened" GCC configurations for
# some reason (Bug#18784).  We don't know why this works, but not
# segfaulting is better than segfaulting.  Use ac_c_werror_flag=yes
# when trying the option, otherwise clang keeps warning that it does
# not understand it, and pre-4.6 GCC has a similar problem
# (Bug#20338).  Prefer -no-pie to -nopie, as -no-pie is the
# spelling used by GCC 6.1.0 and later (Bug#24682).
AC_CACHE_CHECK(
  [for $CC option to disable position independent executables],
  [emacs_cv_prog_cc_no_pie],
  [if test $with_unexec = no; then
     emacs_cv_prog_cc_no_pie='not needed'
   else
     emacs_save_c_werror_flag=$ac_c_werror_flag
     emacs_save_LDFLAGS=$LDFLAGS
     ac_c_werror_flag=yes
     for emacs_cv_prog_cc_no_pie in -no-pie -nopie no; do
       test $emacs_cv_prog_cc_no_pie = no && break
       LDFLAGS="$emacs_save_LDFLAGS $emacs_cv_prog_cc_no_pie"
       AC_LINK_IFELSE([AC_LANG_PROGRAM([], [])], [break])
     done
     ac_c_werror_flag=$emacs_save_c_werror_flag
     LDFLAGS=$emacs_save_LDFLAGS
   fi])
case $emacs_cv_prog_cc_no_pie in
  -*)
    LD_SWITCH_SYSTEM_TEMACS="$LD_SWITCH_SYSTEM_TEMACS $emacs_cv_prog_cc_no_pie"
    ;;
esac

if test x$ac_enable_profiling != x ; then
  case $opsys in
    *freebsd | gnu-linux) ;;
    *) LD_SWITCH_SYSTEM_TEMACS="$LD_SWITCH_SYSTEM_TEMACS -pg" ;;
  esac
fi

LD_SWITCH_SYSTEM_TEMACS="$LDFLAGS_NOCOMBRELOC $LD_SWITCH_SYSTEM_TEMACS"

AC_SUBST(LD_SWITCH_SYSTEM_TEMACS)

## Common for all window systems
if test "$window_system" != "none"; then
  AC_DEFINE(HAVE_WINDOW_SYSTEM, 1, [Define if you have a window system.])
  AC_DEFINE(POLL_FOR_INPUT, 1, [Define if you poll periodically to detect C-g.])
  WINDOW_SYSTEM_OBJ="fontset.o fringe.o image.o"
fi

AC_SUBST(WINDOW_SYSTEM_OBJ)

AH_TOP([/* GNU Emacs site configuration template file.

Copyright (C) 1988, 1993-1994, 1999-2002, 2004-2021
  Free Software Foundation, Inc.

This file is part of GNU Emacs.

GNU Emacs is free software: you can redistribute it and/or modify
it under the terms of the GNU General Public License as published by
the Free Software Foundation, either version 3 of the License, or (at
your option) any later version.

GNU Emacs is distributed in the hope that it will be useful,
but WITHOUT ANY WARRANTY; without even the implied warranty of
MERCHANTABILITY or FITNESS FOR A PARTICULAR PURPOSE.  See the
GNU General Public License for more details.

You should have received a copy of the GNU General Public License
along with GNU Emacs.  If not, see <https://www.gnu.org/licenses/>.  */


/* No code in Emacs #includes config.h twice, but some bits of code
   intended to work with other packages as well (like gmalloc.c)
   think they can include it as many times as they like.  */
#ifndef EMACS_CONFIG_H
#define EMACS_CONFIG_H
])dnl

AH_BOTTOM([#include <conf_post.h>

#endif /* EMACS_CONFIG_H */

/*
Local Variables:
mode: c
End:
*/
])dnl

#### Report on what we decided to do.
#### Report GTK as a toolkit, even if it doesn't use Xt.
#### It makes printing result more understandable as using GTK sets
#### toolkit_scroll_bars to yes by default.
if test "${HAVE_GTK}" = "yes"; then
  USE_X_TOOLKIT="$USE_GTK_TOOLKIT"
fi

if test $USE_ACL -ne 0; then
  ACL_SUMMARY="yes $LIB_ACL"
else
  ACL_SUMMARY=no
fi

if test -z "$GMP_H"; then
  HAVE_GMP=yes
else
  HAVE_GMP=no
fi

emacs_standard_dirs='Standard dirs'
AS_ECHO(["
Configured for '${canonical}'.

  Where should the build process find the source code?    ${srcdir}
  What compiler should emacs be built with?               ${CC} ${CFLAGS}
  Should Emacs use the GNU version of malloc?             ${GNU_MALLOC}${GNU_MALLOC_reason}
  Should Emacs use a relocating allocator for buffers?    ${REL_ALLOC}
  Should Emacs use mmap(2) for buffer allocation?         $use_mmap_for_buffers
  What window system should Emacs use?                    ${window_system}
  What toolkit should Emacs use?                          ${USE_X_TOOLKIT}
  Where do we find X Windows header files?                ${x_includes:-$emacs_standard_dirs}
  Where do we find X Windows libraries?                   ${x_libraries:-$emacs_standard_dirs}"])

#### Please respect alphabetical ordering when making additions.
optsep=
emacs_config_features=
for opt in ACL BE_APP CAIRO DBUS FREETYPE GCONF GIF GLIB GMP GNUTLS GPM GSETTINGS \
 HARFBUZZ IMAGEMAGICK JPEG JSON LCMS2 LIBOTF LIBSELINUX LIBSYSTEMD LIBXML2 \
<<<<<<< HEAD
 M17N_FLT MODULES NATIVE_COMP NOTIFY NS OLDXMENU PDUMPER PGTK PNG RSVG SECCOMP \
 SOUND THREADS TIFF TOOLKIT_SCROLL_BARS \
=======
 M17N_FLT MODULES NATIVE_COMP NOTIFY NS OLDXMENU PDUMPER PNG RSVG SECCOMP \
 SOUND SQLITE3 THREADS TIFF TOOLKIT_SCROLL_BARS \
>>>>>>> d90be279
 UNEXEC WEBP X11 XAW3D XDBE XFT XIM XINPUT2 XPM XWIDGETS X_TOOLKIT \
 ZLIB; do

    case $opt in
      PDUMPER) val=${with_pdumper} ;;
      UNEXEC) val=${with_unexec} ;;
      GLIB) val=${emacs_cv_links_glib} ;;
      NOTIFY|ACL) eval val=\${${opt}_SUMMARY} ;;
      TOOLKIT_SCROLL_BARS|X_TOOLKIT) eval val=\${USE_$opt} ;;
      THREADS) val=${threads_enabled} ;;
      *) eval val=\${HAVE_$opt} ;;
    esac
    case x$val in
      xno|xnone|x) continue ;;
    esac
    case $opt in
      X_TOOLKIT)
        case $val in
          GTK*|LUCID|MOTIF) opt=$val ;;
          *) continue ;;
        esac
      ;;
      NOTIFY)
        case $val in
          *lkqueue*) opt="$opt LIBKQUEUE" ;;
          *kqueue*) opt="$opt KQUEUE" ;;
          *inotify*) opt="$opt INOTIFY" ;;
          *gfile*) opt="$opt GFILENOTIFY" ;;
          *w32*) opt="$opt W32NOTIFY" ;;
        esac
      ;;
    esac
    AS_VAR_APPEND([emacs_config_features], ["$optsep$opt"])
    optsep=' '
done
AC_DEFINE_UNQUOTED(EMACS_CONFIG_FEATURES, "${emacs_config_features}",
  [Summary of some of the main features enabled by configure.])

AS_ECHO(["  Does Emacs use -lXaw3d?                                 ${HAVE_XAW3D}
  Does Emacs use -lXpm?                                   ${HAVE_XPM}
  Does Emacs use -ljpeg?                                  ${HAVE_JPEG}
  Does Emacs use -ltiff?                                  ${HAVE_TIFF}
  Does Emacs use a gif library?                           ${HAVE_GIF} $LIBGIF
  Does Emacs use a png library?                           ${HAVE_PNG} $LIBPNG
  Does Emacs use -lrsvg-2?                                ${HAVE_RSVG}
  Does Emacs use -lwebp?                                  ${HAVE_WEBP}
  Does Emacs use -lsqlite3?                               ${HAVE_SQLITE3}
  Does Emacs use cairo?                                   ${HAVE_CAIRO}
  Does Emacs use -llcms2?                                 ${HAVE_LCMS2}
  Does Emacs use imagemagick?                             ${HAVE_IMAGEMAGICK}
  Does Emacs use native APIs for images?                  ${NATIVE_IMAGE_API}
  Does Emacs support sound?                               ${HAVE_SOUND}
  Does Emacs use -lgpm?                                   ${HAVE_GPM}
  Does Emacs use -ldbus?                                  ${HAVE_DBUS}
  Does Emacs use -lgconf?                                 ${HAVE_GCONF}
  Does Emacs use GSettings?                               ${HAVE_GSETTINGS}
  Does Emacs use a file notification library?             ${NOTIFY_SUMMARY}
  Does Emacs use access control lists?                    ${ACL_SUMMARY}
  Does Emacs use -lselinux?                               ${HAVE_LIBSELINUX}
  Does Emacs use -lgnutls?                                ${HAVE_GNUTLS}
  Does Emacs use -lxml2?                                  ${HAVE_LIBXML2}
  Does Emacs use -lfreetype?                              ${HAVE_FREETYPE}
  Does Emacs use HarfBuzz?                                ${HAVE_HARFBUZZ}
  Does Emacs use -lm17n-flt?                              ${HAVE_M17N_FLT}
  Does Emacs use -lotf?                                   ${HAVE_LIBOTF}
  Does Emacs use -lxft?                                   ${HAVE_XFT}
  Does Emacs use -lsystemd?                               ${HAVE_LIBSYSTEMD}
  Does Emacs use -ljansson?                               ${HAVE_JSON}
  Does Emacs use the GMP library?                         ${HAVE_GMP}
  Does Emacs directly use zlib?                           ${HAVE_ZLIB}
  Does Emacs have dynamic modules support?                ${HAVE_MODULES}
  Does Emacs use toolkit scroll bars?                     ${USE_TOOLKIT_SCROLL_BARS}
  Does Emacs support Xwidgets?                            ${HAVE_XWIDGETS}
  Does Emacs have threading support in lisp?              ${threads_enabled}
  Does Emacs support the portable dumper?                 ${with_pdumper}
  Does Emacs support legacy unexec dumping?               ${with_unexec}
  Which dumping strategy does Emacs use?                  ${with_dumping}
  Does Emacs have native lisp compiler?                   ${HAVE_NATIVE_COMP}
  Does Emacs use version 2 of the the X Input Extension?  ${HAVE_XINPUT2}
"])

if test -n "${EMACSDATA}"; then
   AS_ECHO(["  Environment variable EMACSDATA set to:                  $EMACSDATA"])
fi
if test -n "${EMACSDOC}"; then
   AS_ECHO(["  Environment variable EMACSDOC set to:                   $EMACSDOC"])
fi

echo

if test "$HAVE_NS" = "yes"; then
   echo
   AS_ECHO(["Run '${MAKE-make}' to build Emacs, then run 'src/emacs' to test it.
Run '${MAKE-make} install' in order to build an application bundle.
The application will go to nextstep/Emacs.app and can be run or moved
from there."])
   if test "$EN_NS_SELF_CONTAINED" = "yes"; then
      echo "The application will be fully self-contained."
    else
      AS_ECHO(["The lisp resources for the application will be installed under ${prefix}.
You may need to run \"${MAKE-make} install\" with sudo.  The application will fail
to run if these resources are not installed."])
   fi
   echo
fi

case $opsys,$emacs_uname_r in
  cygwin,1.5.*)
    AC_MSG_WARN([[building Emacs on Cygwin 1.5 is not supported.]])
           echo
	   ;;
  cygwin,3.0.[[0-7]]'('* | cygwin,3.1.[[0-2]]'('*)
    AC_DEFINE([HAVE_CYGWIN_O_PATH_BUG], 1,
      [Define to 1 if opening a FIFO, socket, or symlink with O_PATH is buggy.]);;
esac

# Remove any trailing slashes in these variables.
case $prefix in
  */) prefix=`AS_DIRNAME(["$prefix."])`;;
esac
case $exec_prefix in
  */) exec_prefix=`AS_DIRNAME(["$exec_prefix."])`;;
esac

if test "$HAVE_NS" = "yes"; then
  if test "$NS_IMPL_GNUSTEP" = yes; then
    AC_CONFIG_FILES([nextstep/GNUstep/Emacs.base/Resources/Info-gnustep.plist:nextstep/templates/Info-gnustep.plist.in \
      nextstep/GNUstep/Emacs.base/Resources/Emacs.desktop:nextstep/templates/Emacs.desktop.in])
    ns_check_file=Resources/Info-gnustep.plist
  else
    AC_CONFIG_FILES([nextstep/Cocoa/Emacs.base/Contents/Info.plist:nextstep/templates/Info.plist.in \
      nextstep/Cocoa/Emacs.base/Contents/Resources/English.lproj/InfoPlist.strings:nextstep/templates/InfoPlist.strings.in])
    ns_check_file=Contents/Info.plist
  fi
  AC_SUBST(ns_check_file)
fi

AC_CONFIG_FILES([Makefile lib/gnulib.mk])

dnl config.status treats $srcdir specially, so I think this is ok...
AC_CONFIG_FILES([$srcdir/doc/man/emacs.1])

m4_define([subdir_makefiles],
  [lib/Makefile lib-src/Makefile oldXMenu/Makefile doc/emacs/Makefile doc/misc/Makefile doc/lispintro/Makefile doc/lispref/Makefile src/Makefile lwlib/Makefile lisp/Makefile leim/Makefile nextstep/Makefile nt/Makefile])
SUBDIR_MAKEFILES="subdir_makefiles"
AC_CONFIG_FILES(subdir_makefiles)

dnl The test/ directory is missing if './make-dist --no-tests' was used.
opt_makefile=test/Makefile
if test -f "$srcdir/$opt_makefile.in"; then
  SUBDIR_MAKEFILES="$SUBDIR_MAKEFILES $opt_makefile"
  dnl Again, it's best not to use a variable.  Though you can add
  dnl ", [], [opt_makefile='$opt_makefile']" and it should work.
  AC_CONFIG_FILES([test/Makefile])
fi
opt_makefile=test/infra/Makefile
if test -f "$srcdir/$opt_makefile.in"; then
  SUBDIR_MAKEFILES="$SUBDIR_MAKEFILES $opt_makefile"
  dnl Again, it's best not to use a variable.  Though you can add
  dnl ", [], [opt_makefile='$opt_makefile']" and it should work.
  AC_CONFIG_FILES([test/infra/Makefile])
fi


dnl The admin/ directory used to be excluded from tarfiles.
if test -d $srcdir/admin; then
  SUBDIR_MAKEFILES="$SUBDIR_MAKEFILES admin/charsets/Makefile admin/unidata/Makefile admin/grammars/Makefile"
  AC_CONFIG_FILES([admin/charsets/Makefile])
  AC_CONFIG_FILES([admin/unidata/Makefile])
  AC_CONFIG_FILES([admin/grammars/Makefile])
fi                              dnl -d admin


SUBDIR_MAKEFILES_IN=`echo " ${SUBDIR_MAKEFILES}" | sed -e 's| | $(srcdir)/|g' -e 's|Makefile|Makefile.in|g'`

AC_SUBST(SUBDIR_MAKEFILES_IN)

dnl You might wonder (I did) why epaths.h is generated by running make,
dnl rather than just letting configure generate it from epaths.in.
dnl One reason is that the various paths are not fully expanded (see above);
dnl e.g., gamedir='${localstatedir}/games/emacs'.
dnl Secondly, the GNU Coding standards require that one should be able
dnl to run 'make prefix=/some/where/else' and override the values set
dnl by configure.  This also explains the 'move-if-change' test and
dnl the use of force in the 'epaths-force' rule in Makefile.in.
AC_CONFIG_COMMANDS([src/epaths.h], [
if test "${opsys}" = "mingw32"; then
  ${MAKE-make} MAKEFILE_NAME=do-not-make-Makefile epaths-force-w32
elif test "$HAVE_NS" = "yes" && test "$EN_NS_SELF_CONTAINED" = "yes"; then
  ${MAKE-make} MAKEFILE_NAME=do-not-make-Makefile epaths-force-ns-self-contained
else
  ${MAKE-make} MAKEFILE_NAME=do-not-make-Makefile epaths-force
fi || AC_MSG_ERROR(['src/epaths.h' could not be made.])
], [GCC="$GCC" CPPFLAGS="$CPPFLAGS" opsys="$opsys" HAVE_NS="$HAVE_NS"
    EN_NS_SELF_CONTAINED="$EN_NS_SELF_CONTAINED"])

dnl NB we have to cheat and use the ac_... version because abs_top_srcdir
dnl is not yet set, sigh.  Or we could use ../$srcdir/src/.gdbinit,
dnl or a symlink?
AC_CONFIG_COMMANDS([src/.gdbinit], [
if test ! -f src/.gdbinit && test -f "$srcdir/src/.gdbinit"; then
  AS_ECHO(["source $ac_abs_top_srcdir/src/.gdbinit"]) > src/.gdbinit
fi
])

dnl Perhaps this would be better named doc-emacs-emacsver.texi?
dnl See comments for etc-refcards-emacsver.tex.
dnl Since we get a doc/emacs directory generated anyway, for the Makefile,
dnl it is not quite the same.  But we are generating in $srcdir.
AC_CONFIG_COMMANDS([doc/emacs/emacsver.texi], [
${MAKE-make} -s --no-print-directory -C doc/emacs doc-emacsver || \
AC_MSG_ERROR(['doc/emacs/emacsver.texi' could not be made.])
])

dnl If we give this the more natural name, etc/refcards/emacsver.texi,
dnl then a directory etc/refcards is created in the build directory,
dnl which is probably harmless, but confusing (in out-of-tree builds).
dnl (If we were to generate etc/refcards/Makefile, this might change.)
dnl It is really $srcdir/etc/refcards/emacsver.tex that we generate.
AC_CONFIG_COMMANDS([etc-refcards-emacsver.tex], [
${MAKE-make} -s MAKEFILE_NAME=do-not-make-Makefile etc-emacsver || \
AC_MSG_ERROR(['etc/refcards/emacsver.tex' could not be made.])
])

if test $AUTO_DEPEND = yes; then
   for dir in $AUTODEPEND_PARENTS; do
     AS_MKDIR_P([$dir/deps])
   done
fi
if $gl_gnulib_enabled_dynarray || $gl_gnulib_enabled_scratch_buffer; then
  AS_MKDIR_P([lib/malloc])
  if test $AUTO_DEPEND = yes; then
    AS_MKDIR_P([lib/deps/malloc])
  fi
fi

AC_OUTPUT

if test ! "$with_mailutils"; then
  if test "$with_pop" = yes; then
    AC_MSG_WARN([This configuration installs a 'movemail' program
that retrieves POP3 email via only insecure channels.
To omit insecure POP3, you can use '$0 --without-pop'.])
  elif test "$with_pop" = no-by-default; then
    AC_MSG_WARN([This configuration installs a 'movemail' program
that does not retrieve POP3 email.  By default, Emacs 25 and earlier
installed a 'movemail' program that retrieved POP3 email via only
insecure channels, a practice that is no longer recommended but that
you can continue to support by using '$0 --with-pop'.])
  fi

  case $opsys in
    mingw32)
      # Don't suggest GNU Mailutils, as it hasn't been ported.
      ;;
    *)
      emacs_fix_movemail="use '$0 --with-mailutils'"
      case `(movemail --version) 2>/dev/null` in
	*Mailutils*) ;;
	*) emacs_fix_movemail="install GNU Mailutils
<https://mailutils.org> and $emacs_fix_movemail";;
      esac
      AC_MSG_NOTICE([You might want to $emacs_fix_movemail.]);;
  esac
fi

if test "${HAVE_XFT}" = yes; then
  AC_MSG_WARN([This configuration uses libXft, which has a number of
    font rendering issues, and is being considered for removal in the
    next release of Emacs.  Please consider using Cairo graphics +
    HarfBuzz text shaping instead (they are auto-detected if the
    relevant development headers are installed).])
fi

if test "${HAVE_CAIRO}" = "yes" && test "${HAVE_HARFBUZZ}" = no; then
  AC_MSG_WARN([This configuration uses the Cairo graphics library,
    but not the HarfBuzz font shaping library (minimum version $harfbuzz_required_ver).
    We recommend the use of HarfBuzz when using Cairo, please install
    appropriate HarfBuzz development packages.])
fi

# Let plain 'make' work.
test "$MAKE" = make || test -f makefile || cat >makefile <<EOF
.POSIX:
MAKE = $MAKE
all:
	\$(MAKE) -f Makefile \$?
.DEFAULT:
	\$(MAKE) -f Makefile \$<
EOF<|MERGE_RESOLUTION|>--- conflicted
+++ resolved
@@ -6254,13 +6254,8 @@
 emacs_config_features=
 for opt in ACL BE_APP CAIRO DBUS FREETYPE GCONF GIF GLIB GMP GNUTLS GPM GSETTINGS \
  HARFBUZZ IMAGEMAGICK JPEG JSON LCMS2 LIBOTF LIBSELINUX LIBSYSTEMD LIBXML2 \
-<<<<<<< HEAD
  M17N_FLT MODULES NATIVE_COMP NOTIFY NS OLDXMENU PDUMPER PGTK PNG RSVG SECCOMP \
- SOUND THREADS TIFF TOOLKIT_SCROLL_BARS \
-=======
- M17N_FLT MODULES NATIVE_COMP NOTIFY NS OLDXMENU PDUMPER PNG RSVG SECCOMP \
  SOUND SQLITE3 THREADS TIFF TOOLKIT_SCROLL_BARS \
->>>>>>> d90be279
  UNEXEC WEBP X11 XAW3D XDBE XFT XIM XINPUT2 XPM XWIDGETS X_TOOLKIT \
  ZLIB; do
 
