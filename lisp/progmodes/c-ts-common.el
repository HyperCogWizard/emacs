;;; c-ts-common.el --- Utilities for C like Languages  -*- lexical-binding: t; -*-

;; Copyright (C) 2023-2024 Free Software Foundation, Inc.

;; Maintainer : 付禹安 (Yuan Fu) <casouri@gmail.com>
;; Package    : emacs
;; Keywords   : c c++ java javascript rust languages tree-sitter

;; This file is part of GNU Emacs.

;; GNU Emacs is free software: you can redistribute it and/or modify
;; it under the terms of the GNU General Public License as published by
;; the Free Software Foundation, either version 3 of the License, or
;; (at your option) any later version.

;; GNU Emacs is distributed in the hope that it will be useful,
;; but WITHOUT ANY WARRANTY; without even the implied warranty of
;; MERCHANTABILITY or FITNESS FOR A PARTICULAR PURPOSE.  See the
;; GNU General Public License for more details.

;; You should have received a copy of the GNU General Public License
;; along with GNU Emacs.  If not, see <https://www.gnu.org/licenses/>.

;;; Commentary:
;;
;; This file contains functions that can be shared by C-like language
;; major modes, like indenting and filling "/* */" block comments.
;;
;; For indenting and filling comments:
;;
;; - Use `c-ts-common-comment-setup' to setup comment variables and
;;   filling.
;;
;; - Use simple-indent matcher `c-ts-common-looking-at-star' and
;;   anchor `c-ts-common-comment-start-after-first-star' for indenting
;;   block comments.  See `c-ts-mode--indent-styles' for example.
;;
;; For indenting statements:
;;
;; - Set `c-ts-common-indent-offset', and
;;   `c-ts-common-indent-type-regexp-alist', then use simple-indent
;;   offset `c-ts-common-statement-offset' in
;;   `treesit-simple-indent-rules'.

;;; Code:

(require 'treesit)
(eval-when-compile (require 'rx))

(declare-function treesit-node-start "treesit.c")
(declare-function treesit-node-end "treesit.c")
(declare-function treesit-node-type "treesit.c")
(declare-function treesit-node-parent "treesit.c")
(declare-function treesit-node-prev-sibling "treesit.c")

;;; Comment indentation and filling

(defun c-ts-common-looking-at-star (_n _p bol &rest _)
  "A tree-sitter simple indent matcher.
Matches if there is a \"*\" after BOL."
  (eq (char-after bol) ?*))

(defun c-ts-common-comment-start-after-first-star (_n parent &rest _)
  "A tree-sitter simple indent anchor.
Finds the \"/*\" and returns the point after the \"*\".
Assumes PARENT is a comment node."
  (save-excursion
    (goto-char (treesit-node-start parent))
    (if (looking-at (rx "/*"))
        (match-end 0)
      (point))))

(defun c-ts-common-comment-2nd-line-matcher (_n parent &rest _)
  "Matches if point is at the second line of a block comment.
PARENT should be a comment node."
  (and (equal (treesit-node-type parent) "comment")
       (save-excursion
         (forward-line -1)
         (back-to-indentation)
         (eq (point) (treesit-node-start parent)))))

(defun c-ts-common-comment-2nd-line-anchor (_n _p bol &rest _)
  "Return appropriate anchor for the second line of a comment.

If the first line is /* alone, return the position right after
the star; if the first line is /* followed by some text, return
the position right before the text minus 1.

Use an offset of 1 with this anchor.  BOL is the beginning of
non-whitespace characters of the current line."
  (save-excursion
    (forward-line -1)
    (back-to-indentation)
    (when (looking-at comment-start-skip)
      (goto-char (match-end 0))
      (if (looking-at (rx (* (or " " "\t")) eol))
          ;; Only /* at the first line.
          (progn (skip-chars-backward " \t")
                 (if (save-excursion
                       (goto-char bol)
                       (looking-at (rx "*")))
                     ;; The common case.  Checked by "Multiline Block
                     ;; Comments 4".
                     (point)
                   ;; The "Multiline Block Comments 2" test in
                   ;; c-ts-common-resources/indent.erts checks this.
                   (1- (point))))
        ;; There is something after /* at the first line.  The
        ;; "Multiline Block Comments 3" test checks this.
        (1- (point))))))

(defvar c-ts-common--comment-regexp
  ;; These covers C/C++, Java, JavaScript, TypeScript, Rust, C#.
  (rx (or "comment" "line_comment" "block_comment"))
  "Regexp pattern that matches a comment in C-like languages.")

(defun c-ts-common--fill-paragraph (&optional arg)
  "Filling function for `c-ts-common'.
ARG is passed to `fill-paragraph'."
  (interactive "*P")
  (save-restriction
    (widen)
    (let ((node (treesit-node-at (point))))
      (when (string-match-p c-ts-common--comment-regexp
                            (treesit-node-type node))
        (if (or (save-excursion
                  (goto-char (treesit-node-start node))
                  (looking-at "//"))
                ;; In rust, NODE will be the body of a comment, and the
                ;; parent will be the whole comment.
                (if-let ((start (treesit-node-start
                                 (treesit-node-parent node))))
                    (save-excursion
                      (goto-char start)
                      (looking-at "//"))))
            (fill-comment-paragraph arg)
          (c-ts-common--fill-block-comment arg)))
      ;; Return t so `fill-paragraph' doesn't attempt to fill by
      ;; itself.
      t)))

(defun c-ts-common--fill-block-comment (&optional arg)
  "Filling function for block comments.
ARG is passed to `fill-paragraph'.  Assume point is in a block
comment."
  (let* ((node (treesit-node-at (point)))
         (start (treesit-node-start node))
         (end (treesit-node-end node))
         ;; Bind to nil to avoid infinite recursion.
         (fill-paragraph-function nil)
         (orig-point (point-marker))
         (start-marker (point-marker))
         (end-marker nil)
         (end-len 0)
         (start-mask-done nil)
         (end-mask-done nil))
    (move-marker start-marker start)
    ;; If the first line is /* followed by non-text, exclude this line
    ;; from filling.
    (atomic-change-group
      (goto-char start)
      (when (looking-at (rx (* (syntax whitespace))
<<<<<<< HEAD
                            (group "/") "*"
                            (* (or "*" "=" "-" "/" (syntax whitespace)))
                            eol))
        (forward-line)
        (move-marker start-marker (point)))
=======
                            (group "/") "*"))
        (goto-char (match-beginning 1))
        (move-marker start-marker (point))
        (setq start-mask-done t)
        (replace-match " " nil nil nil 1))
>>>>>>> 679f7ccc

      ;; Include whitespaces before /*.
      (goto-char start)
      (beginning-of-line)
      (setq start (point))

      ;; Mask spaces before "*/" if it is attached at the end
      ;; of a sentence rather than on its own line.
      (goto-char end)
      (when (looking-back (rx (not (syntax whitespace))
                              (group (+ (syntax whitespace)))
                              "*/")
                          (line-beginning-position))
        (goto-char (match-beginning 1))
        (setq end-marker (point-marker))
        (setq end-len (- (match-end 1) (match-beginning 1)))
        (setq end-mask-done t)
        (replace-match (make-string end-len ?x)
                       nil nil nil 1))

      ;; If "*/" is on its own line, don't included it in the
      ;; filling region.
      (when (not end-marker)
        (goto-char end)
        (forward-line 0)
        (when (looking-at (rx (* (or (syntax whitespace) "*" "=" "-"))
                              "*/" eol))
          (setq end (point))))

      ;; Let `fill-paragraph' do its thing.
      (goto-char orig-point)
      (narrow-to-region start end)
      (let (para-start para-end)
        (forward-paragraph 1)
        (setq para-end (point))
        (forward-paragraph -1)
        (setq para-start (point))
        ;; We don't want to fill the region between START and
        ;; START-MARKER, otherwise the filling function might delete
        ;; some spaces there.  Also, we only fill the current
        ;; paragraph.
        (fill-region (max start-marker para-start) (min end para-end) arg))

      ;; Unmask.
<<<<<<< HEAD
      (when end-marker
=======
      (when (and start-mask-done start-marker)
        (goto-char start-marker)
        (delete-char 1)
        (insert "/"))
      (when (and end-mask-done start-marker)
>>>>>>> 679f7ccc
        (goto-char end-marker)
        (delete-region (point) (+ end-len (point)))
        (insert (make-string end-len ?\s)))
      (goto-char orig-point))))

(defun c-ts-common--adaptive-fill-prefix ()
  "Returns the appropriate fill-prefix for this paragraph.

This function should be called at BOL.  Used by
`adaptive-fill-function'."
  (cond
   ;; (1)
   ;; If current line is /* and next line is * -> prefix is *.
   ;; Eg:
   ;; /* xxx       =>   /* xxx
   ;;  * xxx xxx         * xxx
   ;;                    * xxx
   ;; If current line is /* and next line isn't * or doesn't exist ->
   ;; prefix is whitespace.
   ;; Eg:
   ;; /* xxx xxx */  =>  /* xxx
   ;;                       xxx */
   ((and (looking-at (rx (* (syntax whitespace))
                         "/*"
                         (* "*")
                         (* (syntax whitespace))))
         (let ((whitespaces (make-string (length (match-string 0)) ?\s)))
           (save-excursion
             (if (and (eq (forward-line) 0)
                      (looking-at (rx (* (syntax whitespace))
                                      "*"
                                      (* (syntax whitespace)))))
                 (match-string 0)
               whitespaces)))))
   ;; (2)
   ;; Current line: //, ///, ////...
   ;; Prefix: same.
   ((looking-at (rx (* (syntax whitespace))
                    "//"
                    (* "/")
                    (* (syntax whitespace))))
    (match-string 0))
   ;; (3)
   ;; Current line: *, |, -
   ;; Prefix: same.
   ;; This branch must return the same prefix as branch (1), as the
   ;; second line in the paragraph; then the whole paragraph will use *
   ;; as the prefix.
   ((looking-at (rx (* (syntax whitespace))
                    (or "*" "|" "-")
                    (* (syntax whitespace))))
    (match-string 0))
   ;; Other: let `adaptive-fill-regexp' and
   ;; `adaptive-fill-first-line-regexp' decide.
   (t nil)))

(defun c-ts-common-comment-setup ()
  "Set up local variables for C-like comment.

Set up:
 - `comment-start'
 - `comment-end'
 - `comment-start-skip'
 - `comment-end-skip'
 - `adaptive-fill-mode'
 - `adaptive-fill-first-line-regexp'
 - `paragraph-start'
 - `paragraph-separate'
 - `fill-paragraph-function'
 - `comment-line-break-function'
 - `comment-multi-line'"
  (setq-local comment-start "// ")
  (setq-local comment-end "")
  (setq-local comment-start-skip (rx (or (seq "/" (+ "/"))
                                         (seq "/" (+ "*")))
                                     (* (syntax whitespace))))
  (setq-local comment-end-skip
              (rx (* (syntax whitespace))
                  (group (or (syntax comment-end)
                             (seq (+ "*") "/")))))
  (setq-local adaptive-fill-mode t)
  (setq-local adaptive-fill-function #'c-ts-common--adaptive-fill-prefix)
  ;; Always accept * or | as prefix, even if there's only one line in
  ;; the paragraph.
  (setq-local adaptive-fill-first-line-regexp
              (rx bos
                  (* (syntax whitespace))
                  (or "*" "|")
                  (* (syntax whitespace))
                  eos))
  (setq-local paragraph-start
              (rx (or (seq (* (syntax whitespace))
                           (group (or (seq "/" (+ "/")) (* "*")))
                           (* (syntax whitespace))
                           ;; Add this eol so that in
                           ;; `fill-context-prefix', `paragraph-start'
                           ;; doesn't match the prefix.
                           eol)
                      "\f")))
  (setq-local paragraph-separate paragraph-start)
  (setq-local fill-paragraph-function #'c-ts-common--fill-paragraph)

  (setq-local comment-line-break-function
              #'c-ts-common-comment-indent-new-line)
  (setq-local comment-multi-line t))

(defun c-ts-common-comment-indent-new-line (&optional soft)
  "Break line at point and indent, continuing comment if within one.

This is like `comment-indent-new-line', but specialized for C-style //
and /* */ comments.  SOFT works the same as in
`comment-indent-new-line'."
  ;; I want to experiment with explicitly listing out all each cases and
  ;; handle them separately, as opposed to fiddling with `comment-start'
  ;; and friends.  This will have more duplicate code and will be less
  ;; generic, but in the same time might save us from writing cryptic
  ;; code to handle all sorts of edge cases.
  ;;
  ;; For this command, let's try to make it basic: if the current line
  ;; is a // comment, insert a newline and a // prefix; if the current
  ;; line is in a /* comment, insert a newline and a * prefix.  No
  ;; auto-fill or other smart features.
  (cond
   ;; Line starts with //, or ///, or ////...
   ;; Or //! (used in rust).
   ((save-excursion
      (beginning-of-line)
      (re-search-forward
       (rx "//" (group (* (any "/!")) (* " ")))
       (line-end-position)
       t nil))
    (let ((offset (- (match-beginning 0) (line-beginning-position)))
          (whitespaces (match-string 1)))
      (if soft (insert-and-inherit ?\n) (newline 1))
      (delete-region (line-beginning-position) (point))
      (insert (make-string offset ?\s) "//" whitespaces)))

   ;; Line starts with /* or /**.
   ((save-excursion
      (beginning-of-line)
      (re-search-forward
       (rx "/*" (group (? "*") (* " ")))
       (line-end-position)
       t nil))
    (let ((offset (- (match-beginning 0) (line-beginning-position)))
          (whitespace-and-star-len (length (match-string 1))))
      (if soft (insert-and-inherit ?\n) (newline 1))
      (delete-region (line-beginning-position) (point))
      (insert
       (make-string offset ?\s)
       " *"
       (make-string whitespace-and-star-len ?\s))))

   ;; Line starts with *.
   ((save-excursion
      (beginning-of-line)
      (looking-at (rx (group (* " ") (any "*|") (* " ")))))
    (let ((prefix (match-string 1)))
      (if soft (insert-and-inherit ?\n) (newline 1))
      (delete-region (line-beginning-position) (point))
      (insert prefix)))

   ;; Line starts with whitespaces or no space.  This is basically the
   ;; default case since (rx (* " ")) matches anything.
   ((save-excursion
      (beginning-of-line)
      (looking-at (rx (* " "))))
    (let ((whitespaces (match-string 0)))
      (if soft (insert-and-inherit ?\n) (newline 1))
      (delete-region (line-beginning-position) (point))
      (insert whitespaces)))))

;; Font locking using doxygen parser
(defvar c-ts-mode-doxygen-comment-font-lock-settings
  (treesit-font-lock-rules
   :language 'doxygen
   :feature 'document
   :override t
   '((document) @font-lock-doc-face)

   :language 'doxygen
   :override t
   :feature 'keyword
   '((tag_name) @font-lock-constant-face
     (storageclass) @font-lock-constant-face)

   :language 'doxygen
   :override t
   :feature 'definition
   '((tag (identifier) @font-lock-variable-name-face)
     (function (identifier) @font-lock-function-name-face)
     (function_link) @font-lock-function-name-face))
  "Tree-sitter font lock rules for doxygen like comment styles.")

;;; Statement indent

(defvar c-ts-common-indent-offset nil
  "Indent offset used by `c-ts-common' indent functions.

This should be the symbol of the indent offset variable for the
particular major mode.  This cannot be nil for `c-ts-common'
statement indent functions to work.")

(defvar c-ts-common-indent-type-regexp-alist nil
  "An alist of node type regexps.

Each key in the alist is one of `if', `else', `do', `while',
`for', `block', `close-bracket'.  Each value in the alist
is the regexp matching the type of that kind of node.  Most of
these types are self-explanatory, e.g., `if' corresponds to
\"if_statement\" in C.  `block' corresponds to the {} block.

Some types, specifically `else', is usually not identified by a
standalone node, but a child under the \"if_statement\", under a
field name like \"alternative\", etc.  In that case, use a
cons (TYPE . FIELD-NAME) as the value, where TYPE is the node's
parent's type, and FIELD-NAME is the field name of the node.

If the language doesn't have a particular type, it is fine to
omit it.")

(defun c-ts-common--node-is (node &rest types)
  "Return non-nil if NODE is any one of the TYPES.

TYPES can be any of `if', `else', `while', `do', `for', and
`block'.

If NODE is nil, return nil."
  (declare (indent 2))
  (catch 'ret
    (when (null node)
      (throw 'ret nil))
    (dolist (type types)
      (let ((regexp (alist-get
                     type c-ts-common-indent-type-regexp-alist))
            (parent (treesit-node-parent node)))
        (when (and regexp
                   (if (consp regexp)
                       (and parent
                            (string-match-p (car regexp)
                                            (treesit-node-type parent))
                            (treesit-node-field-name node)
                            (string-match-p (cdr regexp)
                                            (treesit-node-field-name
                                             node)))
                     (string-match-p regexp (treesit-node-type node))))
          (throw 'ret t))))
    nil))

(defun c-ts-common-statement-offset (node parent &rest _)
  "Return an indent offset for a statement inside a block.

Assumes the anchor is (point-min), i.e., the 0th column.

This function basically counts the number of block nodes (i.e.,
brackets) (see `c-ts-common-indent-type-regexp-alist')
between NODE and the root node (not counting NODE itself), and
multiplies that by `c-ts-common-indent-offset'.

To support GNU style, on each block level, this function also
checks whether the opening bracket { is on its own line, if so,
it adds an extra level, except for the top-level.

It also has special handling for bracketless statements and
else-if statements, which see.

PARENT is NODE's parent, BOL is the beginning of non-whitespace
characters on the current line."
  (let ((level 0))
    ;; If NODE is a opening/closing bracket on its own line, take off
    ;; one level because the code below assumes NODE is a statement
    ;; _inside_ a {} block.
    (when (c-ts-common--node-is node 'block 'close-bracket)
      (cl-decf level))
    ;; If point is on an empty line, NODE would be nil, but we pretend
    ;; there is a statement node.
    (when (null node)
      (setq node t))
    ;; Go up the tree and compute indent level.
    (while (if (eq node t)
               (setq node parent)
             node)
      (let ((parent (treesit-node-parent node)))
        ;; Increment level for every bracket (with exception).
        (when (c-ts-common--node-is node 'block)
          (cl-incf level)
          (save-excursion
            (goto-char (treesit-node-start node))
            ;; Add an extra level if the opening bracket is on its own
            ;; line, except (1) it's at top-level, or (2) it's immediate
            ;; parent is another block.
            (cond ((bolp) nil) ; Case (1).
                  ((c-ts-common--node-is parent 'block) ; Case (2).
                   nil)
                  ;; Add a level.
                  ((looking-back (rx bol (* whitespace))
                                 (line-beginning-position))
                   (cl-incf level)))))
        ;; Fix bracketless statements.
        (when (and (c-ts-common--node-is parent
                       'if 'do 'while 'for)
                   (not (c-ts-common--node-is node 'block)))
          (cl-incf level))
        ;; Flatten "else if" statements.
        (when (and (c-ts-common--node-is node 'else)
                   (c-ts-common--node-is node 'if)
                   ;; But if the "if" is on it's own line, still
                   ;; indent a level.
                   (not (save-excursion
                          (goto-char (treesit-node-start node))
                          (looking-back (rx bol (* whitespace))
                                        (line-beginning-position)))))
          (cl-decf level)))
      ;; Go up the tree.
      (setq node (treesit-node-parent node)))
    (* level (symbol-value c-ts-common-indent-offset))))

(provide 'c-ts-common)

;;; c-ts-common.el ends here<|MERGE_RESOLUTION|>--- conflicted
+++ resolved
@@ -160,19 +160,11 @@
     (atomic-change-group
       (goto-char start)
       (when (looking-at (rx (* (syntax whitespace))
-<<<<<<< HEAD
                             (group "/") "*"
                             (* (or "*" "=" "-" "/" (syntax whitespace)))
                             eol))
         (forward-line)
         (move-marker start-marker (point)))
-=======
-                            (group "/") "*"))
-        (goto-char (match-beginning 1))
-        (move-marker start-marker (point))
-        (setq start-mask-done t)
-        (replace-match " " nil nil nil 1))
->>>>>>> 679f7ccc
 
       ;; Include whitespaces before /*.
       (goto-char start)
@@ -217,15 +209,7 @@
         (fill-region (max start-marker para-start) (min end para-end) arg))
 
       ;; Unmask.
-<<<<<<< HEAD
       (when end-marker
-=======
-      (when (and start-mask-done start-marker)
-        (goto-char start-marker)
-        (delete-char 1)
-        (insert "/"))
-      (when (and end-mask-done start-marker)
->>>>>>> 679f7ccc
         (goto-char end-marker)
         (delete-region (point) (+ end-len (point)))
         (insert (make-string end-len ?\s)))
