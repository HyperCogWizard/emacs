--- conflicted
+++ resolved
@@ -21,14 +21,9 @@
 
 ;;; Code:
 
-<<<<<<< HEAD
 (eval-and-compile
   (require 'cl-lib)
-  (require 'flyspell)
   (require 'sgml-mode))
-=======
-(eval-and-compile (require 'sgml-mode))
->>>>>>> f1ce72b7
 (require 'js)
 (require 'css-mode)
 (require 'prog-mode)
