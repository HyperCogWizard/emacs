--- conflicted
+++ resolved
@@ -404,28 +404,22 @@
       (insert-file-contents qfile)
       (goto-char (point-min))
       (while (not (eobp))
-<<<<<<< HEAD
-	(setq file-msg (buffer-substring (point) (line-end-position)))
+	(setq file-data (buffer-substring (point) (line-end-position)))
+	(setq file-elisp (concat file-data ".el"))
         ;; FIXME: Avoid `load' which can execute arbitrary code and is hence
         ;; a source of security holes.  Better read the file and extract the
         ;; data "by hand".
-	;;(load file-msg)
+	;;(load file-elisp)
         (with-temp-buffer
-          (insert-file-contents (concat file-msg ".el"))
+          (insert-file-contents file-elisp)
           (goto-char (point-min))
           (pcase (read (current-buffer))
             (`(setq smtpmail-recipient-address-list ',v)
              (skip-chars-forward " \n\t")
              (unless (eobp) (message "Ignoring trailing text in %S"
-                                     (concat file-msg ".el")))
+                                     file-elisp))
              (setq smtpmail-recipient-address-list v))
-            (sexp (error "Unexpected code in %S: %S"
-                         (concat file-msg ".el") sexp))))
-=======
-	(setq file-data (buffer-substring (point) (line-end-position)))
-	(setq file-elisp (concat file-data ".el"))
-	(load file-elisp)
->>>>>>> 2efd4007
+            (sexp (error "Unexpected code in %S: %S" file-elisp sexp))))
 	;; Insert the message literally: it is already encoded as per
 	;; the MIME headers, and code conversions might guess the
 	;; encoding wrongly.
