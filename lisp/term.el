--- conflicted
+++ resolved
@@ -108,18 +108,9 @@
 ;;
 ;;             ----------------------------------------
 ;;
-<<<<<<< HEAD
 ;;
 ;;  ANSI colorization should work well.  Blink, is not supported.
 ;;  Currently it's mapped as bold.
-=======
-;;  ANSI colorization should work well, I've decided to limit the interpreter
-;; to five outstanding commands (like ESC [ 01;04;32;41;07m.
-;;  You shouldn't need more, if you do, tell me and I'll increase it.  It's
-;; so easy you could do it yourself...
-;;
-;;  Blink, is not supported.  Currently it's mapped as bold.
->>>>>>> 8fbe4625
 ;;
 ;;             ----------------------------------------
 ;;
@@ -261,23 +252,10 @@
 ;;
 ;;	# ...
 ;;
-<<<<<<< HEAD
-;;
-
-;;; Original Commentary:
-;; ---------------------
-
-;; The changelog is at the end of this file.
-
-;; Please send me bug reports, bug fixes, and extensions, so that I can
-;; merge them into the master source.
-;;     - Per Bothner (bothner@cygnus.com)
-=======
 ;; For troubleshooting in Bash, you can check the definition of the
 ;; custom functions with the "type" command.  e.g. "type cd".  If you
 ;; do not see the expected definition from the config below, then the
 ;; directory tracking will not work.
->>>>>>> 8fbe4625
 
  
