--- conflicted
+++ resolved
@@ -1170,13 +1170,8 @@
       (end-of-file expr))))
 
 (declare-function lm-header "lisp-mnt" (header))
-<<<<<<< HEAD
-(declare-function lm-header-multiline "lisp-mnt" (header))
-(declare-function lm-homepage "lisp-mnt" (&optional file))
-=======
 (declare-function lm-package-requires "lisp-mnt" (&optional file))
 (declare-function lm-website "lisp-mnt" (&optional file))
->>>>>>> 1e3d72d9
 (declare-function lm-keywords-list "lisp-mnt" (&optional file))
 (declare-function lm-maintainers "lisp-mnt" (&optional file))
 (declare-function lm-maintainer "lisp-mnt" (&optional file))
@@ -4763,20 +4758,6 @@
         (name (symbol-name (package-desc-name desc)))
         (pkgdir (package-desc-dir desc))
         vars)
-<<<<<<< HEAD
-    (dolist-with-progress-reporter (group custom-current-group-alist)
-        "Scanning for modified user options..."
-      (when (and (car group)
-                 (file-in-directory-p (car group) (package-desc-dir desc)))
-        (dolist (ent (get (cdr group) 'custom-group))
-          (when (and (custom-variable-p (car ent))
-                     (boundp (car ent))
-                     (not (eq (if (fboundp 'custom--standard-value)
-                                  (custom--standard-value (car ent))
-                                (eval (car (get (car ent) 'standard-value)) t))
-                              (default-toplevel-value (car ent)))))
-            (push (car ent) vars)))))
-=======
     (when pkgdir
       (dolist-with-progress-reporter (group custom-current-group-alist)
           "Scanning for modified user options..."
@@ -4788,7 +4769,6 @@
                        (not (eq (custom--standard-value (car ent))
                                 (default-toplevel-value (car ent)))))
               (push (car ent) vars))))))
->>>>>>> 1e3d72d9
     (dlet ((reporter-prompt-for-summary-p t))
       (reporter-submit-bug-report maint name vars))))
 
