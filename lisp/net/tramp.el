--- conflicted
+++ resolved
@@ -1673,18 +1673,11 @@
       (format "*debug tramp/%s %s*" method host-port))))
 
 (defconst tramp-debug-outline-regexp
-<<<<<<< HEAD
-  (concat
-   "[0-9]+:[0-9]+:[0-9]+\\.[0-9]+ " ;; Timestamp.
-   "\\(?:\\(#<thread .+>\\) \\)?"   ;; Thread.
-   "[a-z0-9-]+ (\\([0-9]+\\)) #")   ;; Function name, verbosity.
-=======
   (eval-when-compile
     (concat
      "[0-9]+:[0-9]+:[0-9]+\\.[0-9]+ " ;; Timestamp.
      "\\(?:\\(#<thread .+>\\) \\)?"   ;; Thread.
      "[a-z0-9-]+ (\\([0-9]+\\)) #"))  ;; Function name, verbosity.
->>>>>>> b519d515
   "Used for highlighting Tramp debug buffers in `outline-mode'.")
 
 (defconst tramp-debug-font-lock-keywords
@@ -1710,15 +1703,11 @@
       ;; Activate `outline-mode'.  This runs `text-mode-hook' and
       ;; `outline-mode-hook'.  We must prevent that local processes
       ;; die.  Yes: I've seen `flyspell-mode', which starts "ispell".
-<<<<<<< HEAD
-      (let ((default-directory (tramp-compat-temporary-file-directory)))
-=======
       ;; `(custom-declare-variable outline-minor-mode-prefix ...)'
       ;; raises on error in `(outline-mode)', we don't want to see it
       ;; in the traces.
       (let ((default-directory (tramp-compat-temporary-file-directory))
 	    signal-hook-function)
->>>>>>> b519d515
 	(outline-mode))
       (set (make-local-variable 'outline-level) 'tramp-debug-outline-level)
       (set (make-local-variable 'font-lock-keywords)
@@ -2298,19 +2287,6 @@
 		res (cdr elt))))
       res)))
 
-<<<<<<< HEAD
-(defvar tramp-debug-on-error nil
-  "Like `debug-on-error' but used Tramp internal.")
-
-(defmacro tramp-condition-case-unless-debug
-  (var bodyform &rest handlers)
-  "Like `condition-case-unless-debug' but `tramp-debug-on-error'."
-  (declare (indent 1) (debug t))
-  `(let ((debug-on-error tramp-debug-on-error))
-     (condition-case-unless-debug ,var ,bodyform ,@handlers)))
-
-=======
->>>>>>> b519d515
 ;; In Emacs, there is some concurrency due to timers.  If a timer
 ;; interrupts Tramp and wishes to use the same connection buffer as
 ;; the "main" Emacs, then garbage might occur in the connection
@@ -2352,73 +2328,16 @@
 
 ;; Main function.
 (defun tramp-file-name-handler (operation &rest args)
-<<<<<<< HEAD
-  "Invoke Tramp file name handler.
-Falls back to normal file name handler if no Tramp file name handler exists.
-If Emacs is compiled --with-threads, the body is protected by a mutex."
-  (let ((filename (apply 'tramp-file-name-for-operation operation args)))
-=======
   "Invoke Tramp file name handler for OPERATION and ARGS.
 Fall back to normal file name handler if no Tramp file name handler exists."
   (let ((filename (apply #'tramp-file-name-for-operation operation args))
 	;; `file-remote-p' is called for everything, even for symbolic
 	;; links which look remote.  We don't want to get an error.
 	(non-essential (or non-essential (eq operation 'file-remote-p))))
->>>>>>> b519d515
     (if (tramp-tramp-file-p filename)
 	(save-match-data
           (setq filename (tramp-replace-environment-variables filename))
           (with-parsed-tramp-file-name filename nil
-<<<<<<< HEAD
-	    ;; Give other threads a chance.
-	    (tramp-compat-thread-yield)
-	    ;; The mutex allows concurrent run of operations.  It
-	    ;; guarantees, that the threads are not mixed.
-	    (tramp-compat-with-mutex (tramp-get-mutex v)
-	      (let ((completion (tramp-completion-mode-p))
-		    (foreign
-		     (tramp-find-foreign-file-name-handler filename operation))
-		    result)
-		;; Call the backend function.
-		(if foreign
-		    (tramp-condition-case-unless-debug err
-		      (let ((sf (symbol-function foreign))
-			    p)
-			;; Some packages set the default directory to
-			;; a remote path, before respective Tramp
-			;; packages are already loaded.  This results
-			;; in recursive loading.  Therefore, we load
-			;; the Tramp packages locally.
-			(when (autoloadp sf)
-			  (let ((default-directory
-				  (tramp-compat-temporary-file-directory))
-				file-name-handler-alist)
-			    (load (cadr sf) 'noerror 'nomessage)))
-			;; (tramp-message
-			;;  v 4 "Running `%s'..." (cons operation args))
-			;; Switch process thread.
-			(when (and tramp-mutex
-				   (setq p (tramp-get-connection-process v)))
-			  (tramp-compat-funcall
-			   'set-process-thread p (tramp-compat-current-thread)))
-			;; If `non-essential' is non-nil, Tramp shall
-			;; not open a new connection.
-			;; If Tramp detects that it shouldn't continue
-			;; to work, it throws the `suppress' event.
-			;; This could happen for example, when Tramp
-			;; tries to open the same connection twice in
-			;; a short time frame.
-			;; In both cases, we try the default handler
-			;; then.
-			(setq result
-			      (catch 'non-essential
-				(catch 'suppress
-				  (when (and tramp-locked (not tramp-locker))
-				    (setq tramp-locked nil)
-				    (tramp-error
-				     (car-safe tramp-current-connection)
-				     'file-error
-=======
             (let ((current-connection tramp-current-connection)
 		  (foreign
 		   (tramp-find-foreign-file-name-handler filename operation))
@@ -2464,20 +2383,10 @@
 				    (setq tramp-locked nil)
 				    (tramp-error
 				     v 'file-error
->>>>>>> b519d515
 				     "Forbidden reentrant call of Tramp"))
 				  (let ((tl tramp-locked))
 				    (setq tramp-locked t)
 				    (unwind-protect
-<<<<<<< HEAD
-					(let ((tramp-locker t))
-					  (apply foreign operation args))
-				      (setq tramp-locked tl))))))
-			;; (tramp-message
-			;;  v 4 "Running `%s'...`%s'" (cons operation args) result)
-			(cond
-			 ((eq result 'non-essential)
-=======
 				        (let ((tramp-locker t))
 					  (apply foreign operation args))
 				      (setq tramp-locked tl))))))
@@ -2485,62 +2394,17 @@
                         ;;  v 4 "Running `%s'...`%s'" (cons operation args) result)
 		        (cond
 		         ((eq result 'non-essential)
->>>>>>> b519d515
 			  (tramp-message
 			   v 5 "Non-essential received in operation %s"
 			   (cons operation args))
 			  (tramp-run-real-handler operation args))
-<<<<<<< HEAD
-			 ((eq result 'suppress)
-			  (let (tramp-message-show-message)
-=======
 		         ((eq result 'suppress)
 			  (let ((inhibit-message t))
->>>>>>> b519d515
 			    (tramp-message
 			     v 1 "Suppress received in operation %s"
 			     (cons operation args))
 			    (tramp-cleanup-connection v t)
 			    (tramp-run-real-handler operation args)))
-<<<<<<< HEAD
-			 (t result)))
-
-		      ;; Trace that somebody has interrupted the operation.
-		      ((debug quit)
-		       (let (tramp-message-show-message)
-			 (tramp-message
-			  v 1 "Interrupt received in operation %s"
-			  (cons operation args)))
-		       ;; Propagate the signal.
-		       (signal (car err) (cdr err)))
-
-		      ;; When we are in completion mode, some failed
-		      ;; operations shall return at least a default
-		      ;; value in order to give the user a chance to
-		      ;; correct the file name in the minibuffer.  In
-		      ;; order to get a full backtrace, one could
-		      ;; apply (setq tramp-debug-on-error t)
-		      (error
-		       (cond
-			((and completion (zerop (length localname))
-			      (memq operation
-				    '(file-exists-p file-directory-p)))
-			 t)
-			((and completion (zerop (length localname))
-			      (memq operation
-				    '(expand-file-name file-name-as-directory)))
-			 filename)
-			;; Propagate the error.
-			(t (signal (car err) (cdr err))))))
-
-		  ;; Nothing to do for us.  However, since we are in
-		  ;; `tramp-mode', we must suppress the volume letter
-		  ;; on MS Windows.
-		  (setq result (tramp-run-real-handler operation args))
-		  (if (stringp result)
-		      (tramp-drop-volume-letter result)
-		    result))))))
-=======
 		         (t result)))
 
 		    ;; Nothing to do for us.  However, since we are in
@@ -2556,7 +2420,6 @@
 		    (tramp-file-name-equal-p
 		     (car current-connection) (car tramp-current-connection))
 		  (setq tramp-current-connection current-connection))))))
->>>>>>> b519d515
 
       ;; When `tramp-mode' is not enabled, or the file name is quoted,
       ;; we don't do anything.
