--- conflicted
+++ resolved
@@ -1,4 +1,7 @@
-<<<<<<< HEAD
+2014-10-20  Glenn Morris  <rgm@gnu.org>
+
+	* Merge in all changes up to 24.4 release.
+
 2014-09-29  Eli Zaretskii  <eliz@gnu.org>
 
 	* makefile.w32-in (VERSION): Bump version to 25.0.50.
@@ -60,13 +63,6 @@
 	for building from the repository.
 
 2014-04-30  Eli Zaretskii  <eliz@gnu.org>
-=======
-2014-10-20  Glenn Morris  <rgm@gnu.org>
-
-	* Version 24.4 released.
-
-2014-04-26  Eli Zaretskii  <eliz@gnu.org>
->>>>>>> d20b72d9
 
 	* cmdproxy.c (make_absolute): Don't copy more characters from PATH
 	than a single directory name can hold.  (Bug#17334)
