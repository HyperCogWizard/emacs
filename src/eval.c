--- conflicted
+++ resolved
@@ -2350,15 +2350,6 @@
       && !AUTOLOADP (XSYMBOL (function)->u.s.function))
     return Qnil;
 
-<<<<<<< HEAD
-  if (!NILP (Vpurify_flag) && BASE_EQ (docstring, make_fixnum (0)))
-    /* `read1' in lread.c has found the docstring starting with "\
-       and assumed the docstring will be provided by Snarf-documentation, so it
-       passed us 0 instead.  But that leads to accidental sharing in purecopy's
-       hash-consing, so we use a (hopefully) unique integer instead.  */
-    docstring = Fsxhash_eq (function);
-=======
->>>>>>> a001202b
   return Fdefalias (function,
 		    list5 (Qautoload, file, docstring, interactive, type),
 		    Qnil);
