--- conflicted
+++ resolved
@@ -3162,27 +3162,6 @@
   staticpro (&Qad_activate_internal);
 
   /* Types that type-of returns.  */
-<<<<<<< HEAD
-  Qinteger = intern ("integer");
-  Qsymbol = intern ("symbol");
-  Qstring = intern ("string");
-  Qcons = intern ("cons");
-  Qmarker = intern ("marker");
-  Qoverlay = intern ("overlay");
-  Qfloat = intern ("float");
-  Qwindow_configuration = intern ("window-configuration");
-  Qprocess = intern ("process");
-  Qwindow = intern ("window");
-  /* Qsubr = intern ("subr"); */
-  Qcompiled_function = intern ("compiled-function");
-  Qfunction_vector = intern ("function-vector");
-  Qbuffer = intern ("buffer");
-  Qframe = intern ("frame");
-  Qvector = intern ("vector");
-  Qchar_table = intern ("char-table");
-  Qbool_vector = intern ("bool-vector");
-  Qhash_table = intern ("hash-table");
-=======
   Qinteger = intern_c_string ("integer");
   Qsymbol = intern_c_string ("symbol");
   Qstring = intern_c_string ("string");
@@ -3195,13 +3174,13 @@
   Qwindow = intern_c_string ("window");
   /* Qsubr = intern_c_string ("subr"); */
   Qcompiled_function = intern_c_string ("compiled-function");
+  Qfunction_vector = intern_c_string ("function-vector");
   Qbuffer = intern_c_string ("buffer");
   Qframe = intern_c_string ("frame");
   Qvector = intern_c_string ("vector");
   Qchar_table = intern_c_string ("char-table");
   Qbool_vector = intern_c_string ("bool-vector");
   Qhash_table = intern_c_string ("hash-table");
->>>>>>> 86a4c7ac
 
   DEFSYM (Qfont_spec, "font-spec");
   DEFSYM (Qfont_entity, "font-entity");
