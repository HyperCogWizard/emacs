--- conflicted
+++ resolved
@@ -656,7 +656,6 @@
   buf_list = Fbuffer_list (Qnil);
   while (!NILP (buf_list))
     {
-<<<<<<< HEAD
       buf = XCAR (buf_list);
       b = XBUFFER (buf);
       if (EQ (BVAR (b, syntax_table), syntab))
@@ -731,22 +730,6 @@
             break;
           plist = XCDR (plist);
         }
-=======
-      /* Open-paren at start of line means we may have found our
-	 defun-start.  */
-      int c = FETCH_CHAR_AS_MULTIBYTE (PT_BYTE);
-      if (SYNTAX (c) == Sopen)
-	{
-	  SETUP_SYNTAX_TABLE (PT + 1, -1);	/* Try again... */
-	  c = FETCH_CHAR_AS_MULTIBYTE (PT_BYTE);
-	  if (SYNTAX (c) == Sopen)
-	    break;
-	  /* Now fallback to the default value.  */
-	  SETUP_BUFFER_SYNTAX_TABLE ();
-	}
-      /* Move to beg of previous line.  */
-      scan_newline (PT, PT_BYTE, BEGV, BEGV_BYTE, -2, 1);
->>>>>>> 148100d9
     }
   if (EQ (prop, Qsyntax_table)
       && syntax_table_value_is_interesting_for_literals (val))
@@ -976,7 +959,6 @@
   ptrdiff_t literal_cache, target_depth, comment_style;
   Lisp_Object temp;
   int c;
-<<<<<<< HEAD
   int syntax, code;
 
   scan_comments_forward_to (from, from_byte);
@@ -1012,10 +994,6 @@
   if (from <= stop)
     return false;
   from_byte = CHAR_TO_BYTE (from);
-=======
-  int syntax = 0;
-  unsigned short int quit_count = 0;
->>>>>>> 148100d9
 
   /* Having passed back over the body of the comment, we should now find a
      comment opener.  */
@@ -1027,20 +1005,10 @@
   code = SYNTAX (c);
   if (code != Scomment && code != Scomment_fence)
     {
-<<<<<<< HEAD
       if (from <= stop)
         return false;
       if (!SYNTAX_FLAGS_COMSTART_SECOND (syntax))
         return false;
-=======
-      rarely_quit (++quit_count);
-
-      ptrdiff_t temp_byte;
-      int prev_syntax;
-      bool com2start, com2end, comstart;
-
-      /* Move back and examine a character.  */
->>>>>>> 148100d9
       DEC_BOTH (from, from_byte);
       UPDATE_SYNTAX_TABLE_BACKWARD (from);
       c = FETCH_CHAR_AS_MULTIBYTE (from_byte);
@@ -1179,7 +1147,6 @@
     }
 }
 
-<<<<<<< HEAD
 /* If any character in the range [START, END) has an entry in syntax
    table SYNTAB which is relevant to literal parsing, return true,
    else return false. */
@@ -1189,27 +1156,6 @@
 {
   int from, to;
   Lisp_Object syn;
-=======
-	  if (state.incomment == (comnested ? 1 : -1)
-	      && state.comstyle == comstyle)
-	    from = state.comstr_start;
-	  else
-	    {
-	      from = comment_end;
-	      if (state.incomment)
-		/* If comment_end is inside some other comment, maybe ours
-		   is nested, so we need to try again from within the
-		   surrounding comment.  Example: { a (* " *)  */
-		{
-		  /* FIXME: We should advance by one or two chars.  */
-		  defun_start = state.comstr_start + 2;
-		  defun_start_byte = CHAR_TO_BYTE (defun_start);
-		}
-	    }
-	  rarely_quit (++quit_count);
-	}
-      while (defun_start < comment_end);
->>>>>>> 148100d9
 
   from = start;
   to = end;
