--- conflicted
+++ resolved
@@ -1,5 +1,4 @@
-<<<<<<< HEAD
-2011-07-06  Paul Eggert  <eggert@cs.ucla.edu>
+2011-07-08  Paul Eggert  <eggert@cs.ucla.edu>
 
 	Use pthread_sigmask, not sigprocmask (Bug#9010).
 	* callproc.c (Fcall_process):
@@ -7,7 +6,7 @@
 	* process.c (create_process):
 	sigprocmask is portable only for single-threaded applications, and
 	Emacs can be multi-threaded when it uses GTK.
-=======
+
 2011-07-08  Jan Djärv  <jan.h.d@swipnet.se>
 
 	* nsgui.h: Fix compiler warning about gnulib redefining verify.
@@ -112,7 +111,6 @@
 	if Emacs is configured with --with-wide-int.
 	* buffer.h (FIRST_FIELD_PER_BUFFER, LAST_FIELD_PER_BUFFER):
 	New macros, used in the buffer.c change.
->>>>>>> a63e0781
 
 2011-07-05  Jan Djärv  <jan.h.d@swipnet.se>
 
