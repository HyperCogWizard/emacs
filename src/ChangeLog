<<<<<<< HEAD
2011-07-23  Jan Djärv  <jan.h.d@swipnet.se>

	* nsterm.m (initFrameFromEmacs): Set NSTitledWindowMask in styleMask
	for OSX >= 10.7.
=======
2011-07-23  Eli Zaretskii  <eliz@gnu.org>

	* xdisp.c (move_it_in_display_line_to): Record the best matching
	position for TO_CHARPOS while scanning the line, and restore it on
	exit if none of the characters scanned was an exact match.  Fixes
	vertical-motion and pos-visible-in-window-p when exact match is
	impossible due to invisible text, and the lines are truncated.
>>>>>>> c1734fbd

2011-07-22  Eli Zaretskii  <eliz@gnu.org>

	Fix a significant slow-down of cursor motion with C-n, C-p,
	C-f/C-b, and C-v/M-v that couldn't keep up with keyboard
	auto-repeat under bidi redisplay in fontified buffers.
	* xdisp.c (compute_stop_pos_backwards): New function.
	(next_element_from_buffer): Call compute_stop_pos_backwards to
	find a suitable prev_stop when we find ourselves before
	base_level_stop.
	(reseat): Don't look for prev_stop, as that could mean a very long
	run.
	<cached_disp_pos, cached_disp_buffer, cached_disp_modiff>
	<cached_disp_overlay_modiff>: Cache for last found display string
	position.
	(compute_display_string_pos): Return the cached position if asked
	about the same buffer in the same area of character positions, and
	the buffer wasn't changed since the time the display string
	position was cached.

2011-07-22  Eli Zaretskii  <eliz@gnu.org>

	* xdisp.c (rows_from_pos_range): Don't ignore glyphs whose object
	is an integer, which is important for empty lines.  (Bug#9149)

2011-07-22  Chong Yidong  <cyd@stupidchicken.com>

	* frame.c (Fmodify_frame_parameters): In tty case, update the
	default face if necessary (Bug#4238).

2011-07-21  Chong Yidong  <cyd@stupidchicken.com>

	* editfns.c (Fstring_to_char): No need to explain what a character
	is in the docstring (Bug#6576).

2011-07-20  Lars Magne Ingebrigtsen  <larsi@gnus.org>

	* xml.c (parse_region): Make sure we always return a tree.

2011-07-20  HAMANO Kiyoto  <khiker.mail@gmail.com>

	* xml.c (parse_region): If a document contains only comments,
	return that, too.

2011-07-20  Lars Magne Ingebrigtsen  <larsi@gnus.org>

	* xml.c (make_dom): Return comments, too.

2011-07-19  Paul Eggert  <eggert@cs.ucla.edu>

	Port to OpenBSD.
	See http://lists.gnu.org/archive/html/emacs-devel/2011-07/msg00688.html
	and the surrounding thread.
	* minibuf.c (read_minibuf_noninteractive): Rewrite to use getchar
	rather than fgets, and retry after EINTR.  Otherwise, 'emacs
	--batch -f byte-compile-file' fails on OpenBSD if an inactivity
	timer goes off.
	* s/openbsd.h (BROKEN_SIGIO): Define.
	* unexelf.c (unexec) [__OpenBSD__]:
	Don't update the .mdebug section of the Alpha COFF symbol table.

2011-07-19  Lars Magne Ingebrigtsen  <larsi@gnus.org>

	* lread.c (syms_of_lread): Clarify when `lexical-binding' is used
	(bug#8460).

2011-07-18  Paul Eggert  <eggert@cs.ucla.edu>

	* fileio.c (Fcopy_file) [!MSDOS]: Tighten created file's mask.
	This fixes some race conditions on the permissions of any newly
	created file.

	* alloc.c (valid_pointer_p): Use pipe, not open.
	This fixes some permissions issues when debugging.

	* fileio.c (Fcopy_file): Adjust mode if fchown fails.  (Bug#9002)
	If fchown fails to set both uid and gid, try to set just gid,
	as that is sometimes allowed.  Adjust the file's mode to eliminate
	setuid or setgid bits that are inappropriate if fchown fails.

2011-07-18  Stefan Monnier  <monnier@iro.umontreal.ca>

	* xdisp.c (next_element_from_string, next_element_from_buffer): Use EQ
	to compare Lisp_Objects.
	* gnutls.c (syms_of_gnutls): Rename Vgnutls_log_level to
	global_gnutls_log_level, don't mistake it for a Lisp_Object.
	(init_gnutls_functions, emacs_gnutls_handle_error): Fix up uses.

2011-07-17  Andreas Schwab  <schwab@linux-m68k.org>

	* lread.c (read_integer): Unread even EOF character.
	(read1): Likewise.  Properly record start position of symbol.

	* lread.c (read1): Read `#:' as empty uninterned symbol if no
	symbol character follows.

2011-07-17  Paul Eggert  <eggert@cs.ucla.edu>

	* fileio.c (Fcopy_file): Pacify gcc re fchown.  (Bug#9002)
	This works around a problem with the previous change to Fcopy_file.
	Recent glibc declares fchown with __attribute__((warn_unused_result)),
	and without this change, GCC might complain about discarding
	fchown's return value.

2011-07-16  Juanma Barranquero  <lekktu@gmail.com>

	* makefile.w32-in (GLOBAL_SOURCES): Add gnutls.c (followup to bug#9059).

2011-07-16  Paul Eggert  <eggert@cs.ucla.edu>

	* fileio.c (Fcopy_file): Don't diagnose fchown failures.  (Bug#9002)

2011-07-16  Lars Magne Ingebrigtsen  <larsi@gnus.org>

	* gnutls.c (syms_of_gnutls): Define `gnutls-log-level' here, since
	it's used from the C level.

	* process.c: Use the same condition for POLL_FOR_INPUT in both
	keyboard.c and process.c (bug#1858).

2011-07-09  Lawrence Mitchell  <wence@gmx.li>

	* gnutls.c (Qgnutls_bootprop_min_prime_bits): New variable.
	(Fgnutls_boot): Use it.

2011-07-15  Andreas Schwab  <schwab@linux-m68k.org>

	* doc.c (Fsubstitute_command_keys): Revert last change.

2011-07-15  Lars Magne Ingebrigtsen  <larsi@gnus.org>

	* doc.c (Fsubstitute_command_keys): Clarify that \= really only
	quotes the next character, and doesn't affect other longer
	sequences (bug#8935).

	* lread.c (syms_of_lread): Clarify that is isn't only
	`eval-buffer' and `eval-defun' that's affected by
	`lexical-binding' (bug#8460).

2011-07-15  Eli Zaretskii  <eliz@gnu.org>

	* xdisp.c (move_it_in_display_line_to): Fix vertical motion with
	bidi redisplay when a line includes both an image and is
	truncated.

2011-07-14  Paul Eggert  <eggert@cs.ucla.edu>

	Fix minor problems found by static checking.
	* bidi.c (bidi_cache_size): Now EMACS_INT, not size_t.
	(elsz): Now a signed constant, not a size_t var.  We prefer signed
	types to unsigned, to avoid integer comparison confusion.  Without
	this change, GCC 4.6.1 with -Wunsafe-loop-optimizations complains
	"cannot optimize loop, the loop counter may overflow", a symptom
	of the confusion.
	* indent.c (Fvertical_motion): Mark locals as initialized.
	* xdisp.c (reseat_to_string): Fix pointer signedness issue.

2011-07-14  Lars Magne Ingebrigtsen  <larsi@gnus.org>

	* search.c (Fre_search_backward): Mention `case-fold-search' in
	all the re_search_* functions (bug#8138).

	* keyboard.c (Fopen_dribble_file): Document when the file is
	closed (bug#8056).

2011-07-14  Eli Zaretskii  <eliz@gnu.org>

	* bidi.c (bidi_dump_cached_states): Fix format of displaying
	bidi_cache_idx.

	Support bidi reordering of display and overlay strings.
	* xdisp.c (compute_display_string_pos)
	(compute_display_string_end): Accept additional argument STRING.
	(init_iterator, reseat_1): Initialize bidi_it->string.s to NULL.
	(reseat_to_string): Initialize bidi_it->string.s and
	bidi_it->string.schars.
	(Fcurrent_bidi_paragraph_direction): Initialize itb.string.s to
	NULL (avoids a crash in bidi_paragraph_init).  Initialize
	itb.string.lstring.
	(init_iterator): Call bidi_init_it only of a valid
	buffer position was specified.  Initialize paragraph_embedding to
	L2R.
	(reseat_to_string): Initialize the bidi iterator.
	(display_string): If we need to ignore text properties of
	LISP_STRING, set IT->stop_charpos to IT->end_charpos.  (The
	original value of -1 will not work with bidi.)
	(compute_display_string_pos): First arg is now struct
	`text_pos *'; all callers changed.  Support display properties on
	Lisp strings.
	(compute_display_string_end): Support display properties on Lisp
	strings.
	(init_iterator, reseat_1, reseat_to_string): Initialize the
	string.bufpos member to 0 (zero, for compatibility with IT_CHARPOS
	when iterating on a string not from display properties).
	(compute_display_string_pos, compute_display_string_end): Fix
	calculation of the object to scan.  Fixes an error when using
	arrow keys.
	(next_element_from_buffer): Don't abort when IT_CHARPOS is before
	base_level_stop; instead, set base_level_stop to BEGV.  Fixes
	crashes in vertical-motion.
	(next_element_from_buffer): Improve commentary for when
	the iterator is before prev_stop.
	(init_iterator): Initialize bidi_p from the default value of
	bidi-display-reordering, not from buffer-local value.  Use the
	buffer-local value only if initializing for buffer iteration.
	(handle_invisible_prop): Support invisible properties on strings
	that are being bidi-reordered.
	(set_iterator_to_next): Support bidi reordering of C strings and
	Lisp strings.
	(next_element_from_string): Support bidi reordering of Lisp
	strings.
	(handle_stop_backwards): Support Lisp strings as well.
	(display_string): Support display of R2L glyph rows.  Use
	IT_STRING_CHARPOS when displaying from a Lisp string.
	(init_iterator): Don't initialize it->bidi_p for strings
	here.
	(reseat_to_string): Initialize it->bidi_p for strings here.
	(next_element_from_string, next_element_from_c_string)
	(next_element_from_buffer): Add xassert's for correspondence
	between IT's object being iterated and it->bidi_it.string
	structure.
	(face_before_or_after_it_pos): Support bidi iteration.
	(next_element_from_c_string): Handle the case of the first string
	character that is not the first one in the visual order.
	(get_visually_first_element): New function, refactored from common
	parts of next_element_from_buffer, next_element_from_string, and
	next_element_from_c_string.
	(tool_bar_lines_needed, redisplay_tool_bar)
	(display_menu_bar): Force left-to-right direction.  Add a FIXME
	comment for making that be controlled by a user option.
	(push_it, pop_it): Save and restore the state of the
	bidi iterator.  Save and restore the bidi_p flag.
	(pop_it): Iterate out of display property for string iteration as
	well.
	(iterate_out_of_display_property): Support iteration over strings.
	(handle_single_display_spec): Set up it->bidi_it for iteration
	over a display string, and call bidi_init_it.
	(handle_single_display_spec, next_overlay_string)
	(get_overlay_strings_1, push_display_prop): Set up the bidi
	iterator for displaying display or overlay strings.
	(forward_to_next_line_start): Don't use the shortcut if
	bidi-iterating.
	(back_to_previous_visible_line_start): If handle_display_prop
	pushed the iterator stack, restore the internal state of the bidi
	iterator by calling bidi_pop_it same number of times.
	(reseat_at_next_visible_line_start): If ON_NEWLINE_P is non-zero,
	and we are bidi-iterating, don't decrement the iterator position;
	instead, set the first_elt flag in the bidi iterator, to produce
	the same effect.
	(reseat_1): Remove redundant setting of string_from_display_prop_p.
	(push_display_prop): xassert that we are iterating a buffer.
	(push_it, pop_it): Save and restore paragraph_embedding member.
	(handle_single_display_spec, next_overlay_string)
	(get_overlay_strings_1, reseat_1, reseat_to_string)
	(push_display_prop): Set up the `unibyte' member of bidi_it.string
	correctly.  Don't assume unibyte strings are not bidi-reordered.
	(compute_display_string_pos)
	(compute_display_string_end): Fix handling the case of C string.
	(push_it, pop_it): Save and restore from_disp_prop_p.
	(handle_single_display_spec, push_display_prop): Set the
	from_disp_prop_p flag.
	(get_overlay_strings_1): Reset the from_disp_prop_p flag.
	(pop_it): Call iterate_out_of_display_property only if we are
	popping after iteration over a string that came from a display
	property.  Fix a typo in popping stretch info.  Add an assertion
	for verifying that the iterator position is in sync with the bidi
	iterator.
	(handle_single_display_spec, get_overlay_strings_1)
	(push_display_prop): Fix initialization of paragraph direction for
	string when that of the parent object is not yet determined.
	(reseat_1): Call bidi_init_it to resync the bidi
	iterator with IT's position.  (Bug#7616)
	(find_row_edges): If ROW->start.pos gives position
	smaller than min_pos, use it as ROW->minpos.  (Bug#7616)
	(handle_stop, back_to_previous_visible_line_start, reseat_1):
	Reset the from_disp_prop_p flag.
	(SAVE_IT, RESTORE_IT): New macros.
	(pos_visible_p, face_before_or_after_it_pos)
	(back_to_previous_visible_line_start)
	(move_it_in_display_line_to, move_it_in_display_line)
	(move_it_to, move_it_vertically_backward, move_it_by_lines)
	(try_scrolling, redisplay_window, display_line): Use them when
	saving a temporary copy of the iterator and restoring it back.
	(back_to_previous_visible_line_start, reseat_1)
	(init_iterator): Empty the bidi cache "stack".
	(move_it_in_display_line_to): If iterator ended up at
	EOL, but we never saw any buffer positions smaller than
	to_charpos, return MOVE_POS_MATCH_OR_ZV.  Fixes vertical cursor
	motion in bidi-reordered lines.
	(move_it_in_display_line_to): Record prev_method and prev_pos
	immediately before the call to set_iterator_to_next.  Fixes cursor
	motion in bidi-reordered lines with stretch glyphs and strings
	displayed in margins.  (Bug#8133) (Bug#8867)
	Return MOVE_POS_MATCH_OR_ZV only if iterator position is past
	TO_CHARPOS.
	(pos_visible_p): Support positions in bidi-reordered lines.  Save
	and restore bidi cache.

	* bidi.c (bidi_level_of_next_char): clen should be EMACS_NT, not int.
	(bidi_paragraph_info): Delete unused struct.
	(bidi_cache_idx, bidi_cache_last_idx): Declare EMACS_INT.
	(bidi_cache_start): New variable.
	(bidi_cache_reset): Reset bidi_cache_idx to bidi_cache_start, not
	to zero.
	(bidi_cache_fetch_state, bidi_cache_search)
	(bidi_cache_find_level_change, bidi_cache_iterator_state)
	(bidi_cache_find, bidi_peek_at_next_level)
	(bidi_level_of_next_char, bidi_find_other_level_edge)
	(bidi_move_to_visually_next): Compare cache index with
	bidi_cache_start rather than with zero.
	(bidi_fetch_char): Accept new argument STRING; all callers
	changed.  Support iteration over a string.  Support strings with
	display properties.  Support unibyte strings.  Fix the type of
	`len' according to what STRING_CHAR_AND_LENGTH expects.
	(bidi_paragraph_init, bidi_resolve_explicit_1)
	(bidi_resolve_explicit, bidi_resolve_weak)
	(bidi_level_of_next_char, bidi_move_to_visually_next): Support
	iteration over a string.
	(bidi_set_sor_type, bidi_resolve_explicit_1)
	(bidi_resolve_explicit, bidi_type_of_next_char): ignore_bn_limit
	can now be zero (for strings); special values 0 and -1 were
	changed to -1 and -2, respectively.
	(bidi_char_at_pos): New function.
	(bidi_paragraph_init, bidi_resolve_explicit, bidi_resolve_weak):
	Call it instead of FETCH_MULTIBYTE_CHAR.
	(bidi_move_to_visually_next): Abort if charpos or bytepos were not
	initialized to valid values.
	(bidi_init_it): Don't initialize charpos and bytepos with invalid
	values.
	(bidi_level_of_next_char): Allow the sentinel "position" to pass
	the test for valid cached positions.  Fix the logic for looking up
	the sentinel state in the cache.  GCPRO the Lisp string we are
	iterating.
	(bidi_push_it, bidi_pop_it): New functions.
	(bidi_initialize): Initialize the bidi cache start stack pointer.
	(bidi_cache_ensure_space): New function, refactored from part of
	bidi_cache_iterator_state.  Don't assume the required size is just
	one BIDI_CACHE_CHUNK away.
	(bidi_cache_start_stack, bidi_push_it): Use IT_STACK_SIZE.
	(bidi_count_bytes, bidi_char_at_pos): New functions.
	(bidi_cache_search): Don't assume bidi_cache_last_idx is
	always valid if bidi_cache_idx is valid.
	(bidi_cache_find_level_change): xassert that bidi_cache_last_idx
	is valid if it's going to be used.
	(bidi_shelve_cache, bidi_unshelve_cache): New functions.
	(bidi_cache_fetch_state, bidi_cache_search)
	(bidi_cache_find_level_change, bidi_cache_ensure_space)
	(bidi_cache_iterator_state, bidi_cache_find)
	(bidi_find_other_level_edge, bidi_cache_start_stack): All
	variables related to cache indices are now EMACS_INT.

	* dispextern.h (struct bidi_string_data): New structure.
	(struct bidi_it): New member `string'.  Make flag members be 1-bit
	fields, and put them last in the struct.
	(compute_display_string_pos, compute_display_string_end): Update
	prototypes.
	(bidi_push_it, bidi_pop_it): Add prototypes.
	(struct iterator_stack_entry): New members bidi_p,
	paragraph_embedding, and from_disp_prop_p.
	(struct it): Member bidi_p is now a bit field 1 bit wide.
	(bidi_shelve_cache, bidi_unshelve_cache): Declare
	prototypes.

	* .gdbinit (xvectype, xvector, xcompiled, xchartable, xboolvector)
	(xpr, xfont, xbacktrace): Use "header.size" when accessing vectors
	and vector-like objects.

	* dispnew.c (buffer_posn_from_coords): Save and restore the bidi
	cache around display iteration.

	* window.c (Fwindow_end, window_scroll_pixel_based)
	(displayed_window_lines, Frecenter): Save and restore the bidi
	cache around display iteration.

2011-07-14  Lars Magne Ingebrigtsen  <larsi@gnus.org>

	* editfns.c (Fdelete_region): Clarify the use of the named
	parameters (bug#6788).

2011-07-14  Martin Rudalics  <rudalics@gmx.at>

	* indent.c (Fvertical_motion): Set and restore w->pointm when
	saving and restoring the window's buffer (Bug#9006).

2011-07-13  Lars Magne Ingebrigtsen  <larsi@gnus.org>

	* editfns.c (Fstring_to_char): Clarify just what is returned
	(bug#6576).  Text by Eli Zaretskii.

2011-07-13  Juanma Barranquero  <lekktu@gmail.com>

	* gnutls.c (init_gnutls_functions): Honor gnutls_log_level (bug#9059).

2011-07-13  Eli Zaretskii  <eliz@gnu.org>

	* buffer.c (mmap_find): Fix a typo.

2011-07-13  Johan Bockgård  <bojohan@gnu.org>

	Fix execution of x selection hooks.
	* xselect.c (Qx_lost_selection_functions)
	(Qx_sent_selection_functions): New vars.
	(syms_of_xselect): DEFSYM them.
	(x_handle_selection_request): Pass Qx_sent_selection_functions
	rather than Vx_sent_selection_functions to Frun_hook_with_args.
	(x_handle_selection_clear,x_clear_frame_selections):
	Pass Qx_lost_selection_functions rather than
	Vx_lost_selection_functions to Frun_hook_with_args.

2011-07-13  Paul Eggert  <eggert@cs.ucla.edu>

	* buffer.c (Fget_buffer_create): Initialize inhibit_shrinking.
	The old code sometimes used this field without initializing it.

	* alloc.c (gc_sweep): Don't read past end of array.
	In theory, the old code could also have corrupted Emacs internals,
	though it'd be very unlikely.

2011-07-12  Andreas Schwab  <schwab@linux-m68k.org>

	* character.c (Fcharacterp): Don't advertise optional ignored
	argument.  (Bug#4026)

2011-07-12  Lars Magne Ingebrigtsen  <larsi@gnus.org>

	* keymap.c (syms_of_keymap): Clarify that "modifier" is "modifier
	key" (bug#4257).

	* window.c (Fset_window_start): Doc fix (bug#4199).
	(Fset_window_hscroll): Ditto.

2011-07-12  Paul Eggert  <eggert@cs.ucla.edu>

	Fix minor new problems caught by GCC 4.6.1.
	* term.c (init_tty): Remove unused local.
	* xsettings.c (store_monospaced_changed): Define this function only
	if (defined HAVE_GSETTINGS || defined HAVE_GCONF), as it's
	not used otherwise.

2011-07-12  Chong Yidong  <cyd@stupidchicken.com>

	* xdisp.c (Vresize_mini_windows): Minor doc fix (Bug#3300).

2011-07-11  Lars Magne Ingebrigtsen  <larsi@gnus.org>

	* xdisp.c (syms_of_xdisp): Make it explicit that the mini-windows
	are the mini-buffer and the echo area (bug#3320).

	* term.c (init_tty): Remove support for supdup, c10 and perq
	terminals, which are no longer supported (bug#1482).

2011-07-10  Johan Bockgård  <bojohan@gnu.org>

	* xdisp.c (Ftool_bar_lines_needed): Fix WINDOWP check.

2011-07-10  Jan Djärv  <jan.h.d@swipnet.se>

	* xmenu.c (menu_highlight_callback): Only pass frame to show_help_event
	for non-popups (Bug#3642).

2011-07-10  Andreas Schwab  <schwab@linux-m68k.org>

	* alloc.c (reset_malloc_hooks): Protoize.
	* buffer.c (mmap_init, mmap_find, mmap_free_1, mmap_enlarge)
	(mmap_set_vars, mmap_alloc, mmap_free, mmap_realloc): Likewise.
	* cm.c (losecursor): Likewise.
	* data.c (fmod): Likewise.
	* dispnew.c (swap_glyphs_in_rows): Likewise.
	* emacs.c (memory_warning_signal): Likewise.
	* floatfns.c (float_error): Likewise.
	* font.c (check_gstring, check_otf_features, otf_tag_symbol)
	(otf_open, font_otf_capability, generate_otf_features)
	(font_otf_DeviceTable, font_otf_ValueRecord, font_otf_Anchor):
	Likewise.
	* image.c (pbm_read_file): Likewise.
	* indent.c (string_display_width): Likewise.
	* intervals.c (check_for_interval, search_for_interval)
	(inc_interval_count, count_intervals, root_interval)
	(adjust_intervals_for_insertion, make_new_interval): Likewise.
	* lread.c (defalias): Likewise.
	* ralloc.c (r_alloc_check): Likewise.
	* regex.c (set_image_of_range_1, set_image_of_range)
	(regex_grow_registers): Likewise.
	* sysdep.c (strerror): Likewise.
	* termcap.c (valid_filename_p, tprint, main): Likewise.
	* tparam.c (main): Likewise.
	* unexhp9k800.c (run_time_remap, save_data_space)
	(update_file_ptrs, read_header, write_header, calculate_checksum)
	(copy_file, copy_rest, display_header): Likewise.
	* widget.c (mark_shell_size_user_specified, create_frame_gcs):
	Likewise.
	* xdisp.c (check_it): Likewise.
	* xfaces.c (register_color, unregister_color, unregister_colors):
	Likewise.
	* xfns.c (print_fontset_result): Likewise.
	* xrdb.c (member, fatal, main): Likewise.

2011-07-10  Paul Eggert  <eggert@cs.ucla.edu>

	Fix minor problems found by static checking (Bug#9031).
	* chartab.c (char_table_set_range, map_sub_char_table):
	Remove unused locals.
	(uniprop_table): Now static.
	* composite.c (_work_char): Remove unused static var.

2011-07-09  Juanma Barranquero  <lekktu@gmail.com>

	* chartab.c (uniprop_table_uncompress): Remove unused local variable.

2011-07-09  Jan Djärv  <jan.h.d@swipnet.se>

	* gtkutil.c (qttip_cb): Remove code without function.

2011-07-09  Eli Zaretskii  <eliz@gnu.org>

	* w32.c (pthread_sigmask): New stub.

2011-07-08  Paul Eggert  <eggert@cs.ucla.edu>

	Use pthread_sigmask, not sigprocmask (Bug#9010).
	sigprocmask is portable only for single-threaded applications, and
	Emacs can be multi-threaded when it uses GTK.
	* Makefile.in (LIB_PTHREAD_SIGMASK): New macro.
	(LIBES): Use it.
	* callproc.c (Fcall_process):
	* process.c (create_process):
	* sysdep.c (sys_sigblock, sys_sigunblock, sys_sigsetmask):
	Use pthread_sigmask, not sigprocmask.

2011-07-08  Jan Djärv  <jan.h.d@swipnet.se>

	* gtkutil.c (qttip_cb): Set line wrap to FALSE for tooltip widget.
	(xg_prepare_tooltip): Revert text in x->ttip_lbl, margins was
	wrong (Bug#8591).

2011-07-08  Jan Djärv  <jan.h.d@swipnet.se>

	* gtkutil.c (xg_prepare_tooltip): Fix indentation and comment.
	Put text in x->ttip_lbl instead of gtk_tooltip_set_text (Bug#8591).
	(xg_hide_tooltip): Fix comment.

	* nsterm.m (initFrameFromEmacs): Don't use ns_return_types
	in registerServicesMenuSendTypes.
	(validRequestorForSendType): Don't check ns_return_types.

	* nsfns.m (Fx_open_connection): Put NSStringPboardType into
	ns_return_type.

2011-07-08  Jason Rumney  <jasonr@gnu.org>

	* w32fns.c (w32_wnd_proc) [WM_TIMER, WM_SET_CURSOR]: Avoid using
	frame struct members of non-existent frames (Bug#6284).

2011-07-08  Jan Djärv  <jan.h.d@swipnet.se>

	* nsterm.m (keyDown): Call to wantsToDelayTextChangeNotifications and
	variable firstTime not needed on OSX >= 10.6.
	(setPosition): setFloatValue:knobProportion: is deprecated on OSX
	>= 10.5.  Use setKnobProportion, setDoubleValue.

	* nsterm.h (MAC_OS_X_VERSION_10_3, MAC_OS_X_VERSION_10_4)
	(MAC_OS_X_VERSION_10_5): Define if not defined.
	(EmacsView, EmacsTooltip): Implements NSWindowDelegate on OSX >= 10.6.
	(EmacsMenu): Implements NSMenuDelegate on OSX >= 10.6.
	(EmacsToolbar): Implements NSToolbarDelegate on OSX >= 10.6.

	* nsselect.m (ns_string_from_pasteboard): Don't use deprecated methods
	cString and lossyCString on OSX >= 10.4

	* nsmenu.m (fillWithWidgetValue): Don't use depercated method
	sizeToFit on OSX >= 10.2.

	* nsimage.m (allocInitFromFile): Don't use deprecated method
	bestRepresentationForDevice on OSX >= 10.6.

	* nsfns.m (check_ns_display_info): Cast to long and use %ld in error
	to avoid warning.

	* emacs.c: Declare unexec_init_emacs_zone.

	* nsgui.h: Fix compiler warning about gnulib redefining verify.

	* nsselect.m (ns_get_local_selection): Change to extern (Bug#8842).

	* nsmenu.m (ns_update_menubar): Remove useless setDelegate call
	on svcsMenu (Bug#8842).

	* nsfns.m (Fx_open_connection): Remove NSStringPboardType from
	ns_return_types.
	(Fns_list_services): Just return Qnil on 10.6, code not working there.

	* nsterm.m (QUTF8_STRING): Declare.
	(initFrameFromEmacs): Call registerServicesMenuSendTypes.
	(validRequestorForSendType): Return type is (id).
	Change indexOfObjectIdenticalTo to indexOfObject.
	Check if we have local selection before returning self (Bug#8842).
	(writeSelectionToPasteboard): Put local selection into paste board
	if we have a local selection (Bug#8842).
	(syms_of_nsterm): DEFSYM QUTF8_STRING.

	* nsterm.h (MAC_OS_X_VERSION_10_6): Define here instead of nsterm.m.
	(ns_get_local_selection): Declare.

2011-07-07  Lars Magne Ingebrigtsen  <larsi@gnus.org>

	* keymap.c (describe_map_tree): Don't insert a double newline at
	the end of the buffer (bug#1169) and return whether we inserted
	something.

	* callint.c (Fcall_interactively): Change "reading args" to
	"providing args" to try to clarify what it does (bug#1010).

2011-07-07  Kenichi Handa  <handa@m17n.org>

	* composite.c (composition_compute_stop_pos): Ignore a static
	composition starting before CHARPOS (Bug#8915).

	* xdisp.c (handle_composition_prop): Likewise.

2011-07-07  Eli Zaretskii  <eliz@gnu.org>

	* term.c (produce_glyphs) <xassert>: Allow IT_GLYPHLESS in it->what.
	(Bug#9015)

2011-07-07  Kenichi Handa  <handa@m17n.org>

	* character.h (unicode_category_t): New enum type.

	* chartab.c (uniprop_decoder_t, uniprop_encoder_t): New types.
	(Qchar_code_property_table): New variable.
	(UNIPROP_TABLE_P, UNIPROP_GET_DECODER)
	(UNIPROP_COMPRESSED_FORM_P): New macros.
	(char_table_ascii): Uncompress the compressed values.
	(sub_char_table_ref): New arg is_uniprop.  Callers changed.
	Uncompress the compressed values.
	(sub_char_table_ref_and_range): Likewise.
	(char_table_ref_and_range): Uncompress the compressed values.
	(sub_char_table_set): New arg is_uniprop.  Callers changed.
	Uncompress the compressed values.
	(sub_char_table_set_range): Args changed.  Callers changed.
	(char_table_set_range): Adjuted for the above change.
	(map_sub_char_table): Delete args default_val and parent.  Add arg
	top.  Give decoded values to a Lisp function.
	(map_char_table): Adjusted for the above change.  Give decoded
	values to a Lisp function.  Gcpro more variables.
	(uniprop_table_uncompress)
	(uniprop_decode_value_run_length): New functions.
	(uniprop_decoder, uniprop_decoder_count): New variables.
	(uniprop_get_decoder, uniprop_encode_value_character)
	(uniprop_encode_value_run_length, uniprop_encode_value_numeric):
	New functions.
	(uniprop_encoder, uniprop_encoder_count): New variables.
	(uniprop_get_encoder, uniprop_table)
	(Funicode_property_table_internal, Fget_unicode_property_internal)
	(Fput_unicode_property_internal): New functions.
	(syms_of_chartab): DEFSYM Qchar_code_property_table, defsubr
	Sunicode_property_table_internal, Sget_unicode_property_internal,
	and Sput_unicode_property_internal. Defvar_lisp
	char-code-property-alist.

	* composite.c (CHAR_COMPOSABLE_P): Adjusted for the change of
	Vunicode_category_table.

	* font.c (font_range): Adjusted for the change of
	Vunicode_category_table.

2011-07-07  Dan Nicolaescu  <dann@ics.uci.edu>

	* m/iris4d.h: Remove file, move contents ...
	* s/irix6-5.h: ... here.

2011-07-06  Paul Eggert  <eggert@cs.ucla.edu>

	Remove unportable assumption about struct layout (Bug#8884).
	* alloc.c (mark_buffer):
	* buffer.c (reset_buffer_local_variables, Fbuffer_local_variables)
	(clone_per_buffer_values): Don't assume that
	sizeof (struct buffer) is a multiple of sizeof (Lisp_Object).
	This isn't true in general, and it's particularly not true
	if Emacs is configured with --with-wide-int.
	* buffer.h (FIRST_FIELD_PER_BUFFER, LAST_FIELD_PER_BUFFER):
	New macros, used in the buffer.c change.

2011-07-05  Jan Djärv  <jan.h.d@swipnet.se>

	* xsettings.c: Use both GConf and GSettings if both are available.
	(store_config_changed_event): Add comment.
	(dpyinfo_valid, store_font_name_changed, map_tool_bar_style)
	(store_tool_bar_style_changed): New functions.
	(store_monospaced_changed): Add comment. Call dpyinfo_valid.
	(struct xsettings): Move font inside HAVE_XFT.
	(GSETTINGS_TOOL_BAR_STYLE, GSETTINGS_FONT_NAME): New defines.
	(GSETTINGS_MONO_FONT): Renamed from SYSTEM_MONO_FONT.
	Move inside HAVE_XFT.
	(something_changed_gsettingsCB): Renamed from something_changedCB.
	Check for changes in GSETTINGS_TOOL_BAR_STYLE and GSETTINGS_FONT_NAME
	also.
	(GCONF_TOOL_BAR_STYLE, GCONF_FONT_NAME): New defines.
	(GCONF_MONO_FONT): Renamed from SYSTEM_MONO_FONT. Move inside HAVE_XFT.
	(something_changed_gconfCB): Renamed from something_changedCB.
	Check for changes in GCONF_TOOL_BAR_STYLE and GCONF_FONT_NAME also.
	(parse_settings): Move check for font inside HAVE_XFT.
	(read_settings, apply_xft_settings): Add comment.
	(read_and_apply_settings): Add comment.  Call map_tool_bar_style and
	store_tool_bar_style_changed.  Move check for font inside HAVE_XFT and
	call store_font_name_changed.
	(xft_settings_event): Add comment.
	(init_gsettings): Add comment.  Get values for GSETTINGS_TOOL_BAR_STYLE
	and GSETTINGS_FONT_NAME.  Move check for fonts within HAVE_XFT.
	(init_gconf): Add comment.  Get values for GCONF_TOOL_BAR_STYLE
	and GCONF_FONT_NAME.  Move check for fonts within HAVE_XFT.
	(xsettings_initialize): Call init_gsettings last.
	(xsettings_get_system_font, xsettings_get_system_normal_font): Add
	comment.

2011-07-05  Paul Eggert  <eggert@cs.ucla.edu>

	Random fixes.  E.g., (random) never returned negative values.
	* fns.c (Frandom): Use GET_EMACS_TIME for random seed, and add the
	subseconds part to the entropy, as that's a bit more random.
	Prefer signed to unsigned, since the signedness doesn't matter and
	in general we prefer signed.  When given a limit, use a
	denominator equal to INTMASK + 1, not to VALMASK + 1, because the
	latter isn't right if USE_2_TAGS_FOR_INTS.
	* sysdep.c (get_random): Return a value in the range 0..INTMASK,
	not 0..VALMASK.  Don't discard "excess" bits that random () returns.

2011-07-04  Stefan Monnier  <monnier@iro.umontreal.ca>

	* textprop.c (text_property_stickiness):
	Obey Vtext_property_default_nonsticky.
	(syms_of_textprop): Add `display' to Vtext_property_default_nonsticky.
	* w32fns.c (syms_of_w32fns):
	* xfns.c (syms_of_xfns): Don't Add `display' since it's there by default.

2011-07-04  Paul Eggert  <eggert@cs.ucla.edu>

	* fileio.c (barf_or_query_if_file_exists): Use S_ISDIR.
	This is more efficient than Ffile_directory_p and avoids a minor race.

2011-07-04  Lars Magne Ingebrigtsen  <larsi@gnus.org>

	* buffer.c (Foverlay_put): Say what the return value is
	(bug#7835).

	* fileio.c (barf_or_query_if_file_exists): Check first if the file
	is a directory before asking whether to use the file name
	(bug#7564).
	(barf_or_query_if_file_exists): Make the "File is a directory"
	error be more correct.

	* fns.c (Frequire): Remove the mention of the .gz files, since
	that's installation-specific, but keep the mention of
	`get-load-suffixes'.

2011-07-04  Paul Eggert  <eggert@cs.ucla.edu>

	* editfns.c (Fformat_time_string): Don't assume strlen fits in int.
	Report string overflow if the output is too long.

2011-07-04  Juanma Barranquero  <lekktu@gmail.com>

	* gnutls.c (Fgnutls_boot): Don't mention :verify-error.
	(syms_of_gnutls): Remove duplicate DEFSYM for
	Qgnutls_bootprop_verify_hostname_error, an error for
	Qgnutls_bootprop_verify_error (which is no longer used).

	* eval.c (find_handler_clause): Remove parameters `sig' and `data',
	unused since 2011-01-26T20:02:07Z!monnier@iro.umontreal.ca.  All callers changed.
	Also (re)move comments that are misplaced or no longer relevant.

2011-07-03  Lars Magne Ingebrigtsen  <larsi@gnus.org>

	* callint.c (Finteractive): Clarify the meaning of "@" (bug#8813).

2011-07-03  Chong Yidong  <cyd@stupidchicken.com>

	* xfaces.c (Finternal_merge_in_global_face): Modify the foreground
	and background color parameters if they have been changed.

2011-07-03  Lars Magne Ingebrigtsen  <larsi@gnus.org>

	* editfns.c (Fformat): Clarify the - and 0 flags (bug#6659).

2011-07-03  Paul Eggert  <eggert@cs.ucla.edu>

	* xsettings.c (SYSTEM_FONT): Define only when used.
	No need to define when HAVE_GSETTINGS || !HAVE_XFT.

	* keymap.c (access_keymap_1): Now static.

2011-07-02  Chong Yidong  <cyd@stupidchicken.com>

	* keyboard.c (command_loop_1): If a down-mouse event is unbound,
	leave any prefix arg for the up event (Bug#1586).

2011-07-02  Lars Magne Ingebrigtsen  <larsi@gnus.org>

	* lread.c (syms_of_lread): Mention single symbols defined by
	`defvar' or `defconst' (bug#7154).

	* fns.c (Frequire): Mention .el.gz files (bug#7314).
	(Frequire): Mention get-load-suffixes.

2011-07-02  Martin Rudalics  <rudalics@gmx.at>

	* window.h (window): Remove clone_number slot.
	* window.c (Fwindow_clone_number, Fset_window_clone_number):
	Remove.
	(make_parent_window, make_window, saved_window)
	(Fset_window_configuration, save_window_save): Don't deal with
	clone numbers.
	* buffer.c (Qclone_number): Remove declaration.
	(sort_overlays, overlay_strings): Don't deal with clone numbers.

2011-07-02  Stefan Monnier  <monnier@iro.umontreal.ca>

	Add multiple inheritance to keymaps.
	* keymap.c (Fmake_composed_keymap): New function.
	(Fset_keymap_parent): Simplify.
	(fix_submap_inheritance): Remove.
	(access_keymap_1): New function extracted from access_keymap to handle
	embedded parents and handle lists of maps.
	(access_keymap): Use it.
	(Fkeymap_prompt, map_keymap_internal, map_keymap, store_in_keymap)
	(Fcopy_keymap): Handle embedded parents.
	(Fcommand_remapping, define_as_prefix): Simplify.
	(Fkey_binding): Simplify.
	(syms_of_keymap): Move minibuffer-local-completion-map,
	minibuffer-local-filename-completion-map,
	minibuffer-local-must-match-map, and
	minibuffer-local-filename-must-match-map to Elisp.
	(syms_of_keymap): Defsubr make-composed-keymap.
	* keyboard.c (menu_bar_items): Use map_keymap_canonical.
	(parse_menu_item): Trivial simplification.

2011-07-01  Glenn Morris  <rgm@gnu.org>

	* Makefile.in (SETTINGS_LIBS): Fix typo.

2011-07-01  Kazuhiro Ito  <kzhr@d1.dion.ne.jp>  (tiny patch)

	* coding.c (Fencode_coding_string): Record the last coding system
	used, as the function doc string says (bug#8738).

2011-07-01  Jan Djärv  <jan.h.d@swipnet.se>

	* xsettings.c (store_monospaced_changed): Take new font as arg and
	check for change against current_mono_font.
	(EMACS_TYPE_SETTINGS): Remove this and related defines.
	(emacs_settings_constructor, emacs_settings_get_property)
	(emacs_settings_set_property, emacs_settings_class_init)
	(emacs_settings_init, gsettings_obj): Remove.
	(something_changedCB): New function for HAVE_GSETTINGS.
	(something_changedCB): HAVE_GCONF: Call store_monospaced_changed
	with value as argument.
	(init_gsettings): Check that GSETTINGS_SCHEMA exists before calling
	g_settings_new (Bug#8967).  Do not create gsettings_obj.
	Remove calls to g_settings_bind.  Connect something_changedCB to
	"changed".

	* xgselect.c: Add defined (HAVE_GSETTINGS).
	(xgselect_initialize): Ditto.

	* process.c: Add defined (HAVE_GSETTINGS) for xgselect.h
	(wait_reading_process_output): Add defined (HAVE_GSETTINGS) for
	xg_select.

2011-07-01  Paul Eggert  <eggert@cs.ucla.edu>

	* eval.c (struct backtrace): Simplify and port the data structure.
	Do not assume that "int nargs : BITS_PER_INT - 2;" produces a
	signed bit field, as this assumption is not portable and it makes
	Emacs crash when compiled with Sun C 5.8 on sparc.  Do not use
	"char debug_on_exit : 1" as this is not portable either; instead,
	use the portable "unsigned int debug_on_exit : 1".  Remove unused
	member evalargs.  Remove obsolete comments about cc bombing out.

2011-06-30  Jan Djärv  <jan.h.d@swipnet.se>

	* xsettings.c: Include glib-object.h, gio/gio.h if HAVE_GSETTINGS.
	Let HAVE_GSETTINGS override HAVE_GCONF.
	(store_monospaced_changed): New function.
	(EMACS_SETTINGS): A new type derived from GObject to handle
	GSettings notifications.
	(emacs_settings_constructor, emacs_settings_get_property)
	(emacs_settings_set_property, emacs_settings_class_init):
	New functions.
	(gsettings_client, gsettings_obj): New variables.
	(GSETTINGS_SCHEMA): New define.
	(something_changedCB): Call store_monospaced_changed.
	(init_gsettings): New function.
	(xsettings_initialize): Call init_gsettings.
	(syms_of_xsettings): Initialize gsettings_client, gsettings_obj
	to NULL.

	* Makefile.in (SETTINGS_CFLAGS, SETTINGS_LIBS): Renamed from
	GCONF_CFLAGS/LIBS.

2011-06-29  Martin Rudalics  <rudalics@gmx.at>

	* window.c (resize_root_window, grow_mini_window)
	(shrink_mini_window): Rename Qresize_root_window to
	Qwindow_resize_root_window and Qresize_root_window_vertically to
	Qwindow_resize_root_window_vertically.

2011-06-28  Paul Eggert  <eggert@cs.ucla.edu>

	* gnutls.c (Qgnutls_bootprop_verify_error): Remove unused var.

2011-06-27  Juanma Barranquero  <lekktu@gmail.com>

	* makefile.w32-in: Redesign dependencies so they reflect more
	clearly which files are directly included by each source file,
	and not through other includes.

2011-06-27  Martin Rudalics  <rudalics@gmx.at>

	* buffer.c (Qclone_number): Declare static and DEFSYM it.
	(sort_overlays, overlay_strings): When an overlay's clone number
	matches the window's clone number process the overlay even if
	the overlay's window property doesn't match the current window.

	* window.c (Fwindow_vchild): Rename to Fwindow_top_child.
	(Fwindow_hchild): Rename to Fwindow_left_child.
	(Fwindow_next): Rename to Fwindow_next_sibling.
	(Fwindow_prev): Rename to Fwindow_prev_sibling.
	(resize_window_check): Rename to window_resize_check.
	(resize_window_apply): Rename to window_resize_apply.
	(Fresize_window_apply): Rename to Fwindow_resize_apply.
	(Fdelete_other_windows_internal, resize_frame_windows)
	(Fsplit_window_internal, Fdelete_window_internal)
	(grow_mini_window, shrink_mini_window)
	(Fresize_mini_window_internal): Fix callers accordingly.

2011-06-26  Jan Djärv  <jan.h.d@swipnet.se>

	* emacsgtkfixed.h: State that this is only used with Gtk+3.
	(emacs_fixed_set_min_size): Remove.
	(emacs_fixed_new): Take frame as argument.

	* emacsgtkfixed.c: State that this is only used with Gtk+3.
	(_EmacsFixedPrivate): Remove minwidth/height.
	Add struct frame *f.
	(emacs_fixed_init): Initialize priv->f.
	(get_parent_class, emacs_fixed_set_min_size): Remove.
	(emacs_fixed_new): Set priv->f to argument.
	(emacs_fixed_get_preferred_width)
	(emacs_fixed_get_preferred_height): Use min_width/height from
	frames size_hint to set minimum and natural (Bug#8919).
	(XSetWMSizeHints, XSetWMNormalHints): Override these functions
	and use min_width/height from frames size_hint to set
	min_width/height (Bug#8919).

	* gtkutil.c (xg_create_frame_widgets): Pass f to emacs_fixed_new.
	(x_wm_set_size_hint): Remove call to emacs_fixed_set_min_size.
	Fix indentation.

2011-06-26  Eli Zaretskii  <eliz@gnu.org>

	* bidi.c (bidi_paragraph_init): Test for ZV_BYTE before calling
	bidi_at_paragraph_end, since fast_looking_at doesn't like to be
	called at ZV.

2011-06-26  Chong Yidong  <cyd@stupidchicken.com>

	* process.c (wait_reading_process_output): Bypass select if
	waiting for a cell while ignoring keyboard input, and input is
	pending.  Suggested by Jan Djärv (Bug#8869).

2011-06-25  Paul Eggert  <eggert@cs.ucla.edu>

	Use gnulib's dup2 module instead of rolling our own.
	* sysdep.c (dup2) [!HAVE_DUP2]: Remove; gnulib now does this.

2011-06-25  YAMAMOTO Mitsuharu  <mituharu@math.s.chiba-u.ac.jp>

	* dispnew.c (scrolling_window): Before scrolling, turn off a
	mouse-highlight in the window being scrolled.

2011-06-24  Juanma Barranquero  <lekktu@gmail.com>

	Move DEFSYM to lisp.h and use everywhere.

	* character.h (DEFSYM): Move declaration...
	* lisp.h (DEFSYM): ...here.

	* gnutls.c:
	* minibuf.c:
	* w32menu.c:
	* w32proc.c:
	* w32select.c: Don't include character.h.

	* alloc.c (syms_of_alloc):
	* buffer.c (syms_of_buffer):
	* bytecode.c (syms_of_bytecode):
	* callint.c (syms_of_callint):
	* casefiddle.c (syms_of_casefiddle):
	* casetab.c (init_casetab_once):
	* category.c (init_category_once, syms_of_category):
	* ccl.c (syms_of_ccl):
	* cmds.c (syms_of_cmds):
	* composite.c (syms_of_composite):
	* dbusbind.c (syms_of_dbusbind):
	* dired.c (syms_of_dired):
	* dispnew.c (syms_of_display):
	* doc.c (syms_of_doc):
	* editfns.c (syms_of_editfns):
	* emacs.c (syms_of_emacs):
	* eval.c (syms_of_eval):
	* fileio.c (syms_of_fileio):
	* fns.c (syms_of_fns):
	* frame.c (syms_of_frame):
	* fringe.c (syms_of_fringe):
	* insdel.c (syms_of_insdel):
	* keymap.c (syms_of_keymap):
	* lread.c (init_obarray, syms_of_lread):
	* macros.c (syms_of_macros):
	* msdos.c (syms_of_msdos):
	* print.c (syms_of_print):
	* process.c (syms_of_process):
	* search.c (syms_of_search):
	* sound.c (syms_of_sound):
	* syntax.c (init_syntax_once, syms_of_syntax):
	* terminal.c (syms_of_terminal):
	* textprop.c (syms_of_textprop):
	* undo.c (syms_of_undo):
	* w32.c (globals_of_w32):
	* window.c (syms_of_window):
	* xdisp.c (syms_of_xdisp):
	* xfaces.c (syms_of_xfaces):
	* xfns.c (syms_of_xfns):
	* xmenu.c (syms_of_xmenu):
	* xsettings.c (syms_of_xsettings):
	* xterm.c (syms_of_xterm): Use DEFSYM.

2011-06-24  Teodor Zlatanov  <tzz@lifelogs.com>

	* gnutls.c (syms_of_gnutls): Use the DEFSYM macro from character.h.

2011-06-23  Paul Eggert  <eggert@cs.ucla.edu>

	Integer and buffer overflow fixes (Bug#8873).

	* print.c (printchar, strout): Check for string overflow.
	(PRINTPREPARE, printchar, strout):
	Don't set size unless allocation succeeds.

	* minibuf.c (read_minibuf_noninteractive): Use ptrdiff_t, not int,
	for sizes.  Check for string overflow more accurately.
	Simplify newline removal at end; this suppresses a GCC 4.6.0 warning.

	* macros.c: Integer and buffer overflow fixes.
	* keyboard.h (struct keyboard.kbd_macro_bufsize):
	* macros.c (Fstart_kbd_macro, store_kbd_macro_char):
	Use ptrdiff_t, not int, for sizes.
	Don't increment bufsize until after realloc succeeds.
	Check for size-calculation overflow.
	(Fstart_kbd_macro): Use EMACS_INT, not int, for XINT result.

	* lisp.h (DEFVAR_KBOARD): Use offsetof instead of char * finagling.

	* lread.c: Integer overflow fixes.
	(read_integer): Radix is now EMACS_INT, not int,
	to improve quality of diagnostics for out-of-range radices.
	Calculate buffer size correctly for out-of-range radices.
	(read1): Check for integer overflow in radices, and in
	read-circle numbers.
	(read_escape): Avoid int overflow.
	(Fload, openp, read_buffer_size, read1)
	(substitute_object_recurse, read_vector, read_list, map_obarray):
	Use ptrdiff_t, not int, for sizes.
	(read1): Use EMACS_INT, not int, for sizes.
	Check for size overflow.

	* image.c (cache_image): Check for size arithmetic overflow.

	* lread.c: Integer overflow issues.
	(saved_doc_string_size, saved_doc_string_length)
	(prev_saved_doc_string_size, prev_saved_doc_string_length):
	Now ptrdiff_t, not int.
	(read1): Don't assume doc string length fits in int.  Check for
	out-of-range doc string lengths.
	(read_list): Don't assume file position fits in int.
	(read_escape): Check for hex character overflow.

2011-06-22  Leo Liu  <sdl.web@gmail.com>

	* minibuf.c (Fcompleting_read_default, Vcompleting_read_function):
	Move to minibuffer.el.

2011-06-22  Paul Eggert  <eggert@cs.ucla.edu>

	Fixes for GLYPH_DEBUG found by GCC 4.6.0 static checking.
	The following patches are for when GLYPH_DEBUG && !XASSERT.
	* dispextern.h (trace_redisplay_p, dump_glyph_string):
	* dispnew.c (flush_stdout):
	* xdisp.c (dump_glyph_row, dump_glyph_matrix, dump_glyph):
	Mark as externally visible.
	* dispnew.c (check_window_matrix_pointers): Now static.
	* dispnew.c (window_to_frame_vpos):
	* xfns.c (unwind_create_frame):
	* xterm.c (x_check_font): Remove unused local.
	* scroll.c (CHECK_BOUNDS):
	* xfaces.c (cache_fache): Rename local to avoid shadowing.
	* xfns.c, w32fns.c (image_cache_refcount, dpyinfo_refcount): Now static.
	* xdisp.c (check_window_end): Now a no-op if !XASSERTS.
	(debug_first_unchanged_at_end_vpos, debug_last_unchanged_at_beg_vpos)
	(debug_dvpos, debug_dy, debug_delta, debug_delta_bytes, debug_end_vpos):
	Now static.
	(debug_method_add): Use va_list and vsprintf rather than relying
	on undefined behavior with wrong number of arguments.
	(dump_glyph, dump_glyph_row, Fdump_glyph_matrix):
	Don't assume ptrdiff_t and EMACS_INT are the same width as int.
	In this code, it's OK to assume C99 behavior for ptrdiff_t formats
	since we're not interested in debugging glyphs with old libraries.
	* xfaces.c (cache_face): Move debugging code earlier; this pacifies
	GCC 4.6.0's static checking.

2011-06-22  Paul Eggert  <eggert@cs.ucla.edu>

	Integer overflow and signedness fixes (Bug#8873).
	A few related buffer overrun fixes, too.

	* font.c (font_score): Use EMACS_INT, not int, to store XINT value.

	* dispextern.h (struct face.stipple):
	* image.c (x_bitmap_height, x_bitmap_width, x_bitmap_pixmap)
	(x_bitmap_mask, x_allocate_bitmap_record)
	(x_create_bitmap_from_data, x_create_bitmap_from_file)
	(x_destroy_bitmap, x_destroy_all_bitmaps, x_create_bitmap_mask)
	(x_create_bitmap_from_xpm_data):
	* nsterm.h (struct ns_display_info.bitmaps_size, .bitmaps_last):
	* w32term.h (struct w32_display_info.icon_bitmap_id, .bitmaps_size)
	(.bitmaps_last):
	* xfaces.c (load_pixmap):
	* xterm.c (x_bitmap_icon, x_wm_set_icon_pixmap):
	* xterm.h (struct x_display_info.icon_bitmap_id, .bitmaps_size)
	(.bitmaps_last, struct x_output.icon_bitmap):
	Use ptrdiff_t, not int, for bitmap indexes.
	(x_allocate_bitmap_record): Check for size overflow.
	* dispextern.h, lisp.h: Adjust to API changes elsewhere.

	Use ptrdiff_t, not int, for overlay counts.
	* buffer.h (overlays_at, sort_overlays, GET_OVERLAYS_AT):
	* editfns.c (overlays_around, get_pos_property):
	* textprop.c (get_char_property_and_overlay):
	* xdisp.c (next_overlay_change, note_mouse_highlight):
	* xfaces.c (face_at_buffer_position):
	* buffer.c (OVERLAY_COUNT_MAX): New macro.
	(overlays_at, overlays_in, sort_overlays, Foverlays_at)
	(Fnext_overlay_change, Fprevious_overlay_change)
	(mouse_face_overlay_overlaps, Foverlays_in):
	Use ptrdiff_t, not int, for sizes.
	(overlays_at, overlays_in): Check for size-calculation overflow.

	* xterm.c (xim_initialize, same_x_server): Strlen may not fit in int.

	* xsmfns.c (smc_save_yourself_CB, x_session_initialize): Avoid strlen.
	(x_session_initialize): Do not assume string length fits in int.

	* xsettings.c (apply_xft_settings): Fix potential buffer overrun.
	This is unlikely, but can occur if DPI is outlandish.

	* xsettings.c (Ffont_get_system_normal_font, Ffont_get_system_font):
	* xselect.c (Fx_get_atom_name): Avoid need for strlen.

	* xrdb.c: Don't assume strlen fits in int; avoid some strlens.
	* xrdb.c (magic_file_p, search_magic_path):
	Omit last arg SUFFIX; it was always 0.  All callers changed.
	(magic_file_p): Use ptrdiff_t, not int.  Check for size overflow.

	* xfont.c (xfont_match): Avoid need for strlen.

	* xfns.c: Don't assume strlen fits in int.
	(xic_create_fontsetname, x_window): Use ptrdiff_t, not int.

	* xdisp.c (message_log_check_duplicate): Return intmax_t,
	not unsigned long, as we prefer signed integers.  All callers changed.
	Detect integer overflow in repeat count.
	(message_dolog): Don't assume print length fits in 39 bytes.
	(display_mode_element): Don't assume strlen fits in int.

	* termcap.c: Don't assume sizes fit in int and never overflow.
	(struct termcap_buffer, tgetent): Use ptrdiff_t, not int, for sizes.
	(gobble_line): Check for size-calculation overflow.

	* minibuf.c (Fread_buffer):
	* lread.c (intern, intern_c_string):
	* image.c (xpm_scan) [HAVE_NS && !HAVE_XPM]:
	Don't assume string length fits in int.

	* keyboard.c (parse_tool_bar_item):
	* gtkutil.c (style_changed_cb): Avoid need for strlen.

	* font.c: Don't assume string length fits in int.
	(font_parse_xlfd, font_parse_fcname, font_unparse_fcname):
	Use ptrdiff_t, not int.
	(font_intern_prop): Don't assume string length fits in int.
	Don't assume integer property fits in fixnum.
	* font.h (font_intern_prop): 2nd arg is now ptrdiff_t, not int.

	* filelock.c: Fix some buffer overrun and integer overflow issues.
	(get_boot_time): Don't assume gzip command string fits in 100 bytes.
	Reformulate so as not to need the command string.
	Invoke gzip -cd rather than gunzip, as it's more portable.
	(lock_info_type, lock_file_1, lock_file):
	Don't assume pid_t and time_t fit in unsigned long.
	(LOCK_PID_MAX): Remove; we now use more-reliable bounds.
	(current_lock_owner): Prefer signed type for sizes.
	Use memcpy, not strncpy, where memcpy is what is really wanted.
	Don't assume (via atoi) that time_t and pid_t fit in int.
	Check for time_t and/or pid_t out of range, e.g., via a network share.
	Don't alloca where an auto var works fine.

	* fileio.c: Fix some integer overflow issues.
	(file_name_as_directory, Fexpand_file_name, Fsubstitute_in_file_name):
	Don't assume string length fits in int.
	(directory_file_name): Don't assume string length fits in long.
	(make_temp_name): Don't assume pid fits in int, or that its print
	length is less than 20.

	* data.c (Fsubr_name): Rewrite to avoid a strlen call.

	* coding.c (make_subsidiaries): Don't assume string length fits in int.

	* callproc.c (child_setup): Rewrite to avoid two strlen calls.

	* process.c (Fformat_network_address): Use EMACS_INT, not EMACS_UINT.
	We prefer signed integers, even for size calculations.

	* emacs.c: Don't assume string length fits in 'int'.
	(DEFINE_DUMMY_FUNCTION, sort_args): Use ptrdiff_t, not int.
	(main): Don't invoke strlen when not needed.

	* dbusbind.c (XD_ERROR): Don't arbitrarily truncate string.
	(XD_DEBUG_MESSAGE): Don't waste a byte.

	* callproc.c (getenv_internal_1, getenv_internal)
	(Fgetenv_internal):
	* buffer.c (init_buffer): Don't assume string length fits in 'int'.

	* lread.c (invalid_syntax): Omit length argument.
	All uses changed.  This doesn't fix a bug, but it simplifies the
	code away from its former Hollerith-constant appearance, and it's
	one less 'int' to worry about when looking at integer-overflow issues.
	(string_to_number): Simplify 2011-04-26 change by invoking xsignal1.

	* lisp.h (DEFUN): Remove bogus use of sizeof (struct Lisp_Subr).
	This didn't break anything, but it didn't help either.
	It's confusing to put a bogus integer in a place where the actual
	value does not matter.
	(LIST_END_P): Remove unused macro and its bogus comment.
	(make_fixnum_or_float): Remove unnecessary cast to EMACS_INT.

	* lisp.h (union Lisp_Object.i): EMACS_INT, not EMACS_UINT.
	This is for consistency with the ordinary, non-USE_LISP_UNION_TYPE,
	implementation.
	(struct Lisp_Bool_Vector.size): EMACS_INT, not EMACS_UINT.
	We prefer signed types, and the value cannot exceed the EMACS_INT
	range anyway (because otherwise the length would not be representable).
	(XSET) [USE_LISP_UNION_TYPE]: Use uintptr_t and intptr_t,
	not EMACS_UINT and EMACS_INT, when converting pointer to integer.
	This avoids a GCC warning when WIDE_EMACS_INT.

	* indent.c (sane_tab_width): New function.
	(current_column, scan_for_column, Findent_to, position_indentation)
	(compute_motion): Use it.  This is just for clarity.
	(Fcompute_motion): Don't assume hscroll and tab offset fit in int.

	* image.c (xbm_image_p): Don't assume stated width, height fit in int.

	* lisp.h (lint_assume): New macro.
	* composite.c (composition_gstring_put_cache):
	* ftfont.c (ftfont_shape_by_flt): Use it to pacify GCC 4.6.0.

	* editfns.c, insdel.c:
	Omit unnecessary forward decls, to simplify future changes.

	* ftfont.c (ftfont_shape_by_flt): Use signed integers for lengths.

	* font.c (Ffont_shape_gstring): Don't assume glyph len fits in 'int'.

	* fns.c (Ffillarray): Don't assume bool vector size fits in 'int'.
	Use much-faster test for byte-length change.
	Don't assume string byte-length fits in 'int'.
	Check that character arg fits in 'int'.
	(mapcar1): Declare byte as byte, for clarity.

	* alloc.c (Fmake_bool_vector): Avoid unnecessary multiplication.

	* fns.c (concat): Catch string overflow earlier.
	Do not rely on integer wraparound.

	* dispextern.h (struct it.overlay_strings_charpos)
	(struct it.selective): Now EMACS_INT, not int.
	* xdisp.c (forward_to_next_line_start)
	(back_to_previous_visible_line_start)
	(reseat_at_next_visible_line_start, next_element_from_buffer):
	Don't arbitrarily truncate the value of 'selective' to int.

	* xdisp.c (init_iterator): Use XINT, not XFASTINT; it might be < 0.

	* composite.c: Don't truncate sizes to 'int'.
	(composition_gstring_p, composition_reseat_it)
	(composition_adjust_point): Use EMACS_INT, not int.
	(get_composition_id, composition_gstring_put_cache): Use EMACS_INT,
	not EMACS_UINT, for indexes.

	* category.h (CATEGORY_SET_P): Remove unnecessary cast to EMACS_INT.

	* buffer.c: Include <verify.h>.
	(struct sortvec.priority, struct sortstr.priority):
	Now EMACS_INT, not int.
	(compare_overlays, cmp_for_strings): Avoid subtraction overflow.
	(struct sortstr.size, record_overlay_string)
	(struct sortstrlist.size, struct sortlist.used):
	Don't truncate size to int.
	(record_overlay_string): Check for size-calculation overflow.
	(init_buffer_once): Check at compile-time, not run-time.

2011-06-22  Jim Meyering  <meyering@redhat.com>

	Don't leak an XBM-image-sized buffer
	* image.c (xbm_load): Free the image buffer after using it.

2011-06-21  Paul Eggert  <eggert@cs.ucla.edu>

	Port to Sun C.
	* composite.c (find_automatic_composition): Omit needless 'return 0;'
	that Sun C diagnosed.
	* fns.c (secure_hash): Fix pointer signedness issue.
	* intervals.c (static_offset_intervals): New function.
	(offset_intervals): Use it.

2011-06-21  Leo Liu  <sdl.web@gmail.com>

	* deps.mk (fns.o):
	* makefile.w32-in ($(BLD)/fns.$(O)): Include sha256.h and
	sha512.h.

	* fns.c (secure_hash): Rename from crypto_hash_function and change
	the first arg to accept symbols.
	(Fsecure_hash): New primitive.
	(syms_of_fns): New symbols.

2011-06-20  Deniz Dogan  <deniz@dogan.se>

	* process.c (Fset_process_buffer): Clarify return value in
	docstring.

2011-06-18  Chong Yidong  <cyd@stupidchicken.com>

	* dispnew.c (add_window_display_history): Use BVAR.

	* xdisp.c (debug_method_add): Use BVAR.
	(check_window_end, dump_glyph_matrix, dump_glyph)
	(dump_glyph_row, dump_glyph_string): Convert arglist to ANSI C.

	* xfaces.c (check_lface_attrs, check_lface, dump_realized_face):
	Likewise.

	* xfns.c (Fx_create_frame, x_create_tip_frame): Delay image cache
	check till after the cache is created in init_frame_faces.

2011-06-17  Stefan Monnier  <monnier@iro.umontreal.ca>

	* fns.c (Fsafe_length): Yet another int/Lisp_Object mixup.

2011-06-16  Paul Eggert  <eggert@cs.ucla.edu>

	* lisp.h: Include <limits.h>, for INT_MAX, LONG_MAX, LLONG_MAX.
	Without this, prin1 mishandles Lisp_Misc_Save_Value printing on
	hosts with pre-C99 libraries, because pD is wrongly defined to "t".

	Improve buffer-overflow checking (Bug#8873).
	* fileio.c (Finsert_file_contents):
	* insdel.c (insert_from_buffer_1, replace_range, replace_range_2):
	Remove the old (too-loose) buffer overflow checks.
	They weren't needed, since make_gap checks for buffer overflow.
	* insdel.c (make_gap_larger): Catch buffer overflows that were missed.
	The old code merely checked for Emacs fixnum overflow, and relied
	on undefined (wraparound) behavior.  The new code avoids undefined
	behavior, and also checks for ptrdiff_t and/or size_t overflow.

	* editfns.c (Finsert_char): Don't dump core with very negative counts.
	Tune.  Don't use wider integers than needed.  Don't use alloca.
	Use a bigger 'string' buffer.  Rewrite to avoid 'n > 0' test.

	* insdel.c (replace_range): Fix buf overflow when insbytes < outgoing.

	* insdel.c, lisp.h (buffer_overflow): New function.
	(insert_from_buffer_1, replace_range, replace_range_2):
	* insdel.c (make_gap_larger):
	* editfns.c (Finsert_char):
	* fileio.c (Finsert_file_contents): Use it, to normalize wording.

	* buffer.h (BUF_BYTES_MAX): Cast to ptrdiff_t so that it's signed.

2011-06-15  Paul Eggert  <eggert@cs.ucla.edu>

	Integer overflow and signedness fixes (Bug#8873).

	* ccl.c (ASCENDING_ORDER): New macro, to work around GCC bug 43772.
	(GET_CCL_RANGE, IN_INT_RANGE): Use it.

	* fileio.c: Don't assume EMACS_INT fits in off_t.
	(emacs_lseek): New static function.
	(Finsert_file_contents, Fwrite_region): Use it.
	Use SEEK_SET, SEEK_CUR, SEEK_END as appropriate.

	* fns.c (Fload_average): Don't assume 100 * load average fits in int.

	* fns.c: Don't overflow int when computing a list length.
	* fns.c (QUIT_COUNT_HEURISTIC): New constant.
	(Flength, Fsafe_length): Use EMACS_INT, not int, to avoid unwanted
	truncation on 64-bit hosts.  Check for QUIT every
	QUIT_COUNT_HEURISTIC entries rather than every other entry; that's
	faster and is responsive enough.
	(Flength): Report an error instead of overflowing an integer.
	(Fsafe_length): Return a float if the value is not representable
	as a fixnum.  This shouldn't happen except in contrived situations.
	(Fnthcdr, Fsort): Don't assume list length fits in int.
	(Fcopy_sequence): Don't assume vector length fits in int.

	* alloc.c: Check that resized vectors' lengths fit in fixnums.
	(header_size, word_size): New constants.
	(allocate_vectorlike): Don't check size overflow here.
	(allocate_vector): Check it here instead, since this is the only
	caller of allocate_vectorlike that could cause overflow.
	Check that the new vector's length is representable as a fixnum.

	* fns.c (next_almost_prime): Don't return a multiple of 3 or 5.
	The previous code was bogus.  For example, next_almost_prime (32)
	returned 39, which is undesirable as it is a multiple of 3; and
	next_almost_prime (24) returned 25, which is a multiple of 5 so
	why was the code bothering to check for multiples of 7?

	* bytecode.c (exec_byte_code): Use ptrdiff_t, not int, for vector length.

	* eval.c, doprnt.c (SIZE_MAX): Remove; inttypes.h defines this now.

	Variadic C functions now count arguments with ptrdiff_t.
	This partly undoes my 2011-03-30 change, which replaced int with size_t.
	Back then I didn't know that the Emacs coding style prefers signed int.
	Also, in the meantime I found a few more instances where arguments
	were being counted with int, which may truncate counts on 64-bit
	machines, or EMACS_INT, which may be unnecessarily wide.
	* lisp.h (struct Lisp_Subr.function.aMANY)
	(DEFUN_ARGS_MANY, internal_condition_case_n, safe_call):
	Arg counts are now ptrdiff_t, not size_t.
	All variadic functions and their callers changed accordingly.
	(struct gcpro.nvars): Now size_t, not size_t.  All uses changed.
	* bytecode.c (exec_byte_code): Check maxdepth for overflow,
	to avoid potential buffer overrun.  Don't assume arg counts fit in 'int'.
	* callint.c (Fcall_interactively): Check arg count for overflow,
	to avoid potential buffer overrun.  Use signed char, not 'int',
	for 'varies' array, so that we needn't bother to check its size
	calculation for overflow.
	* editfns.c (Fformat): Use ptrdiff_t, not EMACS_INT, to count args.
	* eval.c (apply_lambda):
	* fns.c (Fmapconcat): Use XFASTINT, not XINT, to get args length.
	(struct textprop_rec.argnum): Now ptrdiff_t, not int.  All uses changed.
	(mapconcat): Use ptrdiff_t, not int and EMACS_INT, to count args.

	* callint.c (Fcall_interactively): Don't use index var as event count.

	* vm-limit.c (check_memory_limits): Fix incorrect extern function decls.
	* mem-limits.h (SIZE): Remove; no longer used.

	* xterm.c (x_alloc_nearest_color_1): Prefer int to long when int works.

	Remove unnecessary casts.
	* xterm.c (x_term_init):
	* xfns.c (x_set_border_pixel):
	* widget.c (create_frame_gcs): Remove casts to unsigned long etc.
	These aren't needed now that we assume ANSI C.

	* sound.c (Fplay_sound_internal): Remove cast to unsigned long.
	It's more likely to cause problems (due to unsigned overflow)
	than to cure them.

	* dired.c (Ffile_attributes): Don't use 32-bit hack on 64-bit hosts.

	* unexelf.c (unexec): Don't assume BSS addr fits in unsigned.

	* xterm.c (handle_one_xevent): Omit unnecessary casts to unsigned.

	* keyboard.c (modify_event_symbol): Don't limit alist len to UINT_MAX.

	* lisp.h (CHAR_TABLE_SET): Omit now-redundant test.

	* lread.c (Fload): Don't compare a possibly-garbage time_t value.

	GLYPH_CODE_FACE returns EMACS_INT, not int.
	* dispextern.h (merge_faces):
	* xfaces.c (merge_faces):
	* xdisp.c (get_next_display_element, next_element_from_display_vector):
	Don't assume EMACS_INT fits in int.

	* character.h (CHAR_VALID_P): Remove unused parameter.
	* fontset.c, lisp.h, xdisp.c: All uses changed.

	* editfns.c (Ftranslate_region_internal): Omit redundant test.

	* fns.c (concat): Minor tuning based on overflow analysis.
	This doesn't fix any bugs.  Use int to hold character, instead
	of constantly refetching from Emacs object.  Use XFASTINT, not
	XINT, for value known to be a character.  Don't bother comparing
	a single byte to 0400, as it's always less.

	* floatfns.c (Fexpt):
	* fileio.c (make_temp_name): Omit unnecessary cast to unsigned.

	* editfns.c (Ftranslate_region_internal): Use int, not EMACS_INT
	for characters.

	* doc.c (get_doc_string): Omit (unsigned)c that mishandled negatives.

	* data.c (Faset): If ARRAY is a string, check that NEWELT is a char.
	Without this fix, on a 64-bit host (aset S 0 4294967386) would
	incorrectly succeed when S was a string, because 4294967386 was
	truncated before it was used.

	* chartab.c (Fchar_table_range): Use CHARACTERP to check range.
	Otherwise, an out-of-range integer could cause undefined behavior
	on a 64-bit host.

	* composite.c: Use int, not EMACS_INT, for characters.
	(fill_gstring_body, composition_compute_stop_pos): Use int, not
	EMACS_INT, for values that are known to be in character range.
	This doesn't fix any bugs but is the usual style inside Emacs and
	may generate better code on 32-bit machines.

	Make sure a 64-bit char is never passed to ENCODE_CHAR.
	This is for reasons similar to the recent CHAR_STRING fix.
	* charset.c (Fencode_char): Check that character arg is actually
	a character.  Pass an int to ENCODE_CHAR.
	* charset.h (ENCODE_CHAR): Verify that the character argument is no
	wider than 'int', as a compile-time check to prevent future regressions
	in this area.

	* character.c (char_string): Remove unnecessary casts.

	Make sure a 64-bit char is never passed to CHAR_STRING.
	Otherwise, CHAR_STRING would do the wrong thing on a 64-bit platform,
	by silently ignoring the top 32 bits, allowing some values
	that were far too large to be valid characters.
	* character.h: Include <verify.h>.
	(CHAR_STRING, CHAR_STRING_ADVANCE): Verify that the character
	arguments are no wider than unsigned, as a compile-time check
	to prevent future regressions in this area.
	* data.c (Faset):
	* editfns.c (Fchar_to_string, general_insert_function, Finsert_char)
	(Fsubst_char_in_region):
	* fns.c (concat):
	* xdisp.c (decode_mode_spec_coding):
	Adjust to CHAR_STRING's new requirement.
	* editfns.c (Finsert_char, Fsubst_char_in_region):
	* fns.c (concat): Check that character args are actually
	characters.  Without this test, these functions did the wrong
	thing with wildly out-of-range values on 64-bit hosts.

	Remove incorrect casts to 'unsigned' that lose info on 64-bit hosts.
	These casts should not be needed on 32-bit hosts, either.
	* keyboard.c (read_char):
	* lread.c (Fload): Remove casts to unsigned.

	* lisp.h (UNSIGNED_CMP): New macro.
	This fixes comparison bugs on 64-bit hosts.
	(ASCII_CHAR_P): Use it.
	* casefiddle.c (casify_object):
	* character.h (ASCII_BYTE_P, CHAR_VALID_P)
	(SINGLE_BYTE_CHAR_P, CHAR_STRING):
	* composite.h (COMPOSITION_ENCODE_RULE_VALID):
	* dispextern.h (FACE_FROM_ID):
	* keyboard.c (read_char): Use UNSIGNED_CMP.

	* xmenu.c (dialog_selection_callback) [!USE_GTK]: Cast to intptr_t,
	not to EMACS_INT, to avoid GCC warning.

	* xfns.c (x_set_scroll_bar_default_width): Remove unused 'int' locals.

	* buffer.h (PTR_BYTE_POS, BUF_PTR_BYTE_POS): Remove harmful cast.
	The cast incorrectly truncated 64-bit byte offsets to 32 bits, and
	isn't needed on 32-bit machines.

	* buffer.c (Fgenerate_new_buffer_name):
	Use EMACS_INT for count, not int.
	(advance_to_char_boundary): Return EMACS_INT, not int.

	* data.c (Qcompiled_function): Now static.

	* window.c (window_body_lines): Now static.

	* image.c (gif_load): Rename local to avoid shadowing.

	* lisp.h (SAFE_ALLOCA_LISP): Check for integer overflow.
	(struct Lisp_Save_Value): Use ptrdiff_t, not int, for 'integer' member.
	* alloc.c (make_save_value): Integer argument is now of type
	ptrdiff_t, not int.
	(mark_object): Use ptrdiff_t, not int.
	* lisp.h (pD): New macro.
	* print.c (print_object): Use it.

	* alloc.c: Use EMACS_INT, not int, to count objects.
	(total_conses, total_markers, total_symbols, total_vector_size)
	(total_free_conses, total_free_markers, total_free_symbols)
	(total_free_floats, total_floats, total_free_intervals)
	(total_intervals, total_strings, total_free_strings):
	Now EMACS_INT, not int.  All uses changed.
	(Fgarbage_collect): Compute overall total using a double, so that
	integer overflow is less likely to be a problem.  Check for overflow
	when converting back to an integer.
	(n_interval_blocks, n_string_blocks, n_float_blocks, n_cons_blocks)
	(n_vectors, n_symbol_blocks, n_marker_blocks): Remove.
	These were 'int' variables that could overflow on 64-bit hosts;
	they were never used, so remove them instead of repairing them.
	(nzombies, ngcs, max_live, max_zombies): Now EMACS_INT, not 'int'.
	(inhibit_garbage_collection): Set gc_cons_threshold to max value.
	Previously, this ceilinged at INT_MAX, but that doesn't work on
	64-bit machines.
	(allocate_pseudovector): Don't use EMACS_INT when int would do.

	* alloc.c (Fmake_bool_vector): Don't assume vector size fits in int.
	(allocate_vectorlike): Check for ptrdiff_t overflow.
	(mark_vectorlike, mark_char_table, mark_object): Avoid EMACS_UINT
	when a (possibly-narrower) signed value would do just as well.
	We prefer using signed arithmetic, to avoid comparison confusion.

	* alloc.c: Catch some string size overflows that we were missing.
	(XMALLOC_OVERRUN_CHECK_SIZE) [!XMALLOC_OVERRUN_CHECK]: Define to 0,
	for convenience in STRING_BYTES_MAX.
	(STRING_BYTES_MAX): New macro, superseding the old one in lisp.h.
	The definition here is exact; the one in lisp.h was approximate.
	(allocate_string_data): Check for string overflow.  This catches
	some instances we weren't catching before.  Also, it catches
	size_t overflow on (unusual) hosts where SIZE_MAX <= min
	(PTRDIFF_MAX, MOST_POSITIVE_FIXNUM), e.g., when size_t is 32 bits
	and ptrdiff_t and EMACS_INT are both 64 bits.

	* character.c, coding.c, doprnt.c, editfns.c, eval.c:
	All uses of STRING_BYTES_MAX replaced by STRING_BYTES_BOUND.
	* lisp.h (STRING_BYTES_BOUND): Renamed from STRING_BYTES_MAX.

	* character.c (string_escape_byte8): Fix nbytes/nchars typo.

	* alloc.c (Fmake_string): Check for out-of-range init.

2011-06-15  Stefan Monnier  <monnier@iro.umontreal.ca>

	* eval.c (Fdefvaralias): Also mark the target as variable-special-p.

2011-06-14  Jan Djärv  <jan.h.d@swipnet.se>

	* xfns.c (x_set_scroll_bar_default_width): Remove argument to
	xg_get_default_scrollbar_width.

	* gtkutil.c: Include emacsgtkfixed.h if HAVE_GTK3.
	(int_gtk_range_get_value): Move to the scroll bar part of the file.
	(style_changed_cb): Call update_theme_scrollbar_width and call
	x_set_scroll_bar_default_width and xg_frame_set_char_size for
	all frames (Bug#8505).
	(xg_create_frame_widgets): Call emacs_fixed_new if HAVE_GTK3 (Bug#8505).
	Call gtk_window_set_resizable if HAVE_GTK3.
	(x_wm_set_size_hint): Call emacs_fixed_set_min_size with min width
	and height if HAVE_GTK3 (Bug#8505).
	(scroll_bar_width_for_theme): New variable.
	(update_theme_scrollbar_width): New function.
	(xg_get_default_scrollbar_width): Move code to
	update_theme_scrollbar_width, just return scroll_bar_width_for_theme.
	(xg_initialize): Call update_theme_scrollbar_width.

	* gtkutil.h (xg_get_default_scrollbar_width): Remove argument.

	* emacsgtkfixed.c, emacsgtkfixed.h: New files.

2011-06-12  Martin Rudalics  <rudalics@gmx.at>

	* frame.c (make_frame): Call other_buffer_safely instead of
	other_buffer.

	* window.c (temp_output_buffer_show): Call display_buffer with
	second argument Vtemp_buffer_show_specifiers and reset latter
	immediately after the call.
	(Vtemp_buffer_show_specifiers): New variable.
	(auto_window_vscroll_p, next_screen_context_lines)
	(Vscroll_preserve_screen_position): Remove leading asterisks from
	doc-strings.

2011-06-12  Paul Eggert  <eggert@cs.ucla.edu>

	Fix minor problems found by GCC 4.6.0 static checking.
	* buffer.c (Qclone_number): Remove for now, as it's unused.
	(record_buffer, Funrecord_buffer): Rename local to avoid shadowing.
	(record_buffer): Remove unused local.
	* frame.c (other_visible_frames, frame_buffer_list): Now static.
	(set_frame_buffer_list): Remove; unused.
	* frame.h (other_visible_frames): Remove decl.
	* keyboard.h (menu_items_inuse): Declare only if USE_GTK || USE_MOTIF.
	* lisp.h (frame_buffer_list, set_frame_buffer_list): Remove decls.
	(add_gpm_wait_descriptor, delete_gpm_wait_descriptor): Declare only
	if HAVE_GPM.
	* menu.c (menu_items_inuse): Now static unless USE_GTK || USE_MOTIF.
	* process.c (add_gpm_wait_descriptor, delete_gpm_wait_descriptor):
	Define only if HAVE_GPM.
	* widget.c (EmacsFrameResize, emacsFrameClassRec): Now static.
	(update_hints_inhibit): Remove; never set.  All uses removed.
	* widgetprv.h (emacsFrameClassRec): Remove decl.
	* window.c (delete_deletable_window): Now returns void, since it
	wasn't returning anything.
	(compare_window_configurations): Remove unused locals.
	* xfns.c (x_set_scroll_bar_default_width): Remove unused locals.
	* xmenu.c (x_menu_set_in_use): Define only if USE_GTK || USE_MOTIF.
	(dialog_selection_callback) [!USE_GTK]: Prefer intptr_t for integers
	the same widths as pointers.  This follows up on the 2011-05-06 patch.
	* xterm.c (x_alloc_lighter_color_for_widget): Define only if USE_LUCID.
	* xterm.h: Likewise.
	(x_menu_set_in_use): Declare only if USE_GTK || USE_MOTIF.

2011-06-12  Juanma Barranquero  <lekktu@gmail.com>

	* makefile.w32-in: Update dependencies.
	(LISP_H): Add lib/intprops.h.

2011-06-11  Chong Yidong  <cyd@stupidchicken.com>

	* image.c (gif_load): Add animation frame delay to the metadata.
	(syms_of_image): Use DEFSYM.  New symbol `delay'.

2011-06-11  Martin Rudalics  <rudalics@gmx.at>

	* window.c (delete_deletable_window): Re-add.
	(Fset_window_configuration): Rewrite to handle dead buffers and
	consequently deletable windows.
	(window_tree, Fwindow_tree): Remove.  Supply functionality in
	window.el.
	(compare_window_configurations): Simplify code.

2011-06-11  Andreas Schwab  <schwab@linux-m68k.org>

	* image.c (imagemagick_load_image): Fix type mismatch.
	(Fimagemagick_types): Likewise.

	* window.h (replace_buffer_in_windows): Declare.

2011-06-11  Martin Rudalics  <rudalics@gmx.at>

	* buffer.c: New Lisp objects Qbuffer_list_update_hook and
	Qclone_number.  Remove external declaration of Qdelete_window.
	(Fbuffer_list): Rewrite doc-string.  Minor restructuring of
	code.
	(Fget_buffer_create, Fmake_indirect_buffer, Frename_buffer): Run
	Qbuffer_list_update_hook if allowed.
	(Fother_buffer): Rewrite doc-string.  Major rewrite for new
	buffer list implementation.
	(other_buffer_safely): New function.
	(Fkill_buffer): Replace call to replace_buffer_in_all_windows by
	calls to replace_buffer_in_windows and
	replace_buffer_in_windows_safely.  Run Qbuffer_list_update_hook
	if allowed.
	(record_buffer): Inhibit quitting and rewrite using quittable
	functions.  Run Qbuffer_list_update_hook if allowed.
	(Frecord_buffer, Funrecord_buffer): New functions.
	(switch_to_buffer_1, Fswitch_to_buffer): Remove.  Move
	switch-to-buffer to window.el.
	(bury-buffer): Move to window.el.
	(Vbuffer_list_update_hook): New variable.

	* lisp.h (other_buffer_safely): Add prototype in buffer.c
	section.

	* window.h (resize_frame_windows): Move up in code.
	(Fwindow_frame): Remove EXFUN.
	(replace_buffer_in_all_windows): Remove prototype.
	(replace_buffer_in_windows_safely): Add prototype.

	* window.c: Declare Qdelete_window static again.  Move down
	declaration of select_count.
	(Fnext_window, Fprevious_window): Rewrite doc-strings.
	(Fother_window): Move to window.el.
	(window_loop): Remove DELETE_BUFFER_WINDOWS and UNSHOW_BUFFER
	cases.  Add REPLACE_BUFFER_IN_WINDOWS_SAFELY case.
	(Fdelete_windows_on, Freplace_buffer_in_windows): Move to
	window.el.
	(replace_buffer_in_windows): Implement by calling
	Qreplace_buffer_in_windows.
	(replace_buffer_in_all_windows): Remove with some functionality
	moved into replace_buffer_in_windows_safely.
	(replace_buffer_in_windows_safely): New function.
	(select_window_norecord, select_frame_norecord): Move in front
	of run_window_configuration_change_hook.  Remove now obsolete
	declarations.
	(Fset_window_buffer): Rewrite doc-string.  Call
	Qrecord_window_buffer.
	(keys_of_window): Move binding for other-window to window.el.

2011-06-11  Chong Yidong  <cyd@stupidchicken.com>

	* dispextern.h (struct image): Replace data member, whose int_val
	and ptr_val fields were not used by anything, with a single
	lisp_val object.

	* image.c (Fimage_metadata, make_image, mark_image, tiff_load)
	(gif_clear_image, gif_load, imagemagick_load_image)
	(gs_clear_image, gs_load): Callers changed.

2011-06-10  Paul Eggert  <eggert@cs.ucla.edu>

	* buffer.h: Include <time.h>, for time_t.
	Needed to build on FreeBSD 8.2.  Problem reported by Herbert J. Skuhra.

	Fix minor problems found by static checking.

	* image.c (PixelGetMagickColor): Declare if ImageMagick headers don't.

	Make identifiers static if they are not used in other modules.
	* data.c (Qcompiled_function, Qframe, Qvector):
	* image.c (QimageMagick, Qsvg):
	* minibuf.c (Qmetadata):
	* window.c (resize_window_check, resize_root_window): Now static.
	* window.h (resize_window_check, resize_root_window): Remove decls.

	* window.c (window_deletion_count, delete_deletable_window):
	Remove; unused.
	(window_body_lines): Now static.
	(Fdelete_other_windows_internal): Mark vars as initialized.
	Make sure 'resize_failed' is initialized.
	(run_window_configuration_change_hook): Rename local to avoid shadowing.
	(resize_window_apply): Remove unused local.
	* window.h (delete_deletable_window): Remove decl.

	* image.c (gif_load, svg_load_image): Rename locals to avoid shadowing.
	(imagemagick_load_image): Fix pointer signedness problem by changing
	last arg from unsigned char * to char *.  All uses changed.
	Also, fix a local for similar reasons.
	Remove unused locals.  Remove locals to avoid shadowing.
	(fn_rsvg_handle_free): Remove; unused.
	(svg_load, svg_load_image): Fix pointer signedness problem.
	(imagemagick_load_image): Don't use garbage pointer image_wand.

	* ftfont.c (ftfont_get_metrics, ftfont_drive_otf): Remove unused locals.

2011-06-10  Chong Yidong  <cyd@stupidchicken.com>

	* image.c (gif_load): Fix omitted cast error introduced by
	2011-06-06 change.

2011-06-10  Martin Rudalics  <rudalics@gmx.at>

	* window.h (resize_proportionally, orig_total_lines)
	(orig_top_line): Remove from window structure.
	(set_window_height, set_window_width, change_window_heights)
	(Fdelete_window): Remove prototypes.
	(resize_frame_windows): Remove duplicate declaration.

2011-06-10  Eli Zaretskii  <eliz@gnu.org>

	* window.h (resize_frame_windows, resize_window_check)
	(delete_deletable_window, resize_root_window)
	(resize_frame_windows): Declare prototypes.

	* window.c (resize_window_apply): Make definition be "static" to
	match the prototype.

2011-06-10  Martin Rudalics  <rudalics@gmx.at>

	* window.c: Remove declarations of Qwindow_size_fixed,
	window_min_size_1, window_min_size_2, window_min_size,
	size_window, window_fixed_size_p, enlarge_window, delete_window.
	Remove static from declaration of Qdelete_window, it's
	temporarily needed by Fbury_buffer.
	(replace_window): Don't assign orig_top_line and
	orig_total_lines.
	(Fdelete_window, delete_window): Remove.  Window deletion is
	handled by window.el.
	(window_loop): Remove DELETE_OTHER_WINDOWS case.  Replace
	Fdelete_window calls with calls to Qdelete_window.
	(Fdelete_other_windows): Remove.  Deleting other windows is
	handled by window.el.
	(window_fixed_size_p): Remove.  Fixed-sizeness of windows is
	handled in window.el.
	(window_min_size_2, window_min_size_1, window_min_size): Remove.
	Window minimum sizes are handled in window.el.
	(shrink_windows, size_window, set_window_height)
	(set_window_width, change_window_heights, window_height)
	(window_width, CURBEG, CURSIZE, enlarge_window)
	(adjust_window_trailing_edge, Fadjust_window_trailing_edge)
	(Fenlarge_window, Fshrink_window): Remove.  Window resizing is
	handled in window.el.
	(make_dummy_parent): Rename to make_parent_window and give it a
	second argument horflag.
	(make_window): Don't set resize_proportionally any more.
	(Fsplit_window): Remove.  Windows are split in window.el.
	(save_restore_action, save_restore_orig_size)
	(shrink_window_lowest_first, save_restore_orig_size): Remove.
	Resize mini windows in window.el.
	(grow_mini_window, shrink_mini_window): Implement by calling
	Qresize_root_window_vertically, resize_window_check and
	resize_window_apply.
	(saved_window, Fset_window_configuration, save_window_save): Do
	not handle orig_top_line, orig_total_lines, and
	resize_proportionally.
	(window_min_height, window_min_width): Move to window.el.
	(keys_of_window): Move bindings for delete-other-windows,
	split-window, delete-window and enlarge-window to window.el.

	* buffer.c: Temporarily extern Qdelete_window.
	(Fbury_buffer): Temporarily call Qdelete_window instead of
	Fdelete_window (Fbury_buffer will move to window.el soon).

	* frame.c (set_menu_bar_lines_1): Remove code handling
	orig_top_line and orig_total_lines.

	* dispnew.c (adjust_frame_glyphs_initially): Don't use
	set_window_height but set heights directly.
	(change_frame_size_1): Use resize_frame_windows.

	* xdisp.c (init_xdisp): Don't use set_window_height but set
	heights directly.

	* xfns.c (x_set_menu_bar_lines, x_set_tool_bar_lines): Use
	resize_frame_windows instead of change_window_heights and run
	run_window_configuration_change_hook.

	* w32fns.c (x_set_tool_bar_lines): Use resize_frame_windows
	instead of change_window_heights and run
	run_window_configuration_change_hook.

2011-06-09  Martin Rudalics  <rudalics@gmx.at>

	* window.c (replace_window): Rename second argument REPLACEMENT to
	NEW.  New third argument SETFLAG.  Rewrite.
	(delete_window, make_dummy_parent): Call replace_window with
	third argument 1.
	(window_list_1): Move down in code.
	(run_window_configuration_change_hook): Move set_buffer part
	before select_frame_norecord part in order to unwind correctly.
	Rename count1 to count.
	(recombine_windows, delete_deletable_window, resize_root_window)
	(Fdelete_other_windows_internal)
	(Frun_window_configuration_change_hook, make_parent_window)
	(resize_window_check, resize_window_apply, Fresize_window_apply)
	(resize_frame_windows, Fsplit_window_internal)
	(Fdelete_window_internal, Fresize_mini_window_internal): New
	functions.
	(syms_of_window): New variables Vwindow_splits and Vwindow_nest.

2011-06-08  Martin Rudalics  <rudalics@gmx.at>

	* window.h (window): Add some new members to window structure -
	normal_lines, normal_cols, new_total, new_normal, clone_number,
	splits, nest, prev_buffers, next_buffers.
	(WINDOW_TOTAL_SIZE): Move here from window.c.
	(MIN_SAFE_WINDOW_WIDTH, MIN_SAFE_WINDOW_HEIGHT): Define here.

	* window.c (Fwindow_height, Fwindow_width, Fwindow_full_width_p):
	Remove.
	(make_dummy_parent): Set new members of windows structure.
	(make_window): Move down in code.  Handle new members of window
	structure.
	(Fwindow_clone_number, Fwindow_splits, Fset_window_splits)
	(Fwindow_nest, Fset_window_nest, Fwindow_new_total)
	(Fwindow_normal_size, Fwindow_new_normal, Fwindow_prev_buffers)
	(Fset_window_prev_buffers, Fwindow_next_buffers)
	(Fset_window_next_buffers, Fset_window_clone_number): New
	functions.
	(Fwindow_hscroll, Fwindow_at, Fwindow_point, Fwindow_start)
	(Fwindow_end, Fwindow_line_height, Fset_window_dedicated_p):
	Doc-string fixes.
	(Fwindow_parameters, Fwindow_parameter, Fset_window_parameter):
	Argument WINDOW can be now internal window too.
	(Fwindow_use_time): Move up in code.
	(Fget_buffer_window): Rename argument FRAME to ALL-FRAMES.
	Rewrite doc-string.
	(Fset_window_configuration, saved_window)
	(Fcurrent_window_configuration, save_window_save): Handle new
	members of window structure.
	(WINDOW_TOTAL_SIZE, MIN_SAFE_WINDOW_WIDTH)
	(MIN_SAFE_WINDOW_HEIGHT): Move to window.h.
	(syms_of_window): New Lisp objects Qrecord_window_buffer,
	Qwindow_deletable_p, Qdelete_window, Qreplace_buffer_in_windows,
	Qget_mru_window, Qresize_root_window,
	Qresize_root_window_vertically, Qsafe, Qabove, Qbelow,
	Qauto_buffer_name; staticpro them.

2011-06-07  Martin Rudalics  <rudalics@gmx.at>

	* window.c (Fwindow_total_size, Fwindow_left_column)
	(Fwindow_top_line, window_body_lines, Fwindow_body_size)
	(Fwindow_list_1): New functions.
	(window_box_text_cols): Replace with window_body_cols.
	(Fwindow_width, Fscroll_left, Fscroll_right): Use
	window_body_cols instead of window_box_text_cols.
	(delete_window, Fset_window_configuration): Call
	delete_all_subwindows with window as argument.
	(delete_all_subwindows): Take a window as argument and not a
	structure.  Rewrite.
	(window_loop): Remove handling of GET_LRU_WINDOW and
	GET_LARGEST_WINDOW.
	(Fget_lru_window, Fget_largest_window): Move to window.el.

	* window.h: Extern window_body_cols instead of
	window_box_text_cols.  delete_all_subwindows now takes a
	Lisp_Object as argument.

	* indent.c (compute_motion, Fcompute_motion): Use
	window_body_cols instead of window_box_text_cols.

	* frame.c (delete_frame): Call delete_all_subwindows with root
	window as argument.

2011-06-07  Daniel Colascione  <dan.colascione@gmail.com>

	* fns.c (Fputhash): Document return value.

2011-06-06  Chong Yidong  <cyd@stupidchicken.com>

	* image.c (gif_load): Implement gif89a spec "no disposal" method.

2011-06-06  Paul Eggert  <eggert@cs.ucla.edu>

	Cons<->int and similar integer overflow fixes (Bug#8794).

	Check for overflow when converting integer to cons and back.
	* charset.c (Fdefine_charset_internal, Fdecode_char):
	Use cons_to_unsigned to catch overflow.
	(Fencode_char): Use INTEGER_TO_CONS.
	* composite.h (LGLYPH_CODE): Use cons_to_unsigned.
	(LGLYPH_SET_CODE): Use INTEGER_TO_CONS.
	* data.c (long_to_cons, cons_to_long): Remove.
	(cons_to_unsigned, cons_to_signed): New functions.
	These signal an error for invalid or out-of-range values.
	* dired.c (Ffile_attributes): Use INTEGER_TO_CONS.
	* fileio.c (Fset_visited_file_modtime): Use CONS_TO_INTEGER.
	* font.c (Ffont_variation_glyphs):
	* fontset.c (Finternal_char_font): Use INTEGER_TO_CONS.
	* lisp.h: Include <intprops.h>.
	(INTEGER_TO_CONS, CONS_TO_INTEGER): New macros.
	(cons_to_signed, cons_to_unsigned): New decls.
	(long_to_cons, cons_to_long): Remove decls.
	* undo.c (record_first_change): Use INTEGER_TO_CONS.
	(Fprimitive_undo): Use CONS_TO_INTEGER.
	* xfns.c (Fx_window_property): Likewise.
	* xselect.c: Include <limits.h>.
	(x_own_selection, selection_data_to_lisp_data):
	Use INTEGER_TO_CONS.
	(x_handle_selection_request, x_handle_selection_clear)
	(x_get_foreign_selection, Fx_disown_selection_internal)
	(Fx_get_atom_name, x_send_client_event): Use CONS_TO_INTEGER.
	(lisp_data_to_selection_data): Use cons_to_unsigned.
	(x_fill_property_data): Use cons_to_signed.
	Report values out of range.

	Check for buffer and string overflow more precisely.
	* buffer.h (BUF_BYTES_MAX): New macro.
	* lisp.h (STRING_BYTES_MAX): New macro.
	* alloc.c (Fmake_string):
	* character.c (string_escape_byte8):
	* coding.c (coding_alloc_by_realloc):
	* doprnt.c (doprnt):
	* editfns.c (Fformat):
	* eval.c (verror):
	Use STRING_BYTES_MAX, not MOST_POSITIVE_FIXNUM,
	since they may not be the same number.
	* editfns.c (Finsert_char):
	* fileio.c (Finsert_file_contents):
	Likewise for BUF_BYTES_MAX.

	* image.c: Use ptrdiff_t, not int, for sizes.
	(slurp_file): Switch from int to ptrdiff_t.
	All uses changed.
	(slurp_file): Check that file size fits in both size_t (for
	malloc) and ptrdiff_t (for sanity and safety).

	* fileio.c (Fverify_visited_file_modtime): Avoid time overflow
	if b->modtime has its maximal value.

	* dired.c (Ffile_attributes): Don't assume EMACS_INT has >32 bits.

	Don't assume time_t can fit into int.
	* buffer.h (struct buffer.modtime): Now time_t, not int.
	* fileio.c (Fvisited_file_modtime): No need for time_t cast now.
	* undo.c (Fprimitive_undo): Use time_t, not int, for time_t value.

	Minor fixes for signed vs unsigned integers.
	* character.h (MAYBE_UNIFY_CHAR):
	* charset.c (maybe_unify_char):
	* keyboard.c (read_char, reorder_modifiers):
	XINT -> XFASTINT, since the integer must be nonnegative.
	* ftfont.c (ftfont_spec_pattern):
	* keymap.c (access_keymap, silly_event_symbol_error):
	XUINT -> XFASTINT, since the integer must be nonnegative.
	(Fsingle_key_description, preferred_sequence_p): XUINT -> XINT,
	since it makes no difference and we prefer signed.
	* keyboard.c (record_char): Use XUINT when all the neighbors do.
	(access_keymap): NATNUMP -> INTEGERP, since the integer must be
	nonnegative.

2011-06-06  Stefan Monnier  <monnier@iro.umontreal.ca>

	* window.h (Fwindow_frame): Declare.

2011-06-06  Paul Eggert  <eggert@cs.ucla.edu>

	* alloc.c: Simplify handling of large-request failures (Bug#8800).
	(SPARE_MEMORY): Always define.
	(LARGE_REQUEST): Remove.
	(memory_full): Use SPARE_MEMORY rather than LARGE_REQUEST.

2011-06-06  Martin Rudalics  <rudalics@gmx.at>

	* lisp.h: Move EXFUNS for Fframe_root_window,
	Fframe_first_window and Fset_frame_selected_window to window.h.

	* window.h: Move EXFUNS for Fframe_root_window,
	Fframe_first_window and Fset_frame_selected_window here from
	lisp.h.

	* frame.c (Fwindow_frame, Fframe_first_window)
	(Fframe_root_window, Fframe_selected_window)
	(Fset_frame_selected_window): Move to window.c.
	(Factive_minibuffer_window): Move to minibuf.c.
	(Fother_visible_frames_p): New function.

	* minibuf.c (Factive_minibuffer_window): Move here from frame.c.

	* window.c (decode_window, decode_any_window): Move up in code.
	(Fwindowp, Fwindow_live_p): Rewrite doc-strings.
	(inhibit_frame_unsplittable): Remove unused variable.
	(Fwindow_buffer): Move up and rewrite doc-string.
	(Fwindow_parent, Fwindow_vchild, Fwindow_hchild, Fwindow_next)
	(Fwindow_prev): New functions.
	(Fwindow_frame): Move here from frame.c.  Accept any window as
	argument.
	(Fframe_root_window, Fframe_first_window)
	(Fframe_selected_window): Move here from frame.c.  Accept frame
	or arbitrary window as argument.  Update doc-strings.
	(Fminibuffer_window): Move up in code.
	(Fwindow_minibuffer_p): Move up in code and simplify.
	(Fset_frame_selected_window): Move here from frame.c.
	Marginal rewrite.
	(Fselected_window, select_window, Fselect_window): Move up in
	code.  Minor doc-string fixes.

2011-06-06  Paul Eggert  <eggert@cs.ucla.edu>

	* alloc.c (memory_full) [SYSTEM_MALLOC]: Port to MacOS (Bug#8800).
	Do not assume that spare memory exists; that assumption is valid
	only if SYSTEM_MALLOC.
	(LARGE_REQUEST): New macro, so that the issue of large requests
	is separated from the issue of spare memory.

2011-06-05  Andreas Schwab  <schwab@linux-m68k.org>

	* editfns.c (Fformat): Correctly handle zero flag with hexadecimal
	format.  (Bug#8806)

	* gtkutil.c (xg_get_default_scrollbar_width): Avoid warning.

	* xfns.c (x_set_scroll_bar_default_width): Move declarations
	before statements.

2011-06-05  Jan Djärv  <jan.h.d@swipnet.se>

	* gtkutil.c (xg_get_default_scrollbar_width): New function.

	* gtkutil.h: Declare xg_get_default_scrollbar_width.

	* xfns.c (x_set_scroll_bar_default_width): If USE_GTK, get
	min width by calling x_set_scroll_bar_default_width (Bug#8505).

2011-06-05  Juanma Barranquero  <lekktu@gmail.com>

	* xdisp.c (single_display_spec_intangible_p): Remove declaration.

2011-06-04  Chong Yidong  <cyd@stupidchicken.com>

	* xselect.c (x_clipboard_manager_save): Remove redundant arg.
	(x_clipboard_manager_save): Add return value.
	(x_clipboard_manager_error_1, x_clipboard_manager_error_2):
	New error handlers.
	(x_clipboard_manager_save_frame, x_clipboard_manager_save_all):
	Obey Vx_select_enable_clipboard_manager.  Catch errors in
	x_clipboard_manager_save (Bug#8779).
	(Vx_select_enable_clipboard_manager): New variable.
	(x_get_foreign_selection): Reduce scope of x_catch_errors (Bug#8790).

2011-06-04  Dan Nicolaescu  <dann@ics.uci.edu>

	* emacs.c (main): Warn when starting a GTK emacs in daemon mode.

2011-06-04  YAMAMOTO Mitsuharu  <mituharu@math.s.chiba-u.ac.jp>

	* fringe.c (update_window_fringes): Don't update overlay arrow bitmap
	in the current matrix if keep_current_p is non-zero.

2011-06-04  Eli Zaretskii  <eliz@gnu.org>

	* bidi.c (bidi_level_of_next_char): Fix last change.

2011-06-03  Eli Zaretskii  <eliz@gnu.org>

	Support bidi reordering of text covered by display properties.

	* bidi.c (bidi_copy_it): Use offsetof instead of emulating it.
	(bidi_fetch_char, bidi_fetch_char_advance): New functions.
	(bidi_cache_search, bidi_cache_iterator_state)
	(bidi_paragraph_init, bidi_resolve_explicit, bidi_resolve_weak)
	(bidi_level_of_next_char, bidi_move_to_visually_next):
	Support character positions inside a run of characters covered by a
	display string.
	(bidi_paragraph_init, bidi_resolve_explicit_1)
	(bidi_level_of_next_char): Call bidi_fetch_char and
	bidi_fetch_char_advance instead of FETCH_CHAR and
	FETCH_CHAR_ADVANCE.
	(bidi_init_it): Initialize new members.
	(LRE_CHAR, RLE_CHAR, PDF_CHAR, LRO_CHAR, RLO_CHAR): Remove macro
	definitions.
	(bidi_explicit_dir_char): Lookup character type in bidi_type_table,
	instead of using explicit *_CHAR codes.
	(bidi_resolve_explicit, bidi_resolve_weak):
	Use FETCH_MULTIBYTE_CHAR instead of FETCH_CHAR, as reordering of
	bidirectional text is supported only in multibyte buffers.
	(bidi_init_it): Accept additional argument FRAME_WINDOW_P and use
	it to initialize the frame_window_p member of struct bidi_it.
	(bidi_cache_iterator_state, bidi_resolve_explicit_1)
	(bidi_resolve_explicit, bidi_resolve_weak)
	(bidi_level_of_next_char, bidi_move_to_visually_next): Abort if
	bidi_it->nchars is non-positive.
	(bidi_level_of_next_char): Don't try to lookup the cache for the
	next/previous character if nothing is cached there yet, or if we
	were just reseat()'ed to a new position.

	* xdisp.c (set_cursor_from_row): Set start and stop points
	according to the row's direction when priming the loop that looks
	for the glyph on which to display cursor.
	(single_display_spec_intangible_p): Function deleted.
	(display_prop_intangible_p): Reimplement to call
	handle_display_spec instead of single_display_spec_intangible_p.
	Accept 3 additional arguments needed by handle_display_spec.
	This fixes incorrect cursor motion across display property with complex
	values: lists, `(when COND...)' forms, etc.
	(single_display_spec_string_p): Support property values that are
	lists with the argument STRING its top-level element.
	(display_prop_string_p): Fix the condition for processing a
	property that is a list to be consistent with handle_display_spec.
	(handle_display_spec): New function, refactored from the
	last portion of handle_display_prop.
	(compute_display_string_pos): Accept additional argument
	FRAME_WINDOW_P.  Call handle_display_spec to determine whether the
	value of a `display' property is a "replacing spec".
	(handle_single_display_spec): Accept 2 additional arguments BUFPOS
	and FRAME_WINDOW_P.  If IT is NULL, don't set up the iterator from
	the display property, but just return a value indicating whether
	the display property will replace the characters it covers.
	(Fcurrent_bidi_paragraph_direction): Initialize the nchars and
	frame_window_p members of struct bidi_it.
	(compute_display_string_pos, compute_display_string_end):
	New functions.
	(push_it): Accept second argument POSITION, where pop_it should
	jump to continue iteration.
	(reseat_1): Initialize bidi_it.disp_pos.

	* keyboard.c (adjust_point_for_property): Adjust the call to
	display_prop_intangible_p to its new signature.

	* dispextern.h (struct bidi_it): New member frame_window_p.
	(bidi_init_it): Update prototypes.
	(display_prop_intangible_p): Update prototype.
	(compute_display_string_pos, compute_display_string_end):
	Declare prototypes.
	(struct bidi_it): New members nchars and disp_pos.  ch_len is now
	EMACS_INT.

2011-06-02  Paul Eggert  <eggert@cs.ucla.edu>

	Malloc failure behavior now depends on size of allocation.
	* alloc.c (buffer_memory_full, memory_full): New arg NBYTES.
	* lisp.h: Change signatures accordingly.
	* alloc.c, buffer.c, editfns.c, menu.c, minibuf.c, xterm.c:
	All callers changed.  (Bug#8762)

	* gnutls.c: Use Emacs's memory allocators.
	Without this change, the gnutls library would invoke malloc etc.
	directly, which causes problems on non-SYNC_INPUT hosts, and which
	runs afoul of improving memory_full behavior.  (Bug#8761)
	(fn_gnutls_global_set_mem_functions): New macro or function pointer.
	(emacs_gnutls_global_init): Use it to specify xmalloc, xrealloc,
	xfree instead of the default malloc, realloc, free.
	(Fgnutls_boot): No need to check for memory allocation failure,
	since xmalloc does that for us.

	Remove arbitrary limit of 2**31 entries in hash tables.  (Bug#8771)
	* category.c (hash_get_category_set):
	* ccl.c (ccl_driver):
	* charset.c (Fdefine_charset_internal):
	* charset.h (struct charset.hash_index):
	* composite.c (get_composition_id, gstring_lookup_cache)
	(composition_gstring_put_cache):
	* composite.h (struct composition.hash_index):
	* dispextern.h (struct image.hash):
	* fns.c (next_almost_prime, larger_vector, cmpfn_eql)
	(cmpfn_equal, cmpfn_user_defined, hashfn_eq, hashfn_eql)
	(hashfn_equal, hashfn_user_defined, make_hash_table)
	(maybe_resize_hash_table, hash_lookup, hash_put)
	(hash_remove_from_table, hash_clear, sweep_weak_table, SXHASH_COMBINE)
	(sxhash_string, sxhash_list, sxhash_vector, sxhash_bool_vector)
	(Fsxhash, Fgethash, Fputhash, Fmaphash):
	* image.c (make_image, search_image_cache, lookup_image)
	(xpm_put_color_table_h):
	* lisp.h (struct Lisp_Hash_Table):
	* minibuf.c (Ftry_completion, Fall_completions, Ftest_completion):
	* print.c (print): Use 'EMACS_UINT' and 'EMACS_INT'
	for hashes and hash indexes, instead of 'unsigned' and 'int'.
	* alloc.c (allocate_vectorlike):
	Check for overflow in vector size calculations.
	* ccl.c (ccl_driver):
	Check for overflow when converting EMACS_INT to int.
	* fns.c, image.c: Remove unnecessary static decls that would otherwise
	need to be updated by these changes.
	* fns.c (make_hash_table, maybe_resize_hash_table):
	Check for integer overflow with large hash tables.
	(make_hash_table, maybe_resize_hash_table, Fmake_hash_table):
	Prefer the faster XFLOAT_DATA to XFLOATINT where either will do.
	(SXHASH_REDUCE): New macro.
	(sxhash_string, sxhash_list, sxhash_vector, sxhash_bool_vector):
	Use it instead of discarding useful hash info with large hash values.
	(sxhash_float): New function.
	(sxhash): Use it.  No more need for "& INTMASK" due to above changes.
	* lisp.h (FIXNUM_BITS): New macro, useful for SXHASH_REDUCE etc.
	(MOST_NEGATIVE_FIXNUM, MOST_POSITIVE_FIXNUM, INTMASK):
	Rewrite to use FIXNUM_BITS, as this simplifies things.
	(next_almost_prime, larger_vector, sxhash, hash_lookup, hash_put):
	Adjust signatures to match updated version of code.
	(consing_since_gc): Now EMACS_INT, since a single hash table can
	use more than INT_MAX bytes.

2011-06-01  Dan Nicolaescu  <dann@ics.uci.edu>

	Make it possible to build with GCC-4.6+ -O2 -flto.

	* emacs.c (__malloc_initialize_hook): Mark as EXTERNALLY_VISIBLE.

2011-06-01  Stefan Monnier  <monnier@iro.umontreal.ca>

	* minibuf.c (get_minibuffer, read_minibuf_unwind):
	Call minibuffer-inactive-mode.

2011-05-31  Juanma Barranquero  <lekktu@gmail.com>

	* makefile.w32-in ($(BLD)/data.$(O), $(BLD)/editfns.$(O)):
	Update dependencies.

2011-05-31  Dan Nicolaescu  <dann@ics.uci.edu>

	* data.c (init_data): Remove code for UTS, this system is not
	supported anymore.

2011-05-31  Dan Nicolaescu  <dann@ics.uci.edu>

	Don't force ./temacs to start in terminal mode.

	* frame.c (make_initial_frame): Initialize faces in all cases, not
	only when CANNOT_DUMP is defined.
	* dispnew.c (init_display): Remove CANNOT_DUMP condition.

2011-05-31  Dan Nicolaescu  <dann@ics.uci.edu>

	* dispnew.c (add_window_display_history): Use const for the string
	pointer.  Remove declaration, not needed.

2011-05-31  Paul Eggert  <eggert@cs.ucla.edu>

	Use 'inline', not 'INLINE'.
	<http://lists.gnu.org/archive/html/emacs-devel/2011-05/msg00914.html>
	* alloc.c, fontset.c (INLINE): Remove.
	* alloc.c, bidi.c, charset.c, coding.c, dispnew.c, fns.c, image.c:
	* intervals.c, keyboard.c, process.c, syntax.c, textprop.c, w32term.c:
	* xdisp.c, xfaces.c, xterm.c: Replace all uses of INLINE with inline.
	* gmalloc.c (register_heapinfo): Use inline unconditionally.
	* lisp.h (LISP_MAKE_RVALUE): Use inline, not __inline__.

2011-05-31  Dan Nicolaescu  <dann@ics.uci.edu>

	Make it possible to run ./temacs.

	* callproc.c (set_initial_environment): Remove CANNOT_DUMP code,
	syms_of_callproc does the same thing.  Remove test for
	"initialized", do it in the caller.
	* emacs.c (main): Avoid calling set_initial_environment when dumping.

2011-05-31  Stefan Monnier  <monnier@iro.umontreal.ca>

	* minibuf.c (Finternal_complete_buffer): Return `category' metadata.
	(read_minibuf): Use get_minibuffer.
	(syms_of_minibuf): Use DEFSYM.
	(Qmetadata): New var.
	* data.c (Qbuffer): Don't make it static.
	(syms_of_data): Use DEFSYM.

2011-05-31  Paul Eggert  <eggert@cs.ucla.edu>

	* ccl.c (CCL_CODE_RANGE): Allow negative numbers.  (Bug#8751)
	(CCL_CODE_MIN): New macro.

2011-05-30  Paul Eggert  <eggert@cs.ucla.edu>

	* alloc.c (lisp_align_malloc): Omit unnecessary val==NULL tests.

	* eval.c (Qdebug): Now static.
	* lisp.h (Qdebug): Remove decl.  This reverts a part of the
	2011-04-26T11:26:05Z!dan.colascione@gmail.com that inadvertently undid part of
	2011-04-14T06:48:41Z!eggert@cs.ucla.edu.

2011-05-29  Chong Yidong  <cyd@stupidchicken.com>

	* image.c: Various fixes to ImageMagick code comments.
	(Fimagemagick_types): Doc fix.

2011-05-29  Paul Eggert  <eggert@cs.ucla.edu>

	Minor fixes prompted by GCC 4.6.0 warnings.

	* xselect.c (converted_selections, conversion_fail_tag): Now static.

	* emacs.c [HAVE_X_WINDOWS]: Include "xterm.h".
	(x_clipboard_manager_save_all): Move extern decl to ...
	* xterm.h: ... here, so that it can be checked for consistency.

2011-05-29  Chong Yidong  <cyd@stupidchicken.com>

	* xselect.c (x_clipboard_manager_save_frame)
	(x_clipboard_manager_save_all): New functions.
	(Fx_clipboard_manager_save): Lisp function deleted.

	* emacs.c (Fkill_emacs): Call x_clipboard_manager_save_all.
	* frame.c (delete_frame): Call x_clipboard_manager_save_frame.

	* xterm.h: Update prototype.

2011-05-28  William Xu  <william.xwl@gmail.com>

	* nsterm.m (ns_term_shutdown): Synchronize user defaults before
	exiting (Bug#8239).

2011-05-28  Jim Meyering  <meyering@redhat.com>

	Avoid a sign-extension bug in crypto_hash_function.
	* fns.c (to_uchar): Define.
	(crypto_hash_function): Use it to convert some newly-signed
	variables to unsigned, to avoid sign-extension bugs.  For example,
	without this change, (md5 "truc") would evaluate to
	45723a2aff78ff4fff7fff1114760e62 rather than the expected
	45723a2af3788c4ff17f8d1114760e62.  Reported by Antoine Levitt in
	https://lists.gnu.org/archive/html/emacs-devel/2011-05/msg00883.html.

2011-05-27  Paul Eggert  <eggert@cs.ucla.edu>

	Integer overflow fixes.

	* dbusbind.c: Serial number integer overflow fixes.
	(CHECK_DBUS_SERIAL_GET_SERIAL): New macro.
	(Fdbus_call_method_asynchronously, xd_read_message_1): Use a float
	to hold a serial number that is too large for a fixnum.
	(Fdbus_method_return_internal, Fdbus_method_error_internal):
	Check for serial numbers out of range.  Decode any serial number
	that was so large that it became a float.  (Bug#8722)

	* dbusbind.c: Use XFASTINT rather than XUINT, and check for nonneg.
	(Fdbus_call_method, Fdbus_call_method_asynchronously):
	Use XFASTINT rather than XUINT when numbers are nonnegative.
	(xd_append_arg, Fdbus_method_return_internal):
	(Fdbus_method_error_internal): Likewise.  Also, for unsigned
	arguments, check that Lisp number is nonnegative, rather than
	silently wrapping negative numbers around.  (Bug#8722)
	(xd_read_message_1): Don't assume dbus_uint32_t can fit in int.
	(Bug#8722)

	* data.c (arith_driver, Flsh): Avoid unnecessary casts to EMACS_UINT.

	* ccl.c (ccl_driver): Redo slightly to avoid the need for 'unsigned'.

	ccl: add integer overflow checks
	* ccl.c (CCL_CODE_MAX, GET_CCL_RANGE, GET_CCL_CODE, GET_CCL_INT):
	(IN_INT_RANGE): New macros.
	(ccl_driver): Use them to check for integer overflow when
	decoding a CCL program.  Many of the new checks are whether XINT (x)
	fits in int; it doesn't always, on 64-bit hosts.  The new version
	doesn't catch all possible integer overflows, but it's an
	improvement.  (Bug#8719)

	* alloc.c (make_event_array): Use XINT, not XUINT.
	There's no need for unsigned here.

	* mem-limits.h (EXCEEDS_LISP_PTR) [!USE_LSB_TAG]: EMACS_UINT -> uintptr_t
	This follows up to the 2011-05-06 change that substituted uintptr_t
	for EMACS_INT.  This case wasn't caught back then.

	Rework Fformat to avoid integer overflow issues.
	* editfns.c: Include <float.h> unconditionally, as it's everywhere
	now (part of C89).  Include <verify.h>.
	(MAX_10_EXP, CONVERTED_BYTE_SIZE): Remove; no longer needed.
	(pWIDE, pWIDElen, signed_wide, unsigned_wide): New defns.
	(Fformat): Avoid the prepass trying to compute sizes; it was only
	approximate and thus did not catch overflow reliably.  Instead, walk
	through the format just once, formatting and computing sizes as we go,
	checking for integer overflow at every step, and allocating a larger
	buffer as needed.  Keep track separately whether the format is
	multibyte.  Keep only the most-recently calculated precision, rather
	than them all.  Record whether each argument has been converted to
	string.  Use EMACS_INT, not int, for byte and char and arg counts.
	Support field widths and precisions larger than INT_MAX.  Avoid
	sprintf's undefined behavior with conversion specifications such as %#d
	and %.0c.  Fix bug with strchr succeeding on '\0' when looking for
	flags.  Fix bug with (format "%c" 256.0).  Avoid integer overflow when
	formatting out-of-range floating point numbers with int
	formats.  (Bug#8668)

	* lisp.h (FIXNUM_OVERFLOW_P): Work even if arg is a NaN.

	* data.c: Avoid integer truncation in expressions involving floats.
	* data.c: Include <intprops.h>.
	(arith_driver): When there's an integer overflow in an expression
	involving floating point, convert the integers to floating point
	so that the resulting value does not suffer from catastrophic
	integer truncation.  For example, on a 64-bit host (* 4
	most-negative-fixnum 0.5) should yield about -4.6e+18, not zero.
	Do not rely on undefined behavior after integer overflow.

	merge count_size_as_multibyte, parse_str_to_multibyte
	* character.c, character.h (count_size_as_multibyte):
	Rename from parse_str_to_multibyte; all uses changed.
	Check for integer overflow.
	* insdel.c, lisp.h (count_size_as_multibyte): Remove,
	since it's now a duplicate of the other.  This is more of
	a character than a buffer op, so better that it's in character.c.
	* fns.c, print.c: Adjust to above changes.

2011-05-27  Stefan Monnier  <monnier@iro.umontreal.ca>

	* xselect.c (x_convert_selection): Yet another int/Lisp_Object mixup.

2011-05-27  Paul Eggert  <eggert@cs.ucla.edu>

	* xselect.c: Fix minor problems prompted by GCC 4.6.0 warnings.
	(x_handle_selection_request, frame_for_x_selection): Remove unused vars.
	(x_clipboard_manager_save): Now static.
	(Fx_clipboard_manager_save): Rename local to avoid shadowing.

	* fns.c: Fix minor problems prompted by GCC 4.6.0 warnings.
	(crypto_hash_function): Now static.
	Fix pointer signedness problems.  Avoid unnecessary initializations.

2011-05-27  Chong Yidong  <cyd@stupidchicken.com>

	* termhooks.h (Vselection_alist): Make it terminal-local.

	* terminal.c (create_terminal): Initialize it.

	* xselect.c: Support for clipboard managers.
	(Vselection_alist): Move to termhooks.h as terminal-local var.
	(LOCAL_SELECTION): New macro.
	(x_atom_to_symbol): Handle x_display_info_for_display fail case.
	(symbol_to_x_atom): Remove gratuitous arg.
	(x_handle_selection_request, lisp_data_to_selection_data)
	(x_get_foreign_selection, Fx_register_dnd_atom): Callers changed.
	(x_own_selection, x_get_local_selection, x_convert_selection):
	New arg, specifying work frame.  Use terminal-local Vselection_alist.
	(some_frame_on_display): Delete unused function.
	(Fx_own_selection_internal, Fx_get_selection_internal)
	(Fx_disown_selection_internal, Fx_selection_owner_p)
	(Fx_selection_exists_p): New optional frame arg.
	(frame_for_x_selection, Fx_clipboard_manager_save): New functions.
	(x_handle_selection_clear): Don't treat other terminals with the
	same keyboard specially.  Use the terminal-local Vselection_alist.
	(x_clear_frame_selections): Use Frun_hook_with_args.

	* xterm.c (x_term_init): Intern ATOM and CLIPBOARD_MANAGER atoms.

	* xterm.h: Add support for those atoms.

2011-05-26  Chong Yidong  <cyd@stupidchicken.com>

	* xselect.c: ICCCM-compliant handling of MULTIPLE targets.
	(converted_selections, conversion_fail_tag): New global variables.
	(x_selection_request_lisp_error): Free the above.
	(x_get_local_selection): Remove unnecessary code.
	(x_reply_selection_request): Args changed; handle arbitrary array
	of converted selections stored in converted_selections.
	Separate the XChangeProperty and SelectionNotify steps.
	(x_handle_selection_request): Rewrite to handle MULTIPLE target.
	(x_convert_selection): New function.
	(x_handle_selection_event): Simplify.
	(x_get_foreign_selection): Don't ignore incoming requests while
	waiting for an answer; this will fail when we implement
	SAVE_TARGETS, and seems unnecessary anyway.
	(selection_data_to_lisp_data): Recognize ATOM_PAIR type.
	(Vx_sent_selection_functions): Doc fix.

2011-05-26  Leo Liu  <sdl.web@gmail.com>

	* editfns.c (Ftranspose_regions): Allow empty regions.  (Bug#8699)

2011-05-25  YAMAMOTO Mitsuharu  <mituharu@math.s.chiba-u.ac.jp>

	* dispextern.h (struct glyph_row): New member fringe_bitmap_periodic_p.

	* dispnew.c (shift_glyph_matrix, scrolling_window): Mark scrolled row
	for fringe update if it has periodic bitmap.
	(row_equal_p): Also compare left_fringe_offset, right_fringe_offset,
	and fringe_bitmap_periodic_p.

	* fringe.c (get_fringe_bitmap_data): New function.
	(draw_fringe_bitmap_1, update_window_fringes): Use it.
	(update_window_fringes): Record periodicity of fringe bitmap in glyph
	row.  Mark glyph row for fringe update if periodicity changed.

	* xdisp.c (try_window_reusing_current_matrix): Don't mark scrolled row
	for fringe update unless it has periodic bitmap.

2011-05-25  Kenichi Handa  <handa@m17n.org>

	* xdisp.c (get_next_display_element): Set correct it->face_id for
	a static composition.

2011-05-24  Leo Liu  <sdl.web@gmail.com>

	* deps.mk (fns.o):
	* makefile.w32-in ($(BLD)/fns.$(O)): Include sha1.h.

	* fns.c (crypto_hash_function, Fsha1): New function.
	(Fmd5): Use crypto_hash_function.
	(syms_of_fns): Add Ssha1.

2011-05-22  Paul Eggert  <eggert@cs.ucla.edu>

	* gnutls.c: Remove unused macros.
	(fn_gnutls_transport_set_lowat, fn_gnutls_transport_set_pull_function):
	(fn_gnutls_transport_set_push_function) [!WINDOWSNT]:
	Remove macros that are defined and never used.
	Caught by gcc -Wunused-macros (GCC 4.6.0, Fedora 14).

2011-05-22  Chong Yidong  <cyd@stupidchicken.com>

	* xselect.c (syms_of_xselect): Remove unused symbol SAVE_TARGETS.
	(Fx_get_selection_internal): Minor cleanup.
	(Fx_own_selection_internal): Rename arguments for consistency with
	select.el.

2011-05-22  Paul Eggert  <eggert@cs.ucla.edu>

	* xselect.c (QSAVE_TARGETS): New static var, to fix build failure.

2011-05-22  Chong Yidong  <cyd@stupidchicken.com>

	* xselect.c (syms_of_xselect): Include character.h; use DEFSYM.

2011-05-21  YAMAMOTO Mitsuharu  <mituharu@math.s.chiba-u.ac.jp>

	* dispnew.c (scrolling_window): Don't exclude the case that the
	last enabled row in the desired matrix touches the bottom boundary.

2011-05-21  Glenn Morris  <rgm@gnu.org>

	* Makefile.in ($(etc)/DOC): Make second command line even shorter.
	(SOME_MACHINE_OBJECTS): Replace FONT_OBJ by its maximal expansion,
	and add some more files.

2011-05-20  Eli Zaretskii  <eliz@gnu.org>

	* callproc.c (Fcall_process) [MSDOS]: Fix arguments to
	report_file_error introduced by the change from 2011-05-07.

2011-05-20  Paul Eggert  <eggert@cs.ucla.edu>

	* systime.h (Time): Define only if emacs is defined.
	This is to allow ../lib-src/profile.c to be compiled on FreeBSD,
	where the include path doesn't have X11/X.h by default.  See
	<http://lists.gnu.org/archive/html/emacs-devel/2011-05/msg00561.html>.

2011-05-20 Kenichi Handa  <handa@m17n.org>

	* composite.c (find_automatic_composition): Fix previous change.

2011-05-20  Glenn Morris  <rgm@gnu.org>

	* lisp.mk: New file, split from Makefile.in.
	* Makefile.in (lisp): Move to separate file, inserted by @lisp_frag@.
	(shortlisp): Remove.
	($(etc)/DOC): Edit lisp.mk rather than using $shortlisp.

2011-05-19  Glenn Morris  <rgm@gnu.org>

	* Makefile.in (MSDOS_SUPPORT_REAL, MSDOS_SUPPORT, NS_SUPPORT)
	(REAL_MOUSE_SUPPORT, GPM_MOUSE_SUPPORT, MOUSE_SUPPORT, TOOLTIP_SUPPORT)
	(BASE_WINDOW_SUPPORT, X_WINDOW_SUPPORT, WINDOW_SUPPORT): Remove.
	(lisp): Set the order to that of loadup.el.
	(shortlisp): Make it a copy of $lisp.
	(SOME_MACHINE_LISP): Remove.
	($(etc)/DOC): Depend just on $lisp, not $SOME_MACHINE_LISP too.
	Use just $shortlisp, not $SOME_MACHINE_LISP too.

2011-05-18  Kenichi Handa  <handa@m17n.org>

	* composite.c (CHAR_COMPOSABLE_P): Add more check for efficiency.
	(BACKWARD_CHAR): Wrap the arg STOP by parenthesis.
	(find_automatic_composition): Mostly rewrite for efficiency.

2011-05-18  Juanma Barranquero  <lekktu@gmail.com>

	* makefile.w32-in: Update dependencies.

2011-05-18  Christoph Scholtes  <cschol2112@googlemail.com>

	* menu.c: Include limits.h (fixes the MS-Windows build broken by
	2011-06-18T18:49:19Z!cyd@stupidchicken.com).

2011-05-18  Paul Eggert  <eggert@cs.ucla.edu>

	Fix some integer overflow issues, such as string length overflow.

	* insdel.c (count_size_as_multibyte): Check for string overflow.

	* character.c (lisp_string_width): Check for string overflow.
	Use EMACS_INT, not int, for string indexes and lengths; in
	particular, 2nd arg is now EMACS_INT, not int.  Do not crash if
	the resulting string length overflows an EMACS_INT; instead,
	report a string overflow if no precision given.  When checking for
	precision exhaustion, use a check that cannot possibly have
	integer overflow.  (Bug#8675)
	* character.h (lisp_string_width): Adjust to new signature.

	* alloc.c (string_overflow): New function.
	(Fmake_string): Use it.  This doesn't change behavior, but saves
	a few bytes and will simplify future changes.
	* character.c (string_escape_byte8): Likewise.
	* lisp.h (string_overflow): New decl.

	Fixups, following up to the user-interface timestamp change.
	* nsterm.m (last_mouse_movement_time, ns_mouse_position): Use Time
	for UI timestamps, instead of unsigned long.
	* msdos.c (mouse_get_pos): Likewise.
	* w32inevt.c (movement_time, w32_console_mouse_position): Likewise.
	* w32gui.h (Time): Define by including "systime.h" rather than by
	declaring it ourselves.  (Bug#8664)

	* dispextern.h (struct image): Don't assume time_t <= unsigned long.
	* image.c (clear_image_cache): Likewise.

	* term.c (term_mouse_position): Don't assume time_t wraparound.

	Be more systematic about user-interface timestamps.
	Before, the code sometimes used 'Time', sometimes 'unsigned long',
	and sometimes 'EMACS_UINT', to represent these timestamps.
	This change causes it to use 'Time' uniformly, as that's what X uses.
	This makes the code easier to follow, and makes it easier to catch
	integer overflow bugs such as Bug#8664.
	* frame.c (Fmouse_position, Fmouse_pixel_position):
	Use Time, not unsigned long, for user-interface timestamps.
	* keyboard.c (last_event_timestamp, kbd_buffer_get_event): Likewise.
	(button_down_time, make_lispy_position, make_lispy_movement): Likewise.
	* keyboard.h (last_event_timestamp): Likewise.
	* menu.c (Fx_popup_menu) [!HAVE_X_WINDOWS]: Likewise.
	* menu.h (xmenu_show): Likewise.
	* term.c (term_mouse_position): Likewise.
	* termhooks.h (struct input_event.timestamp): Likewise.
	(struct terminal.mouse_position_hook): Likewise.
	* xmenu.c (create_and_show_popup_menu, xmenu_show): Likewise.
	* xterm.c (XTmouse_position, x_scroll_bar_report_motion): Likewise.
	* systime.h (Time): New decl.  Pull it in from <X11/X.h> if
	HAVE_X_WINDOWS, otherwise define it as unsigned long, which is
	what it was before.
	* menu.h, termhooks.h: Include "systime.h", for Time.

	* keyboard.c (make_lispy_event): Fix problem in integer overflow.
	Don't assume that the difference between two unsigned long values
	can fit into an integer.  At this point, we know button_down_time
	<= event->timestamp, so the difference must be nonnegative, so
	there's no need to cast the result if double-click-time is
	nonnegative, as it should be; check that it's nonnegative, just in
	case.  This bug is triggered when events are more than 2**31 ms
	apart (about 25 days).  (Bug#8664)

	* xselect.c (last_event_timestamp): Remove duplicate decl.
	(x_own_selection): Remove needless cast to unsigned long.

	* xmenu.c (set_frame_menubar): Use int, not EMACS_UINT, for indexes
	that always fit in int.  Use a sentinel instead of a counter, to
	avoid a temp and to allay GCC's concerns about possible int overflow.
	* frame.h (struct frame): Use int for menu_bar_items_used
	instead of EMACS_INT, since it always fits in int.

	* menu.c (grow_menu_items): Check for int overflow.

	* xmenu.c (set_frame_menubar): Don't mishandle vectors with no nils.

	* xterm.c: Use EMACS_INT for Emacs modifiers, and int for X modifiers.
	Before, the code was not consistent.  These values cannot exceed
	2**31 - 1 so there's no need to make them unsigned.
	(x_x_to_emacs_modifiers): Accept int and return EMACS_INT.
	(x_emacs_to_x_modifiers): Accept EMACS_INT and return int.
	(x_x_to_emacs_modifiers, x_emacs_to_x_modifiers): Reject non-integers
	as modifiers.
	* xterm.h (x_x_to_emacs_modifiers): Adjust to signature change.

	* lisp.h (XINT) [USE_LISP_UNION_TYPE]: Cast to EMACS_INT.
	(XUINT) [USE_LISP_UNION_TYPE]: Cast to EMACS_UINT.
	Otherwise, GCC 4.6.0 warns about printf (pI, XINT (...)),
	presumably because the widths might not match.

	* window.c (size_window): Avoid needless test at loop start.

2011-05-18  Courtney Bane  <emacs-bugs-7626@cbane.org>  (tiny change)

	* term.c (Fresume_tty): Restore hooks before reinitializing (bug#8687).

2011-05-12  Drew Adams  <drew.adams@oracle.com>

	* textprop.c (Fprevious_single_char_property_change): Doc fix (bug#8655).

2011-05-12  YAMAMOTO Mitsuharu  <mituharu@math.s.chiba-u.ac.jp>

	* w32term.c (w32_draw_fringe_bitmap): Rename local vars `left' and
	`width' to `bar_area_x' and `bar_area_width', respectively.
	(x_scroll_run): Take account of fringe background extension.

	* xterm.c (x_draw_fringe_bitmap) [USE_TOOLKIT_SCROLL_BARS]:
	Rename local vars `left' and `width' to `bar_area_x' and
	`bar_area_width', respectively.
	(x_scroll_run) [USE_TOOLKIT_SCROLL_BARS]: Take account of fringe
	background extension.

2011-05-10  Jim Meyering  <meyering@redhat.com>

	* xdisp.c (x_intersect_rectangles): Fix typo "the the -> the".

2011-05-10  Juanma Barranquero  <lekktu@gmail.com>

	* image.c (Finit_image_library): Return t for built-in image types,
	like pbm and xbm.  (Bug#8640)

2011-05-09  Andreas Schwab  <schwab@linux-m68k.org>

	* w32menu.c (set_frame_menubar): Fix submenu allocation.

2011-05-07  Eli Zaretskii  <eliz@gnu.org>

	* w32console.c (Fset_screen_color): Doc fix.
	(Fget_screen_color): New function.
	(syms_of_ntterm): Defsubr it.

	* callproc.c (call_process_cleanup) [MSDOS]: Don't close and
	unlink the temporary file if Fcall_process didn't create it in the
	first place.
	(Fcall_process) [MSDOS]: Don't create tempfile if stdout of the
	child process will be redirected to a file specified with `:file'.
	Don't try to re-open tempfile in that case, and set fd[0] to -1 as
	cue to call_process_cleanup not to close that handle.

2011-05-07  Ben Key  <bkey76@gmail.com>

	* makefile.w32-in: The bootstrap-temacs rule now makes use of
	one of two shell specific rules, either bootstrap-temacs-CMD or
	bootstrap-temacs-SH.  The bootstrap-temacs-SH rule is identical
	to the previous implementation of the bootstrap-temacs rule.
	The bootstrap-temacs-CMD rule is similar to the previous
	implementation of the bootstrap-temacs rule except that it
	makes use of the ESC_CFLAGS variable instead of the CFLAGS
	variable.

	These changes, along with some changes to nt/configure.bat,
	nt/gmake.defs, and nt/nmake.defs, are required to extend my
	earlier fix to add support for --cflags and --ldflags options
	that include quotes so that it works whether make uses cmd or
	sh as the shell.

2011-05-06  Michael Albinus  <michael.albinus@gmx.de>

	* dbusbind.c (QCdbus_type_unix_fd): Declare static.
	(xd_remove_watch): Don't check QCdbus_type_unix_fd for SYMBOLP, it
	is a constant.
	(Fdbus_init_bus, xd_read_queued_messages): Bus can be a symbol or
	a string.  Handle both cases.
	(Fdbus_call_method_asynchronously, Fdbus_register_signal)
	(Fdbus_register_method): Use Qinvalid_function.

2011-05-06  Juanma Barranquero  <lekktu@gmail.com>

	* makefile.w32-in: Update dependencies.
	(LISP_H): Add inttypes.h and stdin.h.
	(PROCESS_H): Add unistd.h.

2011-05-06  Eli Zaretskii  <eliz@gnu.org>

	* lread.c: Include limits.h (fixes the MS-Windows build broken by
	2011-05-06T07:13:19Z!eggert@cs.ucla.edu).

2011-05-06  Paul Eggert  <eggert@cs.ucla.edu>

	* image.c (Finit_image_library) [!HAVE_NTGUI]: Omit unused local.

	* term.c (vfatal): Remove stray call to va_end.
	It's not needed and the C Standard doesn't allow it here anyway.

	Use C99's va_copy to avoid undefined behavior on x86-64 GNU/Linux.
	* eval.c (verror): doprnt a copy of ap, not the original.  (Bug#8545)

	* eval.c (verror): OK to create a string of up to MOST_POSITIVE_FIXNUM
	bytes.

	* term.c: Don't include <stdarg.h>, as <lisp.h> does that.

	* callproc.c (Fcall_process): Use 'volatile' to avoid vfork clobbering.

	* process.c (Fformat_network_address): Fix typo: args2 -> *args2.

	* xmenu.c (set_frame_menubar): Fix typo: int * -> int (3 times).

	* coding.c (detect_coding_charset): Fix typo: * 2 -> *4 (Bug#8601).

	* charset.h (struct charset.code_space): Now has 15 elements, not 16.
	* charset.c (Fdefine_charset_internal): Don't initialize
	charset.code_space[15].  The value was garbage, on hosts with
	32-bit int (Bug#8600).

	* lread.c (read_integer): Be more consistent with string-to-number.
	Use string_to_number to do the actual conversion; this avoids
	rounding errors and fixes some other screwups.  Without this fix,
	for example, #x1fffffffffffffff was misread as -2305843009213693952.
	(digit_to_number): Move earlier, for benefit of read_integer.
	Return -1 if the digit is out of range for the base, -2 if it is
	not a digit in any supported base.  (Bug#8602)

	* doprnt.c (doprnt): Support arbitrary pI values, such as "I64".

	* dispnew.c (scrolling_window): Return 1 if we scrolled,
	to match comment at start of function.  This also removes a
	GCC warning about overflow in a 32+64-bit port.

	* lisp.h (EMACS_INT, EMACS_UINT, BITS_PER_EMACS_INT, pI): Simplify.

	* dbusbind.c: Do not use XPNTR on a value that may be an integer.
	Reported by Stefan Monnier in
	<http://lists.gnu.org/archive/html/emacs-devel/2011-04/msg00919.html>.
	(xd_remove_watch, Fdbus_init_bus, xd_read_queued_messages):
	Use SYMBOLP-guarded XSYMBOL, not XPNTR.

	* lisp.h (EMACS_INTPTR): Remove.  All uses changed to intptr_t.
	(EMACS_UINTPTR): Likewise, with uintptr_t.

	* lisp.h: Prefer 64-bit EMACS_INT if available.
	(EMACS_INT, EMACS_UINT, BITS_PER_EMACS_INT, pI): Define to 64-bit
	on 32-bit hosts that have 64-bit int, so that they can access
	large files.
	However, temporarily disable this change unless the temporary
	symbol WIDE_EMACS_INT is defined.

	* lread.c, process.c: Do not include <inttypes.h>; lisp.h does it now.

	Prefer intptr_t/uintptr_t for integers the same widths as pointers.
	This removes an assumption that EMACS_INT and long are the same
	width as pointers.  The assumption is true for Emacs porting targets
	now, but we want to make other targets possible.
	* lisp.h: Include <inttypes.h>, for INTPTR_MAX, UINTPTR_MAX.
	(EMACS_INTPTR, EMACS_UINTPTR): New macros.
	In the rest of the code, change types of integers that hold casted
	pointers to EMACS_INTPTR and EMACS_UINTPTR, systematically
	replacing EMACS_INT, long, EMACS_UINT, and unsigned long.
	(XTYPE): Don't cast arg to EMACS_UINT; normally is not needed.
	(XSET): Cast type of XTYPE arg to EMACS_INTPTR; it is needed here.
	No need to cast type when ORing.
	(XPNTR): Return a value of type EMACS_INTPTR or EMACS_UINTPTR.
	* alloc.c (lisp_align_malloc): Remove a no-longer-needed cast.
	* doc.c (store_function_docstring): Use EMACS_INTPTR, so as not to
	assume EMACS_INT is the same width as char *.
	* gtkutil.c (xg_gtk_scroll_destroy, xg_tool_bar_button_cb):
	(xg_tool_bar_callback, xg_tool_bar_help_callback, xg_make_tool_item):
	Remove no-longer-needed casts.
	(xg_create_scroll_bar, xg_tool_bar_button_cb, xg_tool_bar_callback):
	(xg_tool_bar_help_callback, xg_make_tool_item):
	Use EMACS_INTPTR to hold an integer
	that will be cast to void *; this can avoid a GCC warning
	if EMACS_INT is not the same width as void *.
	* menu.c (find_and_call_menu_selection): Remove no-longer-needed cast.
	* xdisp.c (display_echo_area_1, resize_mini_window_1):
	(current_message_1, set_message_1):
	Use a local to convert to proper width without a cast.
	* xmenu.c (dialog_selection_callback): Likewise.

	* sysdep.c (get_random): Don't assume EMACS_INT is no wider than long.
	Also, don't assume VALBITS / RAND_BITS is less than 5,
	and don't rely on undefined behavior when shifting a 1 left into
	the sign bit.
	* lisp.h (get_random): Change signature to match.

	* lread.c (hash_string): Use size_t, not int, for hash computation.
	Normally we prefer signed values; but hashing is special, because
	it's better to use unsigned division on hash table sizes so that
	the remainder is nonnegative.  Also, size_t is the natural width
	for hashing into memory.  The previous code used 'int', which doesn't
	retain enough info to hash well into very large tables.
	(oblookup, oblookup_last_bucket_number, Funintern): Likewise.

	* dbusbind.c: Don't possibly lose pointer info when converting.
	(xd_remove_watch, Fdbus_init_bus, xd_read_queued_messages):
	Use XPNTR rather than XHASH, so that the high-order bits of
	the pointer aren't lost when converting through void *.

	* eval.c (Fautoload): Don't double-shift a pointer.

	* fns.c (Frandom): Let EMACS_UINT be wider than unsigned long.

2011-05-06  Juanma Barranquero  <lekktu@gmail.com>

	* gnutls.c (DEF_GNUTLS_FN):
	* image.c (DEF_IMGLIB_FN): Make function pointers static.

2011-05-05  Andreas Schwab  <schwab@linux-m68k.org>

	* lread.c (lisp_file_lexically_bound_p): Stop scanning at end
	marker.  (Bug#8610)

2011-05-05 Eli Zaretskii  <eliz@gnu.org>

	* w32heap.c (allocate_heap) [USE_LISP_UNION_TYPE || USE_LSB_TAG]:
	New version that can reserve upto 2GB of heap space.

2011-05-05  Chong Yidong  <cyd@stupidchicken.com>

	* nsfns.m (Fns_read_file_name): Doc fix (Bug#8534).

2011-05-05  Teodor Zlatanov  <tzz@lifelogs.com>

	* gnutls.c (fn_gnutls_certificate_set_x509_key_file): Add alias to
	`gnutls_certificate_set_x509_key_file'.

2011-05-05  Juanma Barranquero  <lekktu@gmail.com>

	* makefile.w32-in ($(BLD)/image.$(O), $(BLD)/process.$(O)):
	Update dependencies.

2011-05-04  Juanma Barranquero  <lekktu@gmail.com>

	* gnutls.h (emacs_gnutls_write, emacs_gnutls_read):
	* gnutls.c (emacs_gnutls_write, emacs_gnutls_read):
	Remove unused parameter `fildes'.
	* process.c (read_process_output, send_process): Don't pass it.

2011-05-04  Juanma Barranquero  <lekktu@gmail.com>

	Fix previous change: the library cache is defined in w32.c.
	* image.c (CACHE_IMAGE_TYPE) [!HAVE_NTGUI]: Define to noop.
	(Finit_image_library): Wrap Vlibrary_cache on "#ifdef HAVE_NTGUI".

2011-05-04  Juanma Barranquero  <lekktu@gmail.com>

	Implement dynamic loading of GnuTLS on Windows.

	* gnutls.h (GNUTLS_EMACS_ERROR_NOT_LOADED): New macro.
	(emacs_gnutls_write, emacs_gnutls_read): Mark as extern.
	(emacs_gnutls_record_check_pending, emacs_gnutls_transport_set_errno):
	Declare.

	* gnutls.c (Qgnutls_dll): Define.
	(DEF_GNUTLS_FN, LOAD_GNUTLS_FN): New macros.
	(gnutls_*): Declare function pointers.
	(init_gnutls_functions): New function to initialize function pointers.
	(emacs_gnutls_handshake, Fgnutls_error_string, Fgnutls_deinit)
	(emacs_gnutls_global_init, Fgnutls_bye): Use function pointers.
	(emacs_gnutls_record_check_pending, emacs_gnutls_transport_set_errno):
	Wrappers for gnutls_record_check_pending and gnutls_transport_set_errno.
	(emacs_gnutls_write, emacs_gnutls_read)
	(emacs_gnutls_handle_error, Fgnutls_error_fatalp)
	(Fgnutls_available_p): New function.
	(Fgnutls_boot): Call Fgnutls_available_p.  Use function pointers.
	(syms_of_gnutls) <Qgnutls_dll>: Initialize and staticpro it.
	(syms_of_gnutls) <Sgnutls_available_p>: defsubr it.

	* image.c: Include w32.h.
	(Vimage_type_cache): Delete.
	(syms_of_image) <Vimage_type_cache>: Don't initialize and staticpro it.
	(CACHE_IMAGE_TYPE, Finit_image_library): Use Vlibrary_cache instead.
	(w32_delayed_load): Move to w32.c.

	* w32.h (VlibraryCache, QCloaded_from, w32_delayed_load): Declare.

	* w32.c (QCloaded_from, Vlibrary_cache): Define.
	(w32_delayed_load): Move from image.c.  When loading a library, record
	its filename in the :loaded-from property of the library id.
	(globals_of_w32) <QCloaded_from, Vlibrary_cache>:
	Initialize and staticpro them.
	(emacs_gnutls_pull, emacs_gnutls_push): Call emacs_gnutls_* functions.

	* process.c: Include lisp.h before w32.h, not after.
	(wait_reading_process_output): Call emacs_gnutls_record_check_pending
	instead of gnutls_record_check_pending.

	* callproc.c, emacs.c: Include lisp.h before w32.h, not after.

2011-05-04  Teodor Zlatanov  <tzz@lifelogs.com>

	* gnutls.c (Fgnutls_boot): Support :keylist and :crlfiles options
	instead of :keyfiles.  Give GnuTLS the keylist and the CRL lists
	as passed in.

2011-05-03  Jan Djärv  <jan.h.d@swipnet.se>

	* xterm.c (x_set_frame_alpha): Do not set property on anything
	else than FRAME_X_OUTER_WINDOW (Bug#8608).

2011-05-02  Juanma Barranquero  <lekktu@gmail.com>

	* sysdep.c (get_tty_size) [WINDOWSNT]: Implement.  (Bug#8596)

2011-05-02  Juanma Barranquero  <lekktu@gmail.com>

	* gnutls.c (Qgnutls_log_level, Qgnutls_code, Qgnutls_anon)
	(Qgnutls_x509pki, Qgnutls_e_interrupted, Qgnutls_e_again)
	(Qgnutls_e_invalid_session, Qgnutls_e_not_ready_for_handshake)
	(gnutls_global_initialized, Qgnutls_bootprop_priority)
	(Qgnutls_bootprop_trustfiles, Qgnutls_bootprop_keyfiles)
	(Qgnutls_bootprop_callbacks, Qgnutls_bootprop_loglevel)
	(Qgnutls_bootprop_hostname, Qgnutls_bootprop_verify_flags)
	(Qgnutls_bootprop_verify_error, Qgnutls_bootprop_verify_hostname_error)
	(Qgnutls_bootprop_callbacks_verify): Make static.

2011-05-01  Andreas Schwab  <schwab@linux-m68k.org>

	* callproc.c: Indentation fixup.

	* sysdep.c (wait_for_termination_1): Make static.
	(wait_for_termination, interruptible_wait_for_termination):
	Move after wait_for_termination_1.

2011-05-01  Lars Magne Ingebrigtsen  <larsi@gnus.org>

	* sysdep.c (interruptible_wait_for_termination): New function
	which is like wait_for_termination, but allows keyboard
	interruptions.

	* callproc.c (Fcall_process): Add (:file "file") as an option for
	the STDOUT buffer.
	(Fcall_process_region): Ditto.

2011-04-30  Eli Zaretskii  <eliz@gnu.org>

	* dosfns.c (Fint86, Fdos_memget, Fdos_memput): Use `ASIZE (FOO)'
	rather than `XVECTOR (FOO)->size'.

	* process.c: Remove HAVE_INTTYPES_H condition from inclusion of
	inttypes.h, as a gnulib replacement is used if it not available in
	system headers.

2011-04-21  Eli Zaretskii  <eliz@gnu.org>

	Lift the MOST_POSITIVE_FIXNUM/4 limitation on visited files.
	* fileio.c (Finsert_file_contents): Don't limit file size to 1/4
	of MOST_POSITIVE_FIXNUM.  (Bug#8528)

	* coding.c (coding_alloc_by_realloc): Error out if destination
	will grow beyond MOST_POSITIVE_FIXNUM.
	(decode_coding_emacs_mule): Abort if there isn't enough place in
	charbuf for the composition carryover bytes.  Reserve an extra
	space for up to 2 characters produced in a loop.
	(decode_coding_iso_2022): Abort if there isn't enough place in
	charbuf for the composition carryover bytes.

2011-04-21  Eli Zaretskii  <eliz@gnu.org>

	* doprnt.c (doprnt) [!HAVE_LONG_LONG_INT]: Error out instead of
	aborting when %lld or %lll format is passed.
	[!HAVE_UNSIGNED_LONG_LONG_INT]: Error out instead of aborting when
	%llo or %llx format is passed.  (Bug#8545)

	* window.c (window_scroll_line_based): Use a marker instead of
	simple variables to record original value of point.  (Bug#7952)

	* doprnt.c (doprnt): Fix the case where a multibyte sequence
	produced by %s or %c overflows available buffer space.  (Bug#8545)

2011-04-28  Paul Eggert  <eggert@cs.ucla.edu>

	* doprnt.c (doprnt): Omit useless test; int overflow check (Bug#8545).
	(SIZE_MAX): Move defn after all includes, as they might #define it.

2011-04-28  Juanma Barranquero  <lekktu@gmail.com>

	* w32.c (init_environment): Warn about defaulting HOME to C:\.

2011-04-28  Juanma Barranquero  <lekktu@gmail.com>

	* keyboard.c (Qdelayed_warnings_hook): Define.
	(command_loop_1): Run `delayed-warnings-hook'
	if Vdelayed_warnings_list is non-nil.
	(syms_of_keyboard) <delayed-warnings-hook>: DEFSYM it.
	(syms_of_keyboard) <delayed-warnings-list>: DEFVAR_LISP it.

2011-04-28  Eli Zaretskii  <eliz@gnu.org>

	* doprnt.c (doprnt): Don't return value smaller than the buffer
	size if the message was truncated.  (Bug#8545).

2011-04-28  Juanma Barranquero  <lekktu@gmail.com>

	* w32fns.c (Fx_change_window_property, Fx_delete_window_property)
	(Fx_window_property): #if-0 the whole functions, not just the bodies.

2011-04-27  Paul Eggert  <eggert@cs.ucla.edu>

	* doprnt.c (doprnt): Support "ll" length modifier, for long long.

2011-04-27  Juanma Barranquero  <lekktu@gmail.com>

	* makefile.w32-in: Update dependencies.

2011-04-27  Eli Zaretskii  <eliz@gnu.org>

	Improve `doprnt' and its usage.  (Bug#8545)
	* doprnt.c (doprnt): Make sure `format' is never accessed beyond
	`format_end'.  Remove support for %l as a conversion specifier.
	Don't use xrealloc.  Improve diagnostics when the %l size modifier
	is used.  Update the commentary.

	* eval.c (verror): Simplify calculation of size_t.

	* coding.c (Ffind_operation_coding_system): Fix diagnostic error
	messages.

2011-04-27  Yoshiaki Kasahara  <kasahara@nc.kyushu-u.ac.jp>  (tiny change)

	* buffer.c (init_buffer) [USE_MMAP_FOR_BUFFERS]: Adjust to aliasing
	change.

2011-04-27  Paul Eggert  <eggert@cs.ucla.edu>

	* nsmenu.m: Replace all uses of XVECTOR with ASIZE and AREF.
	This makes this file independent of the recent pseudovector change.

2011-04-26  Paul Eggert  <eggert@cs.ucla.edu>

	* keyboard.c (handle_user_signal): Fix pointer signedness problem.

	* gnutls.c (emacs_gnutls_handle_error): Remove unused local.
	(Fgnutls_boot): gnutls_certificate_verify_peers2 wants unsigned *.
	Remove unused local.
	(emacs_gnutls_write): Don't use uninitialized rtnval if nbyte <= 0.

	* lisp.h: Fix a problem with aliasing and vector headers.  (Bug#8546)
	GCC 4.6.0 optimizes based on type-based alias analysis.
	For example, if b is of type struct buffer * and v of type struct
	Lisp_Vector *, then gcc -O2 was incorrectly assuming that &b->size
	!= &v->size, and therefore "v->size = 1; b->size = 2; return
	v->size;" must therefore return 1.  This assumption is incorrect
	for Emacs, since it type-puns struct Lisp_Vector * with many other
	types.  To fix this problem, this patch adds a new type struct
	vectorlike_header that documents the constraints on layout of vectors
	and pseudovectors, and helps optimizing compilers not get fooled
	by Emacs's type punning.  It also adds the macros XSETTYPED_PVECTYPE
	XSETTYPED_PSEUDOVECTOR, TYPED_PSEUDOVECTORP, for similar reasons.
	* lisp.h (XSETTYPED_PVECTYPE): New macro, specifying the name of
	the size member.
	(XSETPVECTYPE): Rewrite in terms of new macro.
	(XSETPVECTYPESIZE): New macro, specifying both type and size.
	This is a bit clearer, and further avoids the possibility of
	undesirable aliasing.
	(XSETTYPED_PSEUDOVECTOR): New macro, specifying the size.
	(XSETPSEUDOVECTOR): Rewrite in terms of XSETTYPED_PSEUDOVECTOR.
	(XSETSUBR): Rewrite in terms of XSETTYPED_PSEUDOVECTOR and XSIZE,
	since Lisp_Subr is a special case (no "next" field).
	(ASIZE): Now uses header.size rather than size.
	All previous uses of XVECTOR (foo)->size replaced to use this macro,
	to avoid the hassle of writing XVECTOR (foo)->header.size.
	(struct vectorlike_header): New type.
	(TYPED_PSEUDOVECTORP): New macro, also specifying the C type of the
	object, to help avoid aliasing.
	(PSEUDOVECTORP): Rewrite in terms of TYPED_PSEUDOVECTORP.
	(SUBRP): Likewise, since Lisp_Subr is a special case.
	* lisp.h (struct Lisp_Vector, struct Lisp_Char_Table):
	(struct Lisp_Sub_Char_Table, struct Lisp_Bool_Vector):
	(struct Lisp_Hash_Table): Combine first two members into a single
	struct vectorlike_header member.  All uses of "size" and "next" members
	changed to be "header.size" and "header.next".
	* buffer.h (struct buffer): Likewise.
	* font.h (struct font_spec, struct font_entity, struct font): Likewise.
	* frame.h (struct frame): Likewise.
	* process.h (struct Lisp_Process): Likewise.
	* termhooks.h (struct terminal): Likewise.
	* window.c (struct save_window_data, struct saved_window): Likewise.
	* window.h (struct window): Likewise.
	* alloc.c (allocate_buffer, Fmake_bool_vector, allocate_pseudovector):
	Use XSETPVECTYPESIZE, not XSETPVECTYPE, to avoid aliasing problems.
	* buffer.c (init_buffer_once): Likewise.
	* lread.c (defsubr): Use XSETTYPED_PVECTYPE, since Lisp_Subr is a
	special case.
	* process.c (Fformat_network_address): Use local var for size,
	for brevity.

	* bytecode.c (exec_byte_code): Don't use XVECTOR before CHECK_VECTOR.

	Make the Lisp reader and string-to-float more consistent (Bug#8525)
	* data.c (atof): Remove decl; no longer used or needed.
	(digit_to_number): Move to lread.c.
	(Fstring_to_number): Use new string_to_number function, to be
	consistent with how the Lisp reader treats infinities and NaNs.
	Do not assume that floating-point numbers represent EMACS_INT
	without losing information; this is not true on most 64-bit hosts.
	Avoid double-rounding errors, by insisting on integers when
	parsing non-base-10 numbers, as the documentation specifies.
	* lisp.h (string_to_number): New decl, replacing ...
	(isfloat_string): Remove.
	* lread.c: Include <inttypes.h>, for uintmax_t and strtoumax.
	(read1): Do not accept +. and -. as integers; this
	appears to have been a coding error.  Similarly, do not accept
	strings like +-1e0 as floating point numbers.  Do not report
	overflow for integer overflows unless the base is not 10 which
	means we have no simple and reliable way to continue.
	Break out the floating-point parsing into a new
	function string_to_number, so that Fstring_to_number parses
	floating point numbers consistently with the Lisp reader.
	(digit_to_number): Move here from data.c.  Make it static inline.
	(E_CHAR, EXP_INT): Remove, replacing with ...
	(E_EXP): New macro, to solve the "1.0e+" problem mentioned below.
	(string_to_number): New function, replacing isfloat_string.
	This function checks for valid syntax and produces the resulting
	Lisp float number too.  Rework it so that string-to-number
	no longer mishandles examples like "1.0e+".  Use strtoumax,
	so that overflow for non-base-10 numbers is reported only when
	there's no portable and simple way to convert to floating point.

	* textprop.c (set_text_properties_1): Rewrite for clarity,
	and to avoid GCC warning about integer overflow.

	* intervals.h (struct interval): Use EMACS_INT for members
	where EMACS_UINT might cause problems.  See
	<http://lists.gnu.org/archive/html/emacs-devel/2011-04/msg00514.html>.
	(CHECK_TOTAL_LENGTH): Remove cast to EMACS_INT; no longer needed.
	* intervals.c (interval_deletion_adjustment): Now returns EMACS_INT.
	All uses changed.
	(offset_intervals): Tell GCC not to worry about length overflow
	when negating a negative length.

	* alloc.c (overrun_check_malloc, overrun_check_realloc): Now static.
	(overrun_check_free): Likewise.

	* alloc.c (SDATA_SIZE) [!GC_CHECK_STRING_BYTES]: Avoid runtime check
	in the common case where SDATA_DATA_OFFSET is a multiple of Emacs
	word size.

	* gnutls.c: Fix problems found by GCC 4.6.0 on Ubuntu 10.10.
	(gnutls_make_error): Rename local to avoid shadowing.
	(gnutls_emacs_global_deinit): ifdef out; not used.
	(Fgnutls_boot): Use const for pointer to readonly storage.
	Comment out unused local.  Fix pointer signedness problems.

	* lread.c (openp): Don't stuff size_t into an 'int'.
	Use <= on length, not < on length + 1, to avoid GCC 4.6.0 warning
	about possible signed overflow.

	* gtkutil.c: Fix problems found by GCC 4.6.0 on Ubuntu 10.10.
	(GDK_KEY_g): Don't define if already defined.
	(xg_prepare_tooltip): Avoid pointer signedness problem.
	(xg_set_toolkit_scroll_bar_thumb): Redo to avoid two casts.

	* process.c (Fnetwork_interface_info): Avoid left-shift undefined
	behavior with 1 << 31.  GCC 4.6.0 warns about this on 32-bit hosts.

	* xfns.c (Fx_window_property): Simplify a bit,
	to make a bit faster and to avoid GCC 4.6.0 warning.
	* xselect.c (x_get_window_property, x_handle_dnd_message): Likewise.

	* fns.c (internal_equal): Don't assume size_t fits in int.

	* alloc.c (compact_small_strings): Tighten assertion a little.

	Replace pEd with more-general pI, and fix some printf arg casts.
	* lisp.h (pI): New macro, generalizing old pEd macro to other
	conversion specifiers.  For example, use "...%"pI"d..." rather
	than "...%"pEd"...".
	(pEd): Remove.  All uses replaced with similar uses of pI.
	* src/m/amdx86-64.h, src/m/ia64.h, src/m/ibms390x.h: Likewise.
	* alloc.c (check_pure_size): Don't overflow by converting size to int.
	* bidi.c (bidi_dump_cached_states): Use pI to avoid cast.
	* data.c (Fnumber_to_string): Use pI instead of if-then-else-abort.
	* dbusbind.c (xd_append_arg): Use pI to avoid cast.
	(Fdbus_method_return_internal, Fdbus_method_error_internal): Likewise.
	* font.c (font_unparse_xlfd): Avoid potential buffer overrun on
	64-bit hosts.
	(font_unparse_xlfd, font_unparse_fcname): Use pI to avoid casts.
	* keyboard.c (record_char, modify_event_symbol): Use pI to avoid casts.
	* print.c (safe_debug_print, print_object): Likewise.
	(print_object): Don't overflow by converting EMACS_INT or EMACS_UINT
	to int.
	Use pI instead of if-then-else-abort.  Use %p to avoid casts,
	avoiding the 0 flag, which is not portable.
	* process.c (Fmake_network_process): Use pI to avoid cast.
	* region-cache.c (pp_cache): Likewise.
	* xdisp.c (decode_mode_spec): Likewise.
	* xrdb.c (x_load_resources) [USE_MOTIF]: Use pI to avoid undefined
	behavior on 64-bit hosts with printf arg.
	* xselect.c (x_queue_event): Use %p to avoid casts, avoiding 0 flag.
	(x_stop_queuing_selection_requests): Likewise.
	(x_get_window_property): Don't truncate byte count to an 'int'
	when tracing.

	* frame.c (frame_name_fnn_p): Get rid of strtol, which isn't right
	here, since it parses constructs like leading '-' and spaces,
	which are not wanted; and it overflows with large numbers.
	Instead, simply match F[0-9]+, which is what is wanted anyway.

	* alloc.c: Remove unportable assumptions about struct layout.
	(SDATA_SELECTOR, SDATA_DATA_OFFSET): New macros.
	(SDATA_OF_STRING, SDATA_SIZE, allocate_string_data):
	(allocate_vectorlike, make_pure_vector): Use the new macros,
	plus offsetof, to remove unportable assumptions about struct layout.
	These assumptions hold on all porting targets that I know of, but
	they are not guaranteed, they're easy to remove, and removing them
	makes further changes easier.

	* alloc.c (BLOCK BYTES): Fix typo by changing "ablock" to "ablocks".
	This doesn't fix a bug but makes the code clearer.
	(string_overrun_cookie): Now const.  Use initializers that
	don't formally overflow signed char, to avoid warnings.
	(allocate_string_data) [GC_CHECK_STRING_OVERRUN]: Fix typo that
	can cause Emacs to crash when string overrun checking is enabled.
	(allocate_buffer): Don't assume sizeof (struct buffer) is a
	multiple of sizeof (EMACS_INT); it need not be, if
	alignof(EMACS_INT) < sizeof (EMACS_INT).
	(check_sblock, check_string_bytes, check_string_free_list): Protoize.

2011-04-26  Juanma Barranquero  <lekktu@gmail.com>

	* keyboard.c (QCrtl): Rename from Qrtl.  All uses changed.

2011-04-26  Teodor Zlatanov  <tzz@lifelogs.com>

	* gnutls.c (emacs_gnutls_handshake): Return an error if we're not
	supposed to be handshaking.  (Bug#8556)
	Reported by Paul Eggert <eggert@cs.ucla.edu>.

2011-04-26  Daniel Colascione  <dan.colascione@gmail.com>

	* lisp.h (Qdebug): List symbol.
	* eval.c (Qdebug): Restore global linkage.
	* keyboard.c (debug-on-event): New variable.
	(handle_user_signal): Break into debugger when debug-on-event
	matches the current signal symbol.

2011-04-25  Dan Nicolaescu  <dann@ics.uci.edu>

	* alloc.c (check_sblock, check_string_bytes)
	(check_string_free_list): Convert to standard C.

2011-04-25  Teodor Zlatanov  <tzz@lifelogs.com>

	* w32.c (emacs_gnutls_push): Fix typo.

2011-04-25  Eli Zaretskii  <eliz@gnu.org>

	* gnutls.c (emacs_gnutls_handshake): Avoid compiler warnings about
	"cast to pointer from integer of different size".

	Improve doprnt and its use in verror.  (Bug#8545)
	* doprnt.c (doprnt): Document the set of format control sequences
	supported by the function.  Use SAFE_ALLOCA instead of always
	using `alloca'.

	* eval.c (verror): Don't limit the buffer size at size_max-1, that
	is one byte too soon.  Don't use xrealloc; instead xfree and
	xmalloc anew.

2011-04-24  Teodor Zlatanov  <tzz@lifelogs.com>

	* gnutls.h: Add GNUTLS_STAGE_CALLBACKS enum to denote we're in the
	callbacks stage.

	* gnutls.c: Renamed global_initialized to
	gnutls_global_initialized.  Added internals for the
	:verify-hostname-error, :verify-error, and :verify-flags
	parameters of `gnutls-boot' and documented those parameters in the
	docstring.  Start callback support.
	(emacs_gnutls_handshake): Add Woe32 support.  Retry handshake
	unless a fatal error occurred.  Call gnutls_alert_send_appropriate
	on error.  Return error code.
	(emacs_gnutls_write): Call emacs_gnutls_handle_error.
	(emacs_gnutls_read): Likewise.
	(Fgnutls_boot): Return handshake error code.
	(emacs_gnutls_handle_error): New function.
	(wsaerror_to_errno): Likewise.

	* w32.h (emacs_gnutls_pull): Add prototype.
	(emacs_gnutls_push): Likewise.

	* w32.c (emacs_gnutls_pull): New function for GnuTLS on Woe32.
	(emacs_gnutls_push): Likewise.

2011-04-24  Claudio Bley  <claudio.bley@gmail.com>  (tiny change)

	* process.c (wait_reading_process_output): Check if GnuTLS
	buffered some data internally if no FDs are set for TLS
	connections.

	* makefile.w32-in (OBJ2): Add gnutls.$(O).
	(LIBS): Link to USER_LIBS.
	($(BLD)/gnutls.$(0)): New target.

2011-04-24  Eli Zaretskii  <eliz@gnu.org>

	* xdisp.c (handle_single_display_spec): Rename the
	display_replaced_before_p argument into display_replaced_p, to
	make it consistent with the commentary.  Fix typos in the
	commentary.

	* textprop.c (syms_of_textprop): Remove dead code.
	(copy_text_properties): Delete obsolete commentary about an
	interface that was deleted long ago.  Fix typos in the description
	of arguments.

	* msdos.c (XMenuActivate, XMenuAddSelection): Adjust argument list
	to changes in oldXMenu/XMenu.h from 2011-04-16.
	<menu_help_message, prev_menu_help_message>: Constify.
	(IT_menu_make_room): menu->help_text is now `const char **';
	adjust.

	* msdos.h (XMenuActivate, XMenuAddSelection): Adjust prototypes
	to changes in oldXMenu/XMenu.h from 2011-04-16.
	(struct XMenu): Declare `help_text' `const char **'.

	* xfaces.c <Qunspecified>: Make extern again.

	* syntax.c: Include sys/types.h before including regex.h, as
	required by Posix.

	* doc.c (get_doc_string): Improve the format passed to `error'.

	* doprnt.c (doprnt): Improve commentary.

	* term.c (init_tty) [MSDOS]: Fix 1st argument to maybe_fatal.

	* Makefile.in (TAGS): Depend on $(M_FILE) and $(S_FILE), and scan
	them with etags.

	* makefile.w32-in (globals.h): Add a dummy recipe, to make any
	changes in globals.h immediately force recompilation.
	(TAGS): Depend on $(CURDIR)/m/intel386.h and
	$(CURDIR)/s/ms-w32.h.
	(TAGS-gmake): Scan $(CURDIR)/m/intel386.h and $(CURDIR)/s/ms-w32.h.

	* character.c (Fchar_direction): Function deleted.
	(syms_of_character): Don't defsubr it.
	<char-direction-table>: Deleted.

2011-04-23  Eli Zaretskii  <eliz@gnu.org>

	Fix doprnt so it could be used again safely in `verror'.  (Bug#8435)
	* doprnt.c: Include limits.h.
	(SIZE_MAX): New macro.
	(doprnt): Return a size_t value.  2nd arg is now size_t.
	Many local variables are now size_t instead of int or unsigned.
	Improve overflow protection.  Support `l' modifier for integer
	conversions.  Support %l conversion.  Don't assume an EMACS_INT
	argument for integer conversions and for %c.

	* lisp.h (doprnt): Restore prototype.

	* makefile.w32-in ($(BLD)/callint.$(O)): Depend on
	$(SRC)/character.h.

	* Makefile.in (base_obj): Add back doprnt.o.

	* deps.mk (doprnt.o): Add back prerequisites.
	(callint.o): Depend on character.h.

	* eval.c (internal_lisp_condition_case): Include the handler
	representation in the error message.
	(verror): Call doprnt instead of vsnprintf.  Fix an off-by-one bug
	when breaking from the loop.

	* xdisp.c (vmessage): Call doprnt instead of vsnprintf.

	* callint.c (Fcall_interactively): When displaying error message
	about invalid control letter, pass the character's codepoint, not
	a pointer to its multibyte form.  Improve display of the character
	in octal and display also its hex code.

	* character.c (char_string): Use %x to display the (unsigned)
	codepoint of an invalid character, to avoid displaying a bogus
	negative value.

	* font.c (check_otf_features): Pass SDATA of SYMBOL_NAME to
	`error', not SYMBOL_NAME itself.

	* coding.c (Fencode_sjis_char, Fencode_big5_char): Use %c for
	character arguments to `error'.

	* charset.c (check_iso_charset_parameter): Fix incorrect argument
	to `error' in error message about FINAL_CHAR argument.  Make sure
	FINAL_CHAR is a character, and use %c when it is passed as
	argument to `error'.

2011-04-23  Eli Zaretskii  <eliz@gnu.org>

	* s/ms-w32.h (localtime): Redirect to sys_localtime.

	* w32.c: Include <time.h>.
	(sys_localtime): New function.

2011-04-23  Chong Yidong  <cyd@stupidchicken.com>

	* xdisp.c (init_xdisp): Initialize echo_area_window (Bug#6451).

	* buffer.c (syms_of_buffer): Doc fix (Bug#6902).

2011-04-23  Samuel Thibault  <sthibault@debian.org>  (tiny change)

	* sysdep.c (wait_for_termination): On GNU Hurd, kill returns -1 on
	zombies (Bug#8467).

2011-04-19  Eli Zaretskii  <eliz@gnu.org>

	* syntax.h (SETUP_SYNTAX_TABLE_FOR_OBJECT): Fix setting of
	gl_state.e_property when gl_state.object is Qt.

	* insdel.c (make_gap_larger): Remove limitation of buffer size
	to <= INT_MAX.

2011-04-18  Chong Yidong  <cyd@stupidchicken.com>

	* xdisp.c (lookup_glyphless_char_display)
	(produce_glyphless_glyph): Handle cons cell entry in
	glyphless-char-display.
	(Vglyphless_char_display): Document it.

	* term.c (produce_glyphless_glyph): Handle cons cell entry in
	glyphless-char-display.

2011-04-17  Chong Yidong  <cyd@stupidchicken.com>

	* xdisp.c (get_next_display_element): Remove unnecessary ifdefs.

	* termhooks.h (FRAME_WINDOW_P): Remove duplicated definitions.

	* dispextern.h (FACE_SUITABLE_FOR_ASCII_CHAR_P): Add missing
	definition for no-X builds.

2011-04-16  Paul Eggert  <eggert@cs.ucla.edu>

	Static checks with GCC 4.6.0 and non-default toolkits.

	* s/sol2-6.h, s/unixware.h (PTY_TTY_NAME_SPRINTF): Protoize decl.

	* process.c (keyboard_bit_set): Define only if SIGIO.
	(send_process_trap): Mark it with NO_RETURN if it doesn't return.
	(send_process): Repair possible setjmp clobbering.

	* s/usg5-4-common.h (SETUP_SLAVE_PTY): Don't pass extra arg to 'fatal'.

	* eval.c: Include <stdio.h>, for vsnprintf on non-GNU/Linux hosts.

	* data.c (arith_error): Mark with NO_RETURN if it doesn't return.

	* alloc.c (bytes_used_when_full, SPARE_MEMORY, BYTES_USED):
	Define only if needed.

	* sysdep.c (_FILE_OFFSET_BITS): Make this hack even uglier
	by pacifying GCC about it.  Maybe it's time to retire it?
	* xfaces.c (USG, __TIMEVAL__): Likewise.

	* dispextern.h (struct redisplay_interface): Rename param
	to avoid shadowing.
	* termhooks.h (struct terminal): Likewise.
	* xterm.c (xembed_send_message): Likewise.

	* insdel.c (make_gap_smaller): Define only if
	USE_MMAP_FOR_BUFFERS || REL_ALLOC || DOUG_LEA_MALLOC.

	* keyboard.c (read_char): Make a var volatile so longjmp won't clobber
	it.

	* emacs.c (MAX_HEAP_BSS_DIFF, my_edata): Move to where they're used,
	so that we aren't warned about unused symbols.

	* xfns.c (Fx_file_dialog): Rename local to avoid shadowing.

	* xdisp.c (x_produce_glyphs): Mark var as initialized (Bug#8512).

	* xfns.c (x_real_positions): Mark locals as initialized.

	* xmenu.c (xmenu_show): Don't use uninitialized vars.

	* xterm.c: Fix problems found by static analysis with other toolkits.
	(toolkit_scroll_bar_interaction): Define and use only if USE_X_TOOLKIT.
	(x_dispatch_event): Declare static if USE_GTK, and
	define if USE_GTK || USE_X_TOOLKIT.
	(SET_SAVED_BUTTON_EVENT): Define only if USE_X_TOOLKIT || USE_GTK.
	* xterm.h (x_dispatch_event): Extern only if USE_X_TOOLKIT.
	* xterm.c, xterm.h (x_mouse_leave): Bring this function back, but only
	if defined HAVE_MENUS && !defined USE_X_TOOLKIT && !defined USE_GTK.

	* xmenu.c (menu_help_callback): Pointer type fixes.
	Use const pointers when pointing at readonly data.  Avoid pointer
	signedness clashes.
	(FALSE): Remove unused macro.
	(update_frame_menubar): Remove unused decl.

	* xfns.c (Fx_hide_tip): Move locals to avoid shadowing.

	* menu.c (push_submenu_start, push_submenu_end): Do not define unless
	USE_X_TOOLKIT || USE_GTK || HAVE_NS || defined HAVE_NTGUI.
	(single_menu_item): Rename local to avoid shadowing.

	* keyboard.c (make_lispy_event): Remove unused local var.

	* frame.c, frame.h (x_get_resource_string): Bring this back, but
	only if HAVE_X_WINDOWS && !USE_X_TOOLKIT.

	* bitmaps: Change bitmaps from unsigned char back to the X11
	compatible char.  Avoid the old compiler warnings about
	out-of-range initializers by using, for example, '\xab' rather
	than 0xab.

	* xgselect.c (xgselect_initialize): Check vs interface
	even if ! (defined (USE_GTK) || defined (HAVE_GCONF)).

	* xmenu.c (xmenu_show): Rename parm to avoid shadowing.

	* xterm.c (x_create_toolkit_scroll_bar): Use const * for pointers
	to read-only memory.

	* fns.c (vector): Remove; this old hack is no longer needed.

	* xsmfns.c (create_client_leader_window): Rename shadowing arg.
	Remove unused var.
	(gdk_x11_set_sm_client_id) [!USE_GTK]: Don't define.

	* xrdb.c (x_load_resources): Omit unused local.

	* xfns.c (free_frame_menubar, atof): Remove duplicate decls.
	(x_window): Rename locals to avoid shadowing.
	(USG): Use the kludged USG macro, to pacify gcc.

	* xterm.c (x_alloc_nearest_color_for_widget): Remove; unused.
	(x_term_init): Remove local to avoid shadowing.

	* xfns.c, xterm.c (_XEditResCheckMessages): Protoize decl.

	* xdisp.c, dispextern.h (set_vertical_scroll_bar): Now extern if
	USE_TOOLKIT_SCROLL_BARS && !USE_GTK, as xterm.c needs it then.

2011-04-16  Eli Zaretskii  <eliz@gnu.org>

	* gnutls.c (Fgnutls_boot): Don't pass Lisp_Object to `error'.

	Fix regex.c, syntax.c and friends for buffers > 2GB.
	* syntax.h (struct gl_state_s): Declare character position members
	EMACS_INT.

	* syntax.c (update_syntax_table): Declare 2nd argument EMACS_INT.

	* textprop.c (verify_interval_modification, interval_of):
	Declare arguments EMACS_INT.

	* intervals.c (adjust_intervals_for_insertion): Declare arguments
	EMACS_INT.

	* intervals.h (CHECK_TOTAL_LENGTH): Cast to EMACS_INT, not `int'.

	* indent.c (Fvertical_motion): Local variable it_start is now
	EMACS_INT.

	* regex.c (re_match, re_match_2, re_match_2_internal)
	(bcmp_translate, regcomp, regexec, print_double_string)
	(group_in_compile_stack, re_search, re_search_2, regex_compile)
	(re_compile_pattern, re_exec): Declare arguments and local
	variables `size_t' and `ssize_t' and return values `regoff_t', as
	appropriate.
	(POP_FAILURE_REG_OR_COUNT) <pfreg>: Declare `long'.
	(CHECK_INFINITE_LOOP) <failure>: Declare `ssize_t'.
	<compile_stack_type>: `size' and `avail' are now `size_t'.

	* regex.h <regoff_t>: Use ssize_t, not int.
	(re_search, re_search_2, re_match, re_match_2): Arguments that
	specify buffer/string position and length are now ssize_t and
	size_t.  Return type is regoff_t.

2011-04-16  Ben Key  <bkey76@gmail.com>

	* nsfont.m: Fixed bugs in ns_get_family and
	ns_descriptor_to_entity that were caused by using free to
	deallocate memory blocks that were allocated by xmalloc (via
	xstrdup).  This caused Emacs to crash when compiled with
	XMALLOC_OVERRUN_CHECK defined (when Emacs was configured with
	--enable-checking=xmallocoverrun).  xfree is now used to
	deallocate these memory blocks.

2011-04-15  Paul Eggert  <eggert@cs.ucla.edu>

	* sysdep.c (emacs_read): Remove unnecessary check vs MAX_RW_COUNT.

	emacs_write: Accept and return EMACS_INT for sizes.
	See http://lists.gnu.org/archive/html/emacs-devel/2011-04/msg00514.html
	et seq.
	* gnutls.c, gnutls.h (emacs_gnutls_read, emacs_gnutls_write):
	Accept and return EMACS_INT.
	(emacs_gnutls_write): Return the number of bytes written on
	partial writes.
	* sysdep.c, lisp.h (emacs_read, emacs_write): Likewise.
	(emacs_read, emacs_write): Remove check for negative size, as the
	Emacs source code has been audited now.
	* sysdep.c (MAX_RW_COUNT): New macro, to work around kernel bugs.
	(emacs_read, emacs_write): Use it.
	* process.c (send_process): Adjust to the new signatures of
	emacs_write and emacs_gnutls_write.  Do not attempt to store
	a byte offset into an 'int'; it might overflow.
	See http://lists.gnu.org/archive/html/emacs-devel/2011-04/msg00483.html

	* sound.c: Don't assume sizes fit in 'int'.
	(struct sound_device.period_size, alsa_period_size):
	Return EMACS_INT, not int.
	(struct sound_device.write, vox_write, alsa_write):
	Accept EMACS_INT, not int.
	(wav_play, au_play): Use EMACS_INT to store sizes and to
	record read return values.

2011-04-15  Ben Key  <bkey76@gmail.com>

	* keyboard.c (Qundefined): Don't declare static since it is used
	in nsfns.m.
	* xfaces.c (Qbold, Qexpanded, Qitalic, Qcondensed): Don't declare
	static since they are used in nsfont.m.

2011-04-15  Stefan Monnier  <monnier@iro.umontreal.ca>

	* process.c (Qprocessp): Don't declare static.
	* lisp.h (Qprocessp): Declare again.

2011-04-15  Juanma Barranquero  <lekktu@gmail.com>

	* font.c (Qopentype): Don't make static (used from w32uniscribe.c).

2011-04-14  Paul Eggert  <eggert@cs.ucla.edu>

	Improve C-level modularity by making more things 'static'.

	Don't publish debugger-only interfaces to other modules.
	* lisp.h (safe_debug_print, debug_output_compilation_hack):
	(verify_bytepos, count_markers): Move decls to the only modules
	that need them.
	* region-cache.h (pp_cache): Likewise.
	* window.h (check_all_windows): Likewise.
	* marker.c, print.c, region-cache.c, window.c: Decls moved here.

	* sysdep.c (croak): Now static, if
	defined TIOCNOTTY || defined USG5 || defined CYGWIN.
	* syssignal.h (croak): Declare only if not static.

	* alloc.c (refill_memory_reserve): Now static if
	!defined REL_ALLOC || defined SYSTEM_MALLOC.
	* lisp.h (refill_memory_reserve): Declare only if not static.

	* xsettings.c, xsettings.h (xsettings_get_system_normal_font):
	Define only if USE_LUCID.

	* xrdb.c (x_customization_string, x_rm_string): Now static.

	* xmenu.c (x_menu_wait_for_event): Export only if USE_MOTIF.
	* xterm.h (x_menu_wait_for_event): Declare only if USE_MOTIF.

	* xdisp.c (draw_row_with_mouse_face): Now static.
	* dispextern.h (draw_row_with_mouse_fave): Remove decl.

	* window.h (check_all_windows): Mark externally visible.

	* window.c (window_deletion_count): Now static.

	* undo.c: Make symbols static if they're not exported.
	(last_undo_buffer, last_boundary_position, pending_boundary):
	Now static.

	* textprop.c (interval_insert_behind_hooks): Now static.
	(interval_insert_in_front_hooks): Likewise.

	* term.c: Make symbols static if they're not exported.
	(tty_turn_off_highlight, get_tty_terminal, max_frame_cols):
	(max_frame_lines, tty_set_terminal_modes):
	(tty_reset_terminal_modes, tty_turn_off_highlight):
	(get_tty_terminal): Now static.
	(term_mouse_moveto): Do not define if HAVE_WINDOW_SYSTEM.
	* termhooks.h (term_mouse_moveto): Do not declare if
	HAVE_WINDOW_SYSTEM.
	* dispextern.h (tty_set_terminal_modes, tty_reset_terminal_modes):
	(tty_turn_off_highlight, get_tty_terminal): Remove decls.

	* sysdep.c: Make symbols static if they're not exported.
	(emacs_get_tty, emacs_set_tty, old_fcntl_flags, old_fcntl_owner):
	Now static.
	(sigprocmask_set, full_mask): Remove; unused.
	(wait_debugging): Mark as visible.
	* syssignal.h (SIGFULLMASK, full_mask): Remove decls.
	* systty.h (emacs_get_tty, emacs_set_tty): Remove decls.

	* syntax.c (syntax_temp): Define only if !__GNUC__.

	* sound.c (current_sound_device, current_sound): Now static.

	* search.c (searchbufs, searchbuf_head): Now static.

	* scroll.c (scroll_cost): Remove; unused.
	* dispextern.h (scroll_cost): Remove decl.

	* region-cache.h (pp_cache): Mark as externally visible.

	* process.c: Make symbols static if they're not exported.
	(process_tick, update_tick, create_process, chan_process):
	(Vprocess_alist, proc_buffered_char, datagram_access):
	(fd_callback_data, send_process_frame, process_sent_to): Now static.
	(deactivate_process): Mark defn as static, as well as decl.
	* lisp.h (create_process): Remove decl.
	* process.h (chan_process, Vprocess_alist): Remove decls.

	* print.c: Make symbols static if they're not exported.
	(print_depth, new_backquote_output, being_printed, print_buffer):
	(print_buffer_size, print_buffer_pos, print_buffer_pos_byte):
	(print_interval, print_number_index, initial_stderr_stream):
	Now static.
	* lisp.h (Fprinc): Remove decl.
	(debug_output_compilation_hack): Mark as externally visible.

	* sysdep.c (croak): Move decl from here to syssignal.h.
	* syssignal.h (croak): Put it here, so the API can be checked when
	'croak' is called from dissociate_if_controlling_tty.

	* minibuf.c: Make symbols static if they're not exported.
	(minibuf_save_list, choose_minibuf_frame): Now static.
	* lisp.h (choose_minibuf_frame): Remove decl.

	* lisp.h (verify_bytepos, count_markers): Mark as externally visible.

	* lread.c: Make symbols static if they're not exported.
	(read_objects, initial_obarray, oblookup_last_bucket_number):
	Now static.
	(make_symbol): Remove; unused.
	* lisp.h (initial_obarray, make_symbol): Remove decls.

	* keyboard.c: Make symbols static if they're not exported.
	(single_kboard, recent_keys_index, total_keys, recent_keys):
	(this_command_key_count_reset, raw_keybuf, raw_keybuf_count):
	(this_single_command_key_start, echoing, last_auto_save):
	(read_key_sequence_cmd, dribble, recursive_edit_unwind):
	(command_loop, echo_now, keyboard_init_hook, help_char_p):
	(quit_throw_to_read_char, command_loop_2, top_level_1, poll_timer):
	(Vlispy_mouse_stem, double_click_count):
	Now static.
	(force_auto_save_soon): Define only if SIGDANGER.
	(ignore_mouse_drag_p): Now static if
	!defined HAVE_WINDOW_SYSTEM || defined USE_GTK || defined HAVE_NS.
	(print_help): Remove; unused.
	(stop_character, last_timer_event): Mark as externally visible.
	* keyboard.h (ignore_mouse_drag_p): Declare only if
	defined HAVE_WINDOW_SYSTEM && !defined USE_GTK && !defined HAVE_NS.
	(echo_now, help_char_p, quit_throw_to_read_char): Remove decls.
	* lisp.h (echoing): Remove decl.
	(force_auto_save_soon): Declare only if SIGDANGER.
	* xdisp.c (redisplay_window): Simplify code, to make it more
	obvious that ignore_mouse_drag_p is not accessed if !defined
	USE_GTK && !defined HAVE_NS.

	* intervals.c: Make symbols static if they're not exported.
	(merge_properties_sticky, merge_interval_right, delete_interval):
	Now static.
	* intervals.h (merge_interval_right, delete_interval): Remove decls.

	* insdel.c: Make symbols static if they're not exported.
	However, leave prepare_to_modify_buffer alone.  It's never
	called from outside this function, but that appears to be a bug.
	(combine_after_change_list, combine_after_change_buffer):
	(adjust_after_replace, signal_before_change): Now static.
	(adjust_after_replace_noundo): Remove; unused.
	* lisp.h (adjust_after_replace, adjust_after_replace_noundo):
	(signal_before_change): Remove decls.

	* indent.c (val_compute_motion, val_vmotion): Now static.

	* image.c: Make symbols static if they're not exported.
	* dispextern.h (x_create_bitmap_from_xpm_data): Do not declare
	if USE_GTK.
	* image.c (x_create_bitmap_from_xpm_data): Do not define if USE_GTK.
	(xpm_color_cache, ct_table, ct_colors_allocated): Now static.

	* fringe.c (standard_bitmaps): Now static.
	(max_used_fringe_bitmap): Now static, unless HAVE_NS.

	* frame.c: Make symbols static if they're not exported.
	(x_report_frame_params, make_terminal_frame): Now static.
	(get_frame_param): Now static, unless HAVE_NS.
	(x_fullscreen_adjust): Define if WINDOWSNT, not if HAVE_WINDOW_SYSTEM.
	(x_get_resource_string): Remove; not used.
	* frame.h (make_terminal_frame, x_report_frame_params):
	(x_get_resource_string); Remove decls.
	(x_fullscreen_adjust): Declare only if WINDOWSNT.
	* lisp.h (get_frame_param): Declare only if HAVE_NS.

	* font.c, fontset.c: Make symbols static if they're not exported.
	* dispextern.h (FACE_SUITABLE_FOR_ASCII_CHAR_P): New macro.
	(FACE_SUITABLE_FOR_CHAR_P): Use it.
	* font.c (font_close_object): Now static.
	* font.h (font_close_object): Remove.
	* fontset.c (FONTSET_OBJLIST): Remove.
	(free_realized_fontset) #if-0 the body, which does nothing.
	(face_suitable_for_char_p): #if-0, as it's never called.
	* fontset.h (face_suitable_for_char_p): Remove decl.
	* xfaces.c (face_at_string_position):
	Use FACE_SUITABLE_FOR_ASCII_CHAR_P, not FACE_SUITABLE_FOR_CHAR_P,
	since 0 is always ASCII.

	* fns.c (weak_hash_tables): Now static.

	* fileio.c: Make symbols static if they're not exported.
	(auto_saving, auto_save_mode_bits, auto_save_error_occurred):
	(Vwrite_region_annotation_buffers): Now static.

	* eval.c: Make symbols static if they're not exported.
	(backtrace_list, lisp_eval_depth, when_entered_debugger): Now static.
	* lisp.h (backtrace_list): Remove decl.

	* emacs.c: Make symbols static if they're not exported.
	(malloc_state_ptr, malloc_using_checking, syms_of_emacs):
	(fatal_error_code, fatal_error_signal_hook, standard_args):
	Now static.
	(fatal_error_signal): Now static, unless FLOAT_CATCH_SIGKILL.
	(DEFINE_DUMMY_FUNCTION): Mark function as externally visible.
	(__CTOR_LIST__, __DTOR_LIST__): Now externally visible.
	* lisp.h (fatal_error_signal_hook): Remove decl.
	(fatal_error_signal): Declare only if FLOAT_CATCH_SIGKILL.

	* editfns.c: Move a (normally-unused) function to its only use.
	* editfns.c, lisp.h (get_operating_system_release): Remove.
	* process.c (init_process) [DARWIN_OS]: Do it inline, as it is not
	worth the hassle of breaking this out.

	* xterm.c: Make symbols static if they're not exported.
	(x_raise_frame, x_lower_frame, x_wm_set_window_state):
	(x_wm_set_icon_pixmap, x_initialize, XTread_socket_fake_io_error):
	(x_destroy_window, x_delete_display):
	Now static.
	(x_dispatch_event): Now static if ! (USE_MOTIF || USE_X_TOOLKIT).
	(x_mouse_leave): Remove; unused.
	* xterm.h (x_display_info_for_name, x_raise_frame, x_lower_frame):
	(x_destroy_window, x_wm_set_window_state, x_wm_set_icon_pixmap):
	(x_delete_display, x_initialize, x_set_border_pixel, x_screen_planes):
	Remove decls.
	(x_mouse_leave): Declare only if WINDOWSNT.
	(x_dispatch_event): Declare only if USE_MOTIF or USE_X_TOOLKIT.
	(xic_create_fontsetname): Declare only if HAVE_X_WINDOWS &&
	USE_X_TOOLKIT.

	* ftxfont.c: Make symbols static if they're not exported.
	(ftxfont_driver): Export only if !defined HAVE_XFT && def8ined
	HAVE_FREETYPE.
	* font.h (ftxfont_driver): Likewise.

	* xfns.c: Make symbols static if they're not exported.
	(x_last_font_name, x_display_info_for_name):
	(x_set_foreground_color, x_set_background_color, x_set_mouse_color):
	(x_set_cursor_color, x_set_border_pixel, x_set_border_color):
	(x_set_cursor_type, x_set_icon_type, x_set_icon_name):
	(x_set_scroll_bar_foreground, x_set_scroll_bar_background):
	(x_explicitly_set_name, x_set_title, xic_defaut_fontset, tip_timer):
	(last_show_tip_args): Now static.
	(xic_defaut_fontset, xic_create_fontsetname): Define only if
	defined HAVE_X_WINDOWS && defined USE_X_TOOLKIT
	(x_screen_planes): Remove; unused.
	* dispextern.h (x_screen_planes): Remove decl.

	* dispnew.c: Make symbols static if they're not exported.
	* dispextern.h (redraw_garbaged_frames, scrolling):
	(increment_row_positions): Remove.
	* dispnew.c (new_glyph_matrix, increment_row_positions, scrolling):
	(delayed_size_change, glyph_matrix_count, glyph_pool_count):
	Now static.
	(redraw_garbaged_frames): Remove; unused.

	* xfaces.c: Make symbols static if they're not exported.
	* dispextern.h (ascii_face_of_lisp_face, free_realized_face):
	Remove decls.
	* xterm.h (defined_color): Remove decls.
	(x_free_dpy_colors): Declare only if USE_X_TOOLKIT.
	* xfaces.c (tty_suppress_bold_inverse_default_colors_p):
	(menu_face_changed_default, defined_color, free_realized_face):
	(x_free_dpy_colors): Define only if USE_X_TOOLKIT.
	(ascii_face_of_lisp_face): Remove; unused.

	* xdisp.c: Make symbols static if they're not exported.
	* dispextern.h (scratch_glyph_row, window_box_edges):
	(glyph_to_pixel_coords, set_cursor_from_row):
	(get_next_display_element, set_iterator_to_next):
	(highlight_trailing_whitespace, frame_to_window_pixel_xy):
	(show_mouse_face): Remove decls
	* frame.h (message_buf_print): Likewise.
	* lisp.h (pop_message, set_message, check_point_in_composition):
	Likewise.
	* xterm.h (set_vertical_scroll_bar): Likewise.
	* xdisp.c (list_of_error, Vmessage_stack, line_number_displayed):
	(message_buf_print, scratch_glyph_row, displayed_buffer):
	(set_iterator_to_next, pop_message, set_message, set_cursor_from_row):
	(get_next_display_element, show_mouse_face, window_box_edges):
	(frame_to_window_pixel_xy, check_point_in_composition):
	(set_vertical_scroll_bar, highlight_trailing_whitespace): Now static.
	(glyph_to_pixel_coords): Remove; unused.

	* dired.c (file_name_completion): Now static.

	* dbusbind.c (xd_in_read_queued_messages): Now static.

	* lisp.h (circular_list_error, FOREACH): Remove; unused.
	* data.c (circular_list_error): Remove.

	* commands.h (last_point_position, last_point_position_buffer):
	(last_point_position_window): Remove decls.
	* keyboard.c: Make these variables static.

	* coding.h (coding, code_convert_region, encode_coding_gap):
	Remove decls.
	* coding.c (Vsjis_coding_system, Vbig5_coding_system):
	(iso_code_class, detect_coding, code_convert_region): Now static.
	(encode_coding_gap): Remove; unused.

	* chartab.c (chartab_chars, chartab_bits): Now static.

	* charset.h (charset_iso_8859_1): Remove decl.
	* charset.c (charset_iso_8859_1, charset_emacs, map_charset_for_dump):
	Now static.

	* ccl.h (check_ccl_update, Vccl_program_table): Remove decls.
	* ccl.c (Vccl_program_table): Now static.
	(check_ccl_update): Remove; unused.

	* category.c (SET_CATEGORY_SET, set_category_set): Move here.
	* category.h: ... from here.
	* category.c (check_category_table, set_category_set): Now static.

	* casetab.c (Vascii_upcase_table, Vascii_eqv_table): Now static.
	* lisp.h: Remove these decls.

	* buffer.c (buffer_count): Remove unused var.

	* bidi.c (bidi_dump_cached_states): Mark as externally visible,
	so that it's not optimized away.
	(bidi_ignore_explicit_marks_for_paragraph_level): Likewise.
	* dispextern.h (bidi_dump_cached_states): Remove, since it's
	exported only to the debugger.

	* atimer.c (alarm_signal_handler, run_all_atimers): Now static.
	* atimer.h (run_all_atimers): Remove; not exported.

	font.c: Make copy_font_spec and merge_font_spec ordinary C functions.
	* font.c (copy_font_spec): Rename from Fcopy_font_spec, since it
	was inaccessible from Lisp.
	(merge_font_spec): Likewise, renaming from Fmerge_font_spec.
	* font.c, font.h, fontset.c, xfaces.c, xfont.c: Change all uses.

	alloc.c: Import and export fewer symbols, and remove unused items.
	* lisp.h (suppress_checking, die): Declare only if ENABLE_CHECKING
	is defined.
	(suppress_checking): Add EXTERNALLY_VISIBLE attribute, so that
	it's not optimized away by whole-program optimization.
	(message_enable_multibyte, free_misc): Remove.
	(catchlist, handlerlist, mark_backtrace):
	Declare only if BYTE_MARK_STACK.
	(mark_byte_stack): Likewise, fixing a ifdef-vs-if typo.
	* alloc.c (pure): Export only if VIRT_ADDR_VARIES is defined.
	(message_enable_multibyte): Remove decl.
	(free_misc, interval_free_list, float_block, float_block_index):
	(n_float_blocks, float_free_list, cons_block, cons_block_index):
	(cons_free_list, last_marked_index):
	Now static.
	(suppress_checking, die): Define only if ENABLE_CHECKING is defined.
	* eval.c (catchlist, handlerlist): Export only if BYTE_MARK_STACK.
	(mark_backtrace): Define only if BYTE_MARK_STACK.
	* xdisp.c (message_enable_multibyte): Now static.

	Declare Lisp_Object Q* variables to be 'static' if not exported.
	This makes it easier for human readers (and static analyzers)
	to see whether these variables are used from other modules.
	* alloc.c, buffer.c, bytecode.c, callint.c, casetab.c, category.c:
	* ccl.c, character.c, charset.c, cmds.c, coding.c, composite.c:
	* data.c, dbusbind.c, dired.c, editfns.c, eval.c, fileio.c, fns.c:
	* font.c, frame.c, fringe.c, ftfont.c, image.c, keyboard.c, keymap.c:
	* lread.c, macros.c, minibuf.c, print.c, process.c, search.c:
	* sound.c, syntax.c, textprop.c, window.c, xdisp.c, xfaces.c, xfns.c:
	* xmenu.c, xselect.c:
	Declare Q* vars static if they are not used in other modules.
	* ccl.h, character.h, charset.h, coding.h, composite.h, font.h:
	* frame.h, intervals.h, keyboard.h, lisp.h, process.h, syntax.h:
	Remove decls of unexported vars.
	* keyboard.h (EVENT_HEAD_UNMODIFIED): Remove now-unused macro.

	* lisp.h (DEFINE_FUNC): Make sname 'static'.

	Make Emacs functions such as Fatom 'static' by default.
	This makes it easier for human readers (and static analyzers)
	to see whether these functions can be called from other modules.
	DEFUN now defines a static function.  To make the function external
	so that it can be used in other C modules, use the new macro DEFUE.
	* lisp.h (Funibyte_char_to_multibyte, Fsyntax_table_p):
	(Finit_image_library):
	(Feval_region, Fbacktrace, Ffetch_bytecode, Fswitch_to_buffer):
	(Ffile_executable_p, Fmake_symbolic_link, Fcommand_execute):
	(Fget_process, Fdocumentation_property, Fbyte_code, Ffile_attributes):
	Remove decls, since these functions are now static.
	(Funintern, Fget_internal_run_time): New decls, since these functions
	were already external.

	* alloc.c, buffer.c, callint.c, callproc.c, casefiddle.c, casetab.c:
	* ccl.c, character.c, chartab.c, cmds.c, coding.c, data.c, dispnew.c:
	* doc.c, editfns.c, emacs.c, eval.c, fileio.c, filelock.c, floatfns.c:
	* fns.c, font.c, fontset.c, frame.c, image.c, indent.c:
	* keyboard.c, keymap.c, lread.c:
	* macros.c, marker.c, menu.c, minibuf.c, print.c, process.c, search.c:
	* syntax.c, term.c, terminal.c, textprop.c, undo.c:
	* window.c, xdisp.c, xfaces.c, xfns.c, xmenu.c, xsettings.c:
	Mark functions with DEFUE instead of DEFUN,
	if they are used in other modules.
	* buffer.c (Fset_buffer_major_mode, Fdelete_overlay): New forward
	decls for now-static functions.
	* buffer.h (Fdelete_overlay): Remove decl.
	* callproc.c (Fgetenv_internal): Mark as internal.
	* composite.c (Fremove_list_of_text_properties): Remove decl.
	(Fcomposition_get_gstring): New forward static decl.
	* composite.h (Fcomposite_get_gstring): Remove decl.
	* dired.c (Ffile_attributes): New forward static decl.
	* doc.c (Fdocumntation_property): New forward static decl.
	* eval.c (Ffetch_bytecode): New forward static decl.
	(Funintern): Remove extern decl; now in .h file where it belongs.
	* fileio.c (Fmake_symbolic_link): New forward static decl.
	* image.c (Finit_image_library): New forward static decl.
	* insdel.c (Fcombine_after_change_execute): Make forward decl static.
	* intervals.h (Fprevious_property_change):
	(Fremove_list_of_text_properties): Remove decls.
	* keyboard.c (Fthis_command_keys): Remove decl.
	(Fcommand_execute): New forward static decl.
	* keymap.c (Flookup_key): New forward static decl.
	(Fcopy_keymap): Now static.
	* keymap.h (Flookup_key): Remove decl.
	* process.c (Fget_process): New forward static decl.
	(Fprocess_datagram_address): Mark as internal.
	* syntax.c (Fsyntax_table_p): New forward static decl.
	(skip_chars): Remove duplicate decl.
	* textprop.c (Fprevious_property_change): New forward static decl.
	* window.c (Fset_window_fringes, Fset_window_scroll_bars):
	Now internal.
	(Fset_window_margins, Fset_window_vscroll): New forward static decls.
	* window.h (Fset_window_vscroll, Fset_window_margins): Remove decls.

	* editfns.c (Fformat): Remove unreachable code.

2011-04-14  Andreas Schwab  <schwab@linux-m68k.org>

	* fileio.c (Finsert_file_contents): Fix typo in 2005-05-13
	change.  (Bug#8496)

2011-04-13  Eli Zaretskii  <eliz@gnu.org>

	* xdisp.c (handle_invisible_prop): Don't call bidi_paragraph_init
	when at ZV.  (Bug#8487)

2011-04-12  Andreas Schwab  <schwab@linux-m68k.org>

	* charset.c (Fclear_charset_maps): Use xfree instead of free.
	(Bug#8437)
	* keyboard.c (parse_tool_bar_item): Likewise.
	* sound.c (sound_cleanup, alsa_close): Likewise.
	* termcap.c (tgetent): Likewise.
	* xfns.c (x_default_font_parameter): Likewise.
	* xsettings.c (read_and_apply_settings): Likewise.

	* alloc.c (overrun_check_malloc, overrun_check_realloc)
	(overrun_check_free): Protoize.

2011-04-12  Paul Eggert  <eggert@cs.ucla.edu>

	* sysdep.c (emacs_read, emacs_write): Check for negative sizes
	since callers should never pass a negative size.
	Change the signature to match that of plain 'read' and 'write'; see
	<http://lists.gnu.org/archive/html/emacs-devel/2011-04/msg00397.html>.
	* lisp.h: Update prototypes of emacs_write and emacs_read.

2011-04-11  Eli Zaretskii  <eliz@gnu.org>

	* xdisp.c (redisplay_window): Don't try to determine the character
	position of the scroll margin if the window start point w->startp
	is outside the buffer's accessible region.  (Bug#8468)

2011-04-10  Eli Zaretskii  <eliz@gnu.org>

	Fix write-region and its subroutines for buffers > 2GB.
	* fileio.c (a_write, e_write): Modify declaration of arguments and
	local variables to support buffers larger than 2GB.
	(Fcopy_file): Use EMACS_INT for return value of emacs_read.

	* sysdep.c (emacs_write, emacs_read): Use ssize_t for last
	argument, local variables, and return value.

	* lisp.h: Update prototypes of emacs_write and emacs_read.

	* sound.c (vox_write): Use ssize_t for return value of emacs_write.

2011-04-10  Paul Eggert  <eggert@cs.ucla.edu>

	* xdisp.c (vmessage): Use memchr, not strnlen, which some hosts lack.

	Fix more problems found by GCC 4.6.0's static checks.

	* xdisp.c (vmessage): Use a better test for character truncation.

	* charset.c (load_charset_map): <, not <=, for optimization,
	and to avoid potential problems with integer overflow.
	* chartab.c (sub_char_table_set_range, char_table_set_range): Likewise.
	* casetab.c (set_identity, shuffle): Likewise.
	* editfns.c (Fformat): Likewise.
	* syntax.c (skip_chars): Likewise.

	* xmenu.c (set_frame_menubar): Allocate smaller local vectors.
	This also lets GCC 4.6.0 generate slightly better loop code.

	* callint.c (Fcall_interactively): <, not <=, for optimization.
	(Fcall_interactively): Count the number of arguments produced,
	not the number of arguments given.  This is simpler and lets GCC
	4.6.0 generate slightly better code.

	* ftfont.c: Distingish more carefully between FcChar8 and char.
	The previous code passed unsigned char * to a functions like
	strlen and xstrcasecmp that expect char *, which does not
	conform to the C standard.
	(get_adstyle_property, ftfont_pattern_entity): Use FcChar8 for
	arguments to FcPatternGetString, and explicitly cast FcChar8 * to
	char * when the C standard requires it.

	* keyboard.c (read_char): Remove unused var.

	* eval.c: Port to Windows vsnprintf (Bug#8435).
	Include <limits.h>.
	(SIZE_MAX): Define if the headers do not.
	(verror): Do not give up if vsnprintf returns a negative count.
	Instead, grow the buffer.  This ports to Windows vsnprintf, which
	does not conform to C99.  Problem reported by Eli Zaretskii.
	Also, simplify the allocation scheme, by avoiding the need for
	calling realloc, and removing the ALLOCATED variable.

	* eval.c (verror): Initial buffer size is 4000 (not 200) bytes.

	Remove invocations of doprnt, as Emacs now uses vsnprintf.
	But keep the doprint source code for now, as we might revamp it
	and use it again (Bug#8435).
	* lisp.h (doprnt): Remove.
	* Makefile.in (base_obj): Remove doprnt.o.
	* deps.mk (doprnt.o): Remove.

	error: Print 32- and 64-bit integers portably (Bug#8435).
	Without this change, on typical 64-bit hosts error ("...%d...", N)
	was used to print both 32- and 64-bit integers N, which relied on
	undefined behavior.
	* lisp.h, src/m/amdx86-64.h, src/m/ia64.h, src/m/ibms390x.h (pEd):
	New macro.
	* lisp.h (error, verror): Mark as printf-like functions.
	* eval.c (verror): Use vsnprintf, not doprnt, to do the real work.
	Report overflow in size calculations when allocating printf buffer.
	Do not truncate output string at its first null byte.
	* xdisp.c (vmessage): Use vsnprintf, not doprnt, to do the real work.
	Truncate the output at a character boundary, since vsnprintf does not
	do that.
	* charset.c (check_iso_charset_parameter): Convert internal
	character to string before calling 'error', since %c now has the
	printf meaning.
	* coding.c (Fdecode_sjis_char, Fdecode_big5_char): Avoid int
	overflow when computing char to be passed to 'error'.  Do not
	pass Lisp_Object to 'error'; pass the integer instead.
	* nsfns.m (Fns_do_applescript): Use int, not long, since it's
	formatted with plain %d.

	* eval.c (internal_lisp_condition_case): Don't pass spurious arg.

	* keyboard.c (access_keymap_keyremap): Print func name, not garbage.

	* coding.c (Fdecode_sjis_char): Don't assume CODE fits in int.

	* xterm.c (x_catch_errors): Remove duplicate declaration.

	* term.c (maybe_fatal): Mark its 3rd arg as a printf format, too.

	* xdisp.c, lisp.h (message_nolog): Remove; unused.

2011-04-10  Jim Meyering  <meyering@redhat.com>

	use ssize_t and size_t for read- and write-like emacs_gnutls_* functions
	* gnutls.c (emacs_gnutls_read): Adjust signature to be more read-like:
	return ssize_t not "int", and use size_t as the buffer length.
	(emacs_gnutls_write): Likewise, and make the buffer pointer "const".
	* gnutls.h: Update declarations.
	* process.c (read_process_output): Use ssize_t, to match.
	(send_process): Likewise.

2011-04-09  Chong Yidong  <cyd@stupidchicken.com>

	* image.c (Fimagemagick_types): Doc fix, and comment cleanup.

2011-04-09  Chong Yidong  <cyd@stupidchicken.com>

	* ftfont.c (get_adstyle_property, ftfont_pattern_entity):
	Use unsigned char, to match FcChar8 type definition.

	* xterm.c (handle_one_xevent):
	* xmenu.c (create_and_show_popup_menu):
	* xselect.c (x_decline_selection_request)
	(x_reply_selection_request): Avoid type-punned deref of X events.

2011-04-09  Eli Zaretskii  <eliz@gnu.org>

	Fix some uses of `int' instead of EMACS_INT.
	* search.c (string_match_1, fast_string_match)
	(fast_c_string_match_ignore_case, fast_string_match_ignore_case)
	(scan_buffer, find_next_newline_no_quit)
	(find_before_next_newline, search_command, Freplace_match)
	(Fmatch_data): Make some `int' variables be EMACS_INT.

	* xdisp.c (display_count_lines): 3rd argument and return value now
	EMACS_INT.  All callers changed.
	(pint2hrstr): Last argument is now EMACS_INT.

	* coding.c (detect_coding_utf_8, detect_coding_emacs_mule)
	(detect_coding_iso_2022, detect_coding_sjis, detect_coding_big5)
	(detect_coding_ccl, detect_coding_charset, decode_coding_utf_8)
	(decode_coding_utf_16, decode_coding_emacs_mule)
	(decode_coding_iso_2022, decode_coding_sjis, decode_coding_big5)
	(decode_coding_ccl, decode_coding_charset)
	<consumed_chars, consumed_chars_base>: Declare EMACS_INT.
	(decode_coding_iso_2022, decode_coding_emacs_mule)
	(decode_coding_sjis, decode_coding_big5, decode_coding_charset)
	<char_offset, last_offset>: Declare EMACS_INT.
	(encode_coding_utf_8, encode_coding_utf_16)
	(encode_coding_emacs_mule, encode_invocation_designation)
	(encode_designation_at_bol, encode_coding_iso_2022)
	(encode_coding_sjis, encode_coding_big5, encode_coding_ccl)
	(encode_coding_raw_text, encode_coding_charset) <produced_chars>:
	Declare EMACS_INT.
	(ASSURE_DESTINATION): Declare more_bytes EMACS_INT.
	(encode_invocation_designation): Last argument P_NCHARS is now
	EMACS_INT.
	(decode_eol): Declare pos_byte, pos, and pos_end EMACS_INT.
	(produce_chars): from_nchars and to_nchars are now EMACS_INT.

	* coding.h (struct coding_system) <head_ascii>: Declare EMACS_INT.
	All users changed.

	* ccl.c (Fccl_execute_on_string): Declare some variables
	EMACS_INT.

2011-04-08  Samuel Thibault  <sthibault@debian.org>  (tiny change)

	* term.c (init_tty): Fix incorrect ifdef placement (Bug#8450).

2011-03-19  Christoph Scholtes  <cschol2112@googlemail.com>

	* process.c (Fformat_network_address): Doc fix.

2011-04-08  T.V. Raman  <tv.raman.tv@gmail.com>  (tiny change)

	* xml.c (parse_region): Avoid creating spurious whiespace nodes.

2011-04-08  Chong Yidong  <cyd@stupidchicken.com>

	* keyboard.c (read_char): Call Lisp function help-form-show,
	instead of using internal_with_output_to_temp_buffer.
	(Qhelp_form_show): New var.
	(syms_of_keyboard): Use DEFSYM macro.

	* print.c (internal_with_output_to_temp_buffer): Function deleted.

	* lisp.h (internal_with_output_to_temp_buffer): Remove prototype.

2011-04-06  Chong Yidong  <cyd@stupidchicken.com>

	* process.c (Flist_processes): Remove to Lisp.
	(list_processes_1): Delete.

2011-04-06  Eli Zaretskii  <eliz@gnu.org>

	* msdos.c (careadlinkat, careadlinkatcwd): MS-DOS replacements.

	* w32.c (careadlinkat, careadlinkatcwd): New always-fail stubs.

2011-04-06  Paul Eggert  <eggert@cs.ucla.edu>

	Fix more problems found by GCC 4.6.0's static checks.

	* xmenu.c (Fx_popup_dialog): Don't assume string is free of formats.

	* menu.c (Fx_popup_menu): Don't assume error_name lacks printf formats.

	* lisp.h (message, message_nolog, fatal): Mark as printf-like.

	* xdisp.c (vmessage): Mark as a printf-like function.

	* term.c (vfatal, maybe_fatal): Mark as printf-like functions.

	* sound.c (sound_warning): Don't crash if arg contains a printf format.

	* image.c (tiff_error_handler, tiff_warning_handler): Mark as
	printf-like functions.
	(tiff_load): Add casts to remove these marks before passing them
	to system-supplied API.

	* eval.c (Fsignal): Remove excess argument to 'fatal'.

	* coding.c (EMIT_ONE_BYTE, EMIT_TWO_BYTES): Use unsigned, not int.
	This avoids several warnings with gcc -Wstrict-overflow.
	(DECODE_COMPOSITION_RULE): If the rule is invalid, goto invalid_code
	directly, rather than having caller test rule sign.  This avoids
	some unnecessary tests.
	* composite.h (COMPOSITION_ENCODE_RULE_VALID): New macro.
	(COMPOSITION_ENCODE_RULE): Arguments now must be valid.  This
	affects only one use, in DECODE_COMPOSITION_RULE, which is changed.

	* xfont.c (xfont_text_extents): Remove var that was set but not used.
	(xfont_open): Avoid unnecessary tests.

	* composite.c (composition_gstring_put_cache): Use unsigned integer.

	* composite.h, composite.c (composition_gstring_put_cache):
	Use EMACS_INT, not int, for length.

	* composite.h (COMPOSITION_DECODE_REFS): New macro,
	breaking out part of COMPOSITION_DECODE_RULE.
	(COMPOSITION_DECODE_RULE): Use it.
	* composite.c (get_composition_id): Remove unused local vars,
	by using the new macro.

	* textprop.c (set_text_properties_1): Change while to do-while,
	since the condition is always true at first.

	* intervals.c (graft_intervals_into_buffer): Mark var as used.
	(interval_deletion_adjustment): Return unsigned value.
	All uses changed.

	* process.c (list_processes_1, create_pty, read_process_output):
	(exec_sentinel): Remove vars that were set but not used.
	(create_pty): Remove unnecessary "volatile"s.
	(Fnetwork_interface_info): Avoid possibility of int overflow.
	(read_process_output): Do adaptive read buffering even if carryover.
	(read_process_output): Simplify nbytes computation if buffered.

	* bytecode.c (exec_byte_code): Rename local to avoid shadowing.

	* syntax.c (scan_words): Remove var that was set but not used.
	(update_syntax_table): Use unsigned instead of int.

	* lread.c (lisp_file_lexically_bound_p): Use ints rather than endptrs.
	(lisp_file_lexically_bound_p, read1): Use unsigned instead of int.
	(safe_to_load_p): Make the end-of-loop test the inverse of the in-loop.

	* print.c (print_error_message): Avoid int overflow.

	* font.c (font_list_entities): Redo for clarity,
	so that reader need not know FONT_DPI_INDEX + 1 == FONT_SPACING_INDEX.

	* font.c (font_find_for_lface, Ffont_get_glyphs): Remove unused vars.
	(font_score): Avoid potential overflow in diff calculation.

	* fns.c (substring_both): Remove var that is set but not used.
	(sxhash): Redo loop for clarity and to avoid wraparound warning.

	* eval.c (funcall_lambda): Rename local to avoid shadowing.

	* alloc.c (mark_object_loop_halt, mark_object): Use size_t, not int.
	Otherwise, GCC 4.6.0 optimizes the loop check away since the check
	can always succeed if overflow has undefined behavior.

	* search.c (boyer_moore, wordify): Remove vars set but not used.
	(wordify): Omit three unnecessary tests.

	* indent.c (MULTIBYTE_BYTES_WIDTH): Don't compute wide_column.
	All callers changed.  This avoids the need for an unused var.

	* casefiddle.c (casify_region): Remove var that is set but not used.

	* dired.c (file_name_completion): Remove var that is set but not used.

	* fileio.c (Finsert_file_contents): Make EOF condition clearer.

	* fileio.c (Finsert_file_contents): Avoid signed integer overflow.
	(Finsert_file_contents): Remove unnecessary code checking fd.

	* minibuf.c (read_minibuf_noninteractive): Use size_t for sizes.
	Check for integer overflow on size calculations.

	* buffer.c (Fprevious_overlay_change): Remove var that is set
	but not used.

	* keyboard.c (menu_bar_items, read_char_minibuf_menu_prompt):
	Remove vars that are set but not used.
	(timer_check_2): Don't assume timer-list and idle-timer-list are lists.
	(timer_check_2): Mark vars as initialized.

	* gtkutil.c (xg_get_file_with_chooser): Mark var as initialized.

	* image.c (lookup_image): Remove var that is set but not used.
	(xbm_load): Use parse_p, for gcc -Werror=unused-but-set-variable.

	* fontset.c (Finternal_char_font, Ffontset_info): Remove vars
	that are set but not used.

	* xfns.c (make_invisible_cursor): Don't return garbage
	if XCreateBitmapFromData fails (Bug#8410).

	* xselect.c (x_get_local_selection, x_handle_property_notify):
	Remove vars that are set but not used.

	* xfns.c (x_create_tip_frame): Remove var that is set but not used.
	(make_invisible_cursor): Initialize a possibly-uninitialized variable.

	* xterm.c (x_scroll_bar_to_input_event) [!USE_GTK]:
	Remove var that is set but not used.
	(scroll_bar_windows_size): Now size_t, not int.
	(x_send_scroll_bar_event): Use size_t, not int, for sizes.
	Check for overflow.

	* xfaces.c (realize_named_face): Remove vars that are set but not used.
	(map_tty_color) [!defined MSDOS]: Likewise.

	* term.c (tty_write_glyphs): Use size_t; this avoids overflow warning.

	* coding.c: Remove vars that are set but not used.
	(DECODE_COMPOSITION_RULE): Remove 2nd arg, which is unused.
	All callers changed.
	(decode_coding_utf_8, decode_coding_utf_16 decode_coding_emacs_mule):
	(decode_coding_iso_2022, encode_coding_sjis, encode_coding_big5):
	(decode_coding_charset): Remove vars that are set but not used.

	* bytecode.c (Fbyte_code) [!defined BYTE_CODE_SAFE]: Remove var
	that is set but not used.

	* print.c (print_object): Remove var that is set but not used.

	Replace 2 copies of readlink code with 1 gnulib version (Bug#8401).
	The gnulib version avoids calling malloc in the usual case,
	and on 64-bit hosts doesn't have some arbitrary 32-bit limits.
	* fileio.c (Ffile_symlink_p): Use emacs_readlink.
	* filelock.c (current_lock_owner): Likewise.
	* lisp.h (READLINK_BUFSIZE, emacs_readlink): New function.
	* sysdep.c: Include allocator.h, careadlinkat.h.
	(emacs_no_realloc_allocator): New static constant.
	(emacs_readlink): New function.
	* deps.mk (sysdep.o): Depend on ../lib/allocator.h and on
	../lib/careadlinkat.h.

2011-04-04  Stefan Monnier  <monnier@iro.umontreal.ca>

	* keyboard.c (safe_run_hook_funcall): Fix last change (don't stop at the
	first non-nil return value).

2011-04-03  Jan Djärv  <jan.h.d@swipnet.se>

	* nsterm.m (ns_update_auto_hide_menu_bar): Define MAC_OS_X_VERSION_10_6
	if not defined (Bug#8403).

2011-04-02  Juanma Barranquero  <lekktu@gmail.com>

	* xdisp.c (display_count_lines): Remove parameter `start',
	unused since 1998-01-01T02:27:27Z!rms@gnu.org.  All callers changed.
	(get_char_face_and_encoding): Remove parameter `multibyte_p',
	unused since 2008-05-14T01:40:23Z!handa@m17n.org.  All callers changed.
	(fill_stretch_glyph_string): Remove parameters `row' and `area',
	unused at least since Kim's GUI unification at 2003-03-16T20:45:46Z!storm@cua.dk
	and thereabouts.  All callers changed.
	(get_per_char_metric): Remove parameter `f', unused since
	2008-05-14T01:40:23Z!handa@m17n.org.  All callers changed.

2011-04-02  Jim Meyering  <meyering@redhat.com>

	do not dereference NULL upon failed strdup
	* nsfont.m (ns_descriptor_to_entity): Use xstrdup, not strdup.
	(ns_get_family): Likewise.

2011-04-02  Juanma Barranquero  <lekktu@gmail.com>

	* eval.c (unwind_to_catch) [DEBUG_GCPRO]: Remove redundant assignment.

2011-04-02  Jan Djärv  <jan.h.d@swipnet.se>

	* nsterm.m (ns_update_auto_hide_menu_bar): Only for OSX 10.6 or
	later (Bug#8403).

2011-04-01  Stefan Monnier  <monnier@iro.umontreal.ca>

	Add lexical binding.

	* window.c (Ftemp_output_buffer_show): New fun.
	(Fsave_window_excursion):
	* print.c (Fwith_output_to_temp_buffer): Move to subr.el.

	* lread.c (lisp_file_lexically_bound_p): New function.
	(Fload): Bind Qlexical_binding.
	(readevalloop): Remove `evalfun' arg.
	Bind Qinternal_interpreter_environment.
	(Feval_buffer): Bind Qlexical_binding.
	(defvar_int, defvar_bool, defvar_lisp_nopro, defvar_kboard):
	Mark as dynamic.
	(syms_of_lread): Declare `lexical-binding'.

	* lisp.h (struct Lisp_Symbol): New field `declared_special'.

	* keyboard.c (eval_dyn): New fun.
	(menu_item_eval_property): Use it.

	* image.c (parse_image_spec): Use Ffunctionp.

	* fns.c (concat, mapcar1): Accept byte-code-functions.

	* eval.c (Fsetq): Handle lexical vars.
	(Fdefun, Fdefmacro, Ffunction): Make closures when needed.
	(Fdefconst, Fdefvaralias, Fdefvar): Mark as dynamic.
	(FletX, Flet): Obey lexical binding.
	(Fcommandp): Handle closures.
	(Feval): New `lexical' arg.
	(eval_sub): New function extracted from Feval.  Use it almost
	everywhere where Feval was used.  Look up vars in lexical env.
	Handle closures.
	(Ffunctionp): Move from subr.el.
	(Ffuncall): Handle closures.
	(apply_lambda): Remove `eval_flags'.
	(funcall_lambda): Handle closures and new byte-code-functions.
	(Fspecial_variable_p): New function.
	(syms_of_eval): Initialize the Vinternal_interpreter_environment var,
	but without exporting it to Lisp.

	* doc.c (Fdocumentation, store_function_docstring):
	* data.c (Finteractive_form): Handle closures.

	* callint.c (Fcall_interactively): Preserve lexical-binding mode for
	interactive spec.

	* bytecode.c (Bstack_ref, Bstack_set, Bstack_set2, BdiscardN):
	New byte-codes.
	(exec_byte_code): New function extracted from Fbyte_code to handle new
	calling convention for byte-code-functions.  Add new byte-codes.

	* buffer.c (defvar_per_buffer): Set new `declared_special' field.

	* alloc.c (Fmake_symbol): Init new `declared_special' field.

2011-03-31  Juanma Barranquero  <lekktu@gmail.com>

	* xdisp.c (redisplay_internal): Fix prototype.

2011-03-31  Eli Zaretskii  <eliz@gnu.org>

	* xdisp.c (SCROLL_LIMIT): New macro.
	(try_scrolling): Use it when setting scroll_limit.
	Limit scrolling to 100 screen lines.
	(redisplay_window): Even when falling back on "recentering",
	position point in the window according to scroll-conservatively,
	scroll-margin, and scroll-*-aggressively variables.  (Bug#6671)

	(try_scrolling): When point is above the window, allow searching
	as far as scroll_max, or one screenful, to compute vertical
	distance from PT to the scroll margin position.  This prevents
	try_scrolling from unnecessarily failing when
	scroll-conservatively is set to a value slightly larger than the
	window height.  Clean up the case of PT below the margin at bottom
	of window: scroll_max can no longer be INT_MAX.  When aggressive
	scrolling is in use, don't let point enter the opposite scroll
	margin as result of the scroll.
	(syms_of_xdisp) <scroll-conservatively>: Document the
	threshold of 100 lines for never-recentering scrolling.

2011-03-31  Juanma Barranquero  <lekktu@gmail.com>

	* dispextern.h (move_it_by_lines):
	* xdisp.c (move_it_by_lines): Remove parameter `need_y_p', unused
	since 2000-12-29T14:24:09Z!gerd@gnu.org.  All callers changed.
	(message_log_check_duplicate): Remove parameters `prev_bol' and
	`this_bol', unused since 1998-01-01T02:27:27Z!rms@gnu.org.  All callers changed.
	(redisplay_internal): Remove parameter `preserve_echo_area',
	unused since 1999-07-21T21:43:52Z!gerd@gnu.org.  All callers changed.

	* indent.c (Fvertical_motion):
	* window.c (window_scroll_pixel_based, Frecenter):
	Don't pass `need_y_p' to `move_it_by_lines'.

2011-03-30  Stefan Monnier  <monnier@iro.umontreal.ca>

	* eval.c (struct backtrace): Don't cheat with negative numbers, but do
	steal a few bits to be more compact.
	(interactive_p, Fbacktrace, Fbacktrace_frame, mark_backtrace):
	Remove unneeded casts.

	* bytecode.c (Fbyte_code): CAR and CDR can GC.

2011-03-30  Zachary Kanfer  <zkanfer@gmail.com>  (tiny change)

	* keyboard.c (Fexecute_extended_command): Do log the "suggest key
	binding" message (bug#7967).

2011-03-30  Paul Eggert  <eggert@cs.ucla.edu>

	Fix more problems found by GCC 4.6.0's static checks.

	* unexelf.c (unexec) [! (defined _SYSTYPE_SYSV || defined __sgi)]:
	Remove unused local var.

	* editfns.c (Fmessage_box): Remove unused local var.

	* xdisp.c (try_window_reusing_current_matrix, x_produce_glyphs):
	(note_mode_line_or_margin_highlight, note_mouse_highlight):
	Omit unused local vars.
	* window.c (shrink_windows): Omit unused local var.
	* menu.c (digest_single_submenu): Omit unused local var.
	* dispnew.c (update_window) [PERIODIC_PREEMPTION_CHECKING]:
	Omit unused local var.

	* keyboard.c (parse_modifiers_uncached, parse_modifiers):
	Don't assume string length fits in int.
	(keyremap_step, read_key_sequence): Use size_t for sizes.
	(read_key_sequence): Don't check last_real_key_start redundantly.

	* callproc.c (Fcall_process, Fcall_process_region): Use SAFE_ALLOCA
	instead of alloca (Bug#8344).

	* eval.c (Fbacktrace): Don't assume nargs fits in int.
	(Fbacktrace_frame): Don't assume nframes fits in int.

	* syntax.c (scan_sexps_forward): Avoid pointer wraparound.

	* xterm.c (x_make_frame_visible, same_x_server): Redo to avoid overflow
	concerns.

	* term.c (produce_glyphless_glyph): Remove unnecessary test.

	* cm.c (calccost): Turn while-do into do-while, for clarity.

	* keyboard.c (syms_of_keyboard): Use the same style as later
	in this function when indexing through an array.  This also
	works around GCC bug 48267.

	* image.c (tiff_load): Fix off-by-one image count (Bug#8336).

	* xselect.c (x_check_property_data): Return correct size (Bug#8335).

	* chartab.c (sub_char_table_ref_and_range): Redo for slight
	efficiency gain, and to bypass a gcc -Wstrict-overflow warning.

	* keyboard.c, keyboard.h (num_input_events): Now size_t.
	This avoids undefined behavior on integer overflow, and is a bit
	more convenient anyway since it is compared to a size_t variable.

	Variadic C functions now count arguments with size_t, not int.
	This avoids an unnecessary limitation on 64-bit machines, which
	caused (substring ...) to crash on large vectors (Bug#8344).
	* lisp.h (struct Lisp_Subr.function.aMANY): Now takes size_t, not int.
	(DEFUN_ARGS_MANY, internal_condition_case_n, safe_call): Likewise.
	All variadic functions and their callers changed accordingly.
	(struct gcpro.nvars): Now size_t, not int.  All uses changed.
	* data.c (arith_driver, float_arith_driver): Likewise.
	* editfns.c (general_insert_function): Likewise.
	* eval.c (struct backtrace.nargs, interactive_p)
	(internal_condition_case_n, run_hook_with_args, apply_lambda)
	(funcall_lambda, mark_backtrace): Likewise.
	* fns.c (concat): Likewise.
	* frame.c (x_set_frame_parameters): Likewise.
	* fns.c (get_key_arg): Now accepts and returns size_t, and returns
	0 if not found, not -1.  All callers changed.

	* alloc.c (garbage_collect): Don't assume stack size fits in int.
	(stack_copy_size): Now size_t, not int.
	(stack_copy, stack_copy_size): Define only if MAX_SAVE_STACK > 0.

2011-03-28  Juanma Barranquero  <lekktu@gmail.com>

	* coding.c (encode_designation_at_bol): Remove parameter `charbuf_end',
	unused since 2002-03-01T01:17:24Z!handa@m17n.org and 2008-02-01T16:01:31Z!miles@gnu.org.
	All callers changed.

	* lisp.h (multibyte_char_to_unibyte):
	* character.c (multibyte_char_to_unibyte): Remove parameter `rev_tbl',
	unused since 2002-03-01T01:16:34Z!handa@m17n.org and 2008-02-01T16:01:31Z!miles@gnu.org.
	* character.h (CHAR_TO_BYTE8):
	* cmds.c (internal_self_insert):
	* editfns.c (general_insert_function):
	* keymap.c (push_key_description):
	* search.c (Freplace_match):
	* xdisp.c (message_dolog, set_message_1): All callers changed.

2011-03-28  Stefan Monnier  <monnier@iro.umontreal.ca>

	* keyboard.c (safe_run_hook_funcall): New function.
	(safe_run_hooks_1, safe_run_hooks_error, safe_run_hooks): On error,
	don't set the hook to nil, but remove the offending function instead.
	(Qcommand_hook_internal): Remove, unused.
	(syms_of_keyboard): Don't initialize Qcommand_hook_internal nor define
	Vcommand_hook_internal.

	* eval.c (enum run_hooks_condition): Remove.
	(funcall_nil, funcall_not): New functions.
	(run_hook_with_args): Call each function through a `funcall' argument.
	Remove `cond' argument, now redundant.
	(Frun_hooks, Frun_hook_with_args, Frun_hook_with_args_until_success)
	(Frun_hook_with_args_until_failure): Adjust accordingly.
	(run_hook_wrapped_funcall, Frun_hook_wrapped): New functions.

2011-03-28  Juanma Barranquero  <lekktu@gmail.com>

	* dispextern.h (string_buffer_position): Remove declaration.

	* print.c (strout): Remove parameter `multibyte', unused since
	1999-08-21T19:30:21Z!gerd@gnu.org.  All callers changed.

	* search.c (boyer_moore): Remove parameters `len', `pos' and `lim',
	never used since function introduction in 1998-02-08T21:33:56Z!rms@gnu.org.
	All callers changed.

	* w32.c (_wsa_errlist): Use braces for struct initializers.

	* xdisp.c (string_buffer_position_lim): Remove parameter `w',
	never used since function introduction in 2001-03-09T18:41:50Z!gerd@gnu.org.
	All callers changed.
	(string_buffer_position): Likewise.  Also, make static (it's never
	used outside xdisp.c).
	(cursor_row_p): Remove parameter `w', unused since
	2000-10-17T16:08:57Z!gerd@gnu.org.  All callers changed.
	(decode_mode_spec): Remove parameter `precision', introduced during
	Gerd Moellmann's rewrite at 1999-07-21T21:43:52Z!gerd@gnu.org, but never used.
	All callers changed.

2011-03-27  Jan Djärv  <jan.h.d@swipnet.se>

	* nsterm.m (syms_of_nsterm): Use doc: for ns-auto-hide-menu-bar.

2011-03-27  Anders Lindgren  <andlind@gmail.com>

	* nsterm.m (ns_menu_bar_is_hidden): New variable.
	(ns_constrain_all_frames, ns_menu_bar_should_be_hidden)
	(ns_update_auto_hide_menu_bar): New functions.
	(ns_update_begin): Call ns_update_auto_hide_menu_bar.
	(applicationDidBecomeActive): Call ns_update_auto_hide_menu_bar and
	ns_constrain_all_frames.
	(constrainFrameRect): Return at once if ns_menu_bar_should_be_hidden.
	(syms_of_nsterm): DEFVAR ns-auto-hide-menu-bar, init to Qnil.

2011-03-27  Jan Djärv  <jan.h.d@swipnet.se>

	* nsmenu.m (runDialogAt): Remove argument to timer_check.

2011-03-27  Glenn Morris  <rgm@gnu.org>

	* syssignal.h: Replace RETSIGTYPE with void.
	* atimer.c, data.c, dispnew.c, emacs.c, floatfns.c, keyboard.c:
	* keyboard.h, lisp.h, process.c, sysdep.c, xterm.c:
	Replace SIGTYPE with void everywhere.
	* s/usg5-4-common.h (SIGTYPE): Remove definition.
	* s/template.h (SIGTYPE): Remove commented out definition.

2011-03-26  Eli Zaretskii  <eliz@gnu.org>

	* xdisp.c (redisplay_window): Don't check buffer's clip_changed
	flag as a prerequisite for invoking try_scrolling.  (Bug#6671)

2011-03-26  Juanma Barranquero  <lekktu@gmail.com>

	* w32.c (read_unc_volume): Use parameter `henum', instead of
	global variable `wget_enum_handle'.

	* keymap.c (describe_vector): Remove parameters `indices' and
	`char_table_depth', unused since 2002-03-01T01:43:26Z!handa@m17n.org.
	(describe_map, Fdescribe_vector): Adjust calls to `describe_vector'.

	* keyboard.h (timer_check, show_help_echo): Remove unused parameters.

	* keyboard.c (timer_check): Remove parameter `do_it_now',
	unused since 1996-04-12T06:01:29Z!rms@gnu.org.
	(show_help_echo): Remove parameter `ok_to_overwrite_keystroke_echo',
	unused since 2008-04-19T19:30:53Z!monnier@iro.umontreal.ca.

	* keyboard.c (read_char):
	* w32menu.c (w32_menu_display_help):
	* xmenu.c (show_help_event, menu_help_callback):
	Adjust calls to `show_help_echo'.

	* gtkutil.c (xg_maybe_add_timer):
	* keyboard.c (readable_events):
	* process.c (wait_reading_process_output):
	* xmenu.c (x_menu_wait_for_event): Adjust calls to `timer_check'.

	* insdel.c (adjust_markers_gap_motion):
	Remove; no-op since 1998-01-02T21:29:48Z!rms@gnu.org.
	(gap_left, gap_right): Don't call it.

2011-03-25  Chong Yidong  <cyd@stupidchicken.com>

	* xdisp.c (handle_fontified_prop): Discard changes to clip_changed
	incurred during fontification.

2011-03-25  Juanma Barranquero  <lekktu@gmail.com>

	* buffer.c (defvar_per_buffer): Remove unused parameter `doc'.
	(DEFVAR_PER_BUFFER): Don't pass it.

	* dispnew.c (row_equal_p, add_row_entry): Remove unused parameter `w'.
	(scrolling_window): Don't pass it.

2011-03-25  Juanma Barranquero  <lekktu@gmail.com>

	* dispextern.h (glyph_matric): Use #if GLYPH_DEBUG, not #ifdef.

	* fileio.c (check_executable) [DOS_NT]: Remove unused variables `len'
	and `suffix'.
	(Fset_file_selinux_context) [HAVE_LIBSELINUX]: Move here declaration
	of variables specific to SELinux and computation of `encoded_absname'.

	* image.c (XPutPixel): Remove unused variable `height'.

	* keyboard.c (make_lispy_event): Remove unused variable `hpos'.

	* unexw32.c (get_section_info): Remove unused variable `section'.

	* w32.c (stat): Remove unused variables `drive_root' and `devtype'.
	(system_process_attributes): Remove unused variable `sess'.
	(sys_read): Remove unused variable `err'.

	* w32fns.c (top): Wrap variables with #if GLYPH_DEBUG, not #ifdef.
	(w32_wnd_proc): Remove unused variable `isdead'.
	(unwind_create_frame): Use #if GLYPH_DEBUG, not #ifdef.
	(Fx_server_max_request_size): Remove unused variable `dpyinfo'.
	(x_create_tip_frame): Remove unused variable `tem'.

	* w32inevt.c (w32_console_read_socket):
	Remove unused variable `no_events'.

	* w32term.c (x_draw_composite_glyph_string_foreground):
	Remove unused variable `width'.

2011-03-24  Juanma Barranquero  <lekktu@gmail.com>

	* w32term.c (x_set_glyph_string_clipping):
	Don't pass uninitialized region to CombineRgn.

2011-03-23  Juanma Barranquero  <lekktu@gmail.com>

	* w32fns.c (x_set_menu_bar_lines): Remove unused variable `olines'.
	(w32_wnd_proc): Pass NULL to Windows API, not uninitialized buffer.
	(Fx_close_connection): Remove unused variable `i'.

	* w32font.c (w32font_draw): Return number of glyphs.
	(w32font_open_internal): Remove unused variable `i'.
	(w32font_driver): Add missing initializer.

	* w32menu.c (utf8to16): Remove unused variable `utf16'.
	(fill_in_menu): Remove unused variable `items_added'.

	* w32term.c (last_mouse_press_frame): Remove static global variable.
	(w32_clip_to_row): Remove unused variable `f'.
	(x_delete_terminal): Remove unused variable `i'.

	* w32uniscribe.c (uniscribe_shape): Remove unused variable `nclusters'.
	(NOTHING): Remove unused static global variable.
	(uniscribe_check_otf): Remove unused variable `table'.
	(uniscribe_font_driver): Add missing initializers.

2011-03-23  Julien Danjou  <julien@danjou.info>

	* term.c (Fsuspend_tty, Fresume_tty):
	* minibuf.c (read_minibuf, run_exit_minibuf_hook):
	* window.c (temp_output_buffer_show):
	* insdel.c (signal_before_change):
	* frame.c (Fhandle_switch_frame):
	* fileio.c (Fdo_auto_save):
	* emacs.c (Fkill_emacs):
	* editfns.c (save_excursion_restore):
	* cmds.c (internal_self_insert):
	* callint.c (Fcall_interactively):
	* buffer.c (Fkill_all_local_variables):
	* keyboard.c (Fcommand_execute, Fsuspend_emacs, safe_run_hooks_1):
	Use Frun_hooks.
	(command_loop_1): Use Frun_hooks.  Call safe_run_hooks
	unconditionnaly since it does the check itself.

2011-03-23  Paul Eggert  <eggert@cs.ucla.edu>

	Fix more problems found by GCC 4.5.2's static checks.

	* coding.c (encode_coding_raw_text): Avoid unnecessary test
	the first time through the loop, since we know p0 < p1 then.
	This also avoids a gcc -Wstrict-overflow warning.

	* lisp.h (SAFE_ALLOCA, SAFE_ALLOCA_LISP): Avoid 'int' overflow
	leading to a memory leak, possible in functions like
	load_charset_map_from_file that can allocate an unbounded number
	of objects (Bug#8318).

	* xmenu.c (set_frame_menubar): Use EMACS_UINT, not int, for indexes
	that could (at least in theory) be that large.

	* xdisp.c (message_log_check_duplicate): Return unsigned long, not int.
	This is less likely to overflow, and avoids undefined behavior if
	overflow does occur.  All callers changed.  Use strtoul to scan
	for the unsigned long integer.
	(pint2hrstr): Simplify and tune code slightly.
	This also avoids a (bogus) GCC warning with gcc -Wstrict-overflow.

	* scroll.c (do_scrolling): Work around GCC bug 48228.
	See <http://gcc.gnu.org/bugzilla/show_bug.cgi?id=48228>.

	* frame.c (Fmodify_frame_parameters): Simplify loop counter.
	This also avoids a warning with gcc -Wstrict-overflow.
	(validate_x_resource_name): Simplify count usage.
	This also avoids a warning with gcc -Wstrict-overflow.

	* fileio.c (Fcopy_file): Report error if fchown or fchmod
	fail (Bug#8306).

	* emacs.c (Fdaemon_initialized): Do not ignore I/O errors (Bug#8303).

	* process.c (Fmake_network_process): Use socklen_t, not int,
	where POSIX says socklen_t is required in portable programs.
	This fixes a porting bug on hosts like 64-bit HP-UX, where
	socklen_t is wider than int (Bug#8277).
	(Fmake_network_process, server_accept_connection):
	(wait_reading_process_output, read_process_output):
	Likewise.

	* process.c: Rename or move locals to avoid shadowing.
	(list_processes_1, Fmake_network_process):
	(read_process_output_error_handler, exec_sentinel_error_handler):
	Rename or move locals.
	(Fmake_network_process): Define label "retry_connect" only if needed.
	(Fnetwork_interface_info): Fix pointer signedness.
	(process_send_signal): Add cast to avoid pointer signedness problem.
	(FIRST_PROC_DESC, IF_NON_BLOCKING_CONNECT): Remove unused macros.
	(create_process): Use 'volatile' to avoid vfork clobbering (Bug#8298).

	Make tparam.h and terminfo.c consistent.
	* cm.c (tputs, tgoto, BC, UP): Remove extern decls.
	Include tparam.h instead, since it declares them.
	* cm.h (PC): Remove extern decl; tparam.h now does this.
	* deps.mk (cm.o, terminfo.o): Depend on tparam.h.
	* terminfo.c: Include tparam.h, to check interfaces.
	(tparm): Make 1st arg a const pointer in decl.  Put it at top level.
	(tparam): Adjust signature to match interface in tparam.h;
	this removes some undefined behavior.  Check that outstring and len
	are zero, which they always are with Emacs.
	* tparam.h (PC, BC, UP): New extern decls.

	* xftfont.c (xftfont_shape): Now static, and defined only if needed.
	(xftfont_open): Rename locals to avoid shadowing.

	* ftfont.c (ftfont_resolve_generic_family): Fix pointer signedness.
	(ftfont_otf_capability, ftfont_shape): Omit decls if not needed.
	(OTF_TAG_SYM): Omit macro if not needed.
	(ftfont_list): Remove unused local.
	(get_adstyle_property, ftfont_pattern_entity):
	(ftfont_lookup_cache, ftfont_open, ftfont_anchor_point):
	Rename locals to avoid shadowing.

	* xfont.c (xfont_list_family): Mark var as initialized.

	* xml.c (make_dom): Now static.

	* composite.c (composition_compute_stop_pos): Rename local to
	avoid shadowing.
	(composition_reseat_it): Remove unused locals.
	(find_automatic_composition, composition_adjust_point): Likewise.
	(composition_update_it): Mark var as initialized.
	(find_automatic_composition): Mark vars as initialized,
	with a FIXME (Bug#8290).

	character.h: Rename locals to avoid shadowing.
	* character.h (PREV_CHAR_BOUNDARY, FETCH_STRING_CHAR_ADVANCE):
	(FETCH_STRING_CHAR_AS_MULTIBYTE_ADVANCE, FETCH_CHAR_ADVANCE):
	(FETCH_CHAR_ADVANCE_NO_CHECK, INC_POS, DEC_POS, BUF_INC_POS):
	(BUF_DEC_POS): Be more systematic about renaming local temporaries
	to avoid shadowing.

	* textprop.c (property_change_between_p): Remove; unused.

	* intervals.c (interval_start_pos): Now static.

	* intervals.h (CHECK_TOTAL_LENGTH): Avoid empty "else".

	* atimer.c (start_atimer, append_atimer_lists, set_alarm):
	Rename locals to avoid shadowing.

	* sound.c (wav_play, au_play, Fplay_sound_internal):
	Fix pointer signedness.
	(alsa_choose_format): Remove unused local var.
	(wav_play): Initialize a variable to 0, to prevent undefined
	behavior (Bug#8278).

	* region-cache.c (insert_cache_boundary): Redo var to avoid shadowing.

	* region-cache.h (pp_cache): New decl, for gcc -Wmissing-prototypes.

	* callproc.c (Fcall_process): Use 'volatile' to avoid vfork
	clobbering (Bug#8298).
	* sysdep.c (sys_subshell): Likewise.
	Previously, the sys_subshell 'volatile' was incorrectly IF_LINTted out.

	* lisp.h (child_setup): Now NO_RETURN unless DOS_NT.
	This should get cleaned up, so that child_setup has the
	same signature on all platforms.

	* callproc.c (call_process_cleanup): Now static.
	(relocate_fd): Rename locals to avoid shadowing.

2011-03-22  Chong Yidong  <cyd@stupidchicken.com>

	* xterm.c (x_clear_frame): Remove XClearWindow call.  This appears
	not to be necessary, and produces flickering.

2011-03-20  Glenn Morris  <rgm@gnu.org>

	* config.in: Remove file.

2011-03-20  Juanma Barranquero  <lekktu@gmail.com>

	* minibuf.c (Vcompleting_read_function): Don't declare, global variables
	are now in src/globals.h.
	(syms_of_minibuf): Remove spurious & from previous change.

2011-03-20  Leo  <sdl.web@gmail.com>

	* minibuf.c (completing-read-function): New variable.
	(completing-read-default): Rename from completing-read.
	(completing-read): Call completing-read-function.

2011-03-19  Juanma Barranquero  <lekktu@gmail.com>

	* xfaces.c (Fx_load_color_file):
	Read color file from absolute filename (bug#8250).

2011-03-19  Juanma Barranquero  <lekktu@gmail.com>

	* makefile.w32-in: Update dependencies.

2011-03-17  Eli Zaretskii  <eliz@gnu.org>

	* makefile.w32-in ($(BLD)/unexw32.$(O)): Depend on $(SRC)/unexec.h.

2011-03-17  Paul Eggert  <eggert@cs.ucla.edu>

	Fix more problems found by GCC 4.5.2's static checks.

	* process.c (make_serial_process_unwind, send_process_trap):
	(sigchld_handler): Now static.

	* process.c (allocate_pty): Let PTY_ITERATION declare iteration vars.
	That way, the code declares only the vars that it needs.
	* s/aix4-2.h (PTY_ITERATION): Declare iteration vars.
	* s/cygwin.h (PTY_ITERATION): Likewise.
	* s/darwin.h (PTY_ITERATION): Likewise.
	* s/gnu-linux.h (PTY_ITERATION): Likewise.

	* s/irix6-5.h (PTY_OPEN): Declare stb, to loosen coupling.
	* process.c (allocate_pty): Don't declare stb unless it's needed.

	* bytecode.c (MAYBE_GC): Rewrite so as not to use empty "else".
	(CONSTANTLIM): Remove; unused.
	(METER_CODE, Bscan_buffer, Bread_char, Bset_mark):
	Define only if needed.

	* unexelf.c (unexec): Name an expression,
	to avoid gcc -Wbad-function-cast warning.
	Use a different way to cause a compilation error if anyone uses
	n rather than nn, a way that does not involve shadowing.
	(ELF_BSS_SECTION_NAME, OLD_PROGRAM_H): Remove; unused.

	* deps.mk (unexalpha.o): Remove; unused.

	New file unexec.h, the (simple) interface for unexec (Bug#8267).
	* unexec.h: New file.
	* deps.mk (emacs.o, unexaix.o, unexcw.o, unexcoff.o, unexelf.o):
	(unexhp9k800.o, unexmacosx.o, unexsol.o, unexw32.o):
	Depend on unexec.h.
	* emacs.c [!defined CANNOT_DUMP]: Include unexec.h.
	* unexaix.c, unexcoff.c, unexcw.c, unexelf.c, unexhp9k800.c:
	* unexmacosx.c, unexsol.c, unexw32.c: Include unexec.h.
	Change as necessary to match prototype in unexec.h.

	* syntax.c (Fforward_comment, scan_lists): Rename locals to avoid
	shadowing.
	(back_comment, skip_chars): Mark vars as initialized.

	* character.h (FETCH_STRING_CHAR_ADVANCE_NO_CHECK, BUF_INC_POS):
	Rename locals to avoid shadowing.

	* lread.c (read1): Rewrite so as not to use empty "else".
	(Fload, readevalloop, read1): Rename locals to avoid shadowing.

	* print.c (Fredirect_debugging_output): Fix pointer signedess.

	* lisp.h (debug_output_compilation_hack): Add decl here, to avoid
	warning when compiling print.c.

	* font.c (font_unparse_fcname): Abort in an "impossible" situation
	instead of using an uninitialized var.
	(font_sort_entities): Mark var as initialized.

	* character.h (FETCH_CHAR_ADVANCE): Rename locals to avoid shadowing.

	* font.c (font_unparse_xlfd): Don't mix pointers to variables with
	pointers to constants.
	(font_parse_fcname): Remove unused vars.
	(font_delete_unmatched): Now static.
	(font_get_spec): Remove; unused.
	(font_style_to_value, font_prop_validate_style, font_unparse_fcname):
	(font_update_drivers, Ffont_get_glyphs, font_add_log):
	Rename or move locals to avoid shadowing.

	* fns.c (require_nesting_list, require_unwind): Now static.
	(Ffillarray): Rename locals to avoid shadowing.

	* floatfns.c (domain_error2): Define only if needed.
	(Ffrexp, Fldexp): Rename locals to avoid shadowing.

	* alloc.c (mark_backtrace): Move decl from here ...
	* lisp.h: ... to here, so that it can be checked.

	* eval.c (call_debugger, do_debug_on_call, grow_specpdl): Now static.
	(Fdefvar): Rewrite so as not to use empty "else".
	(lisp_indirect_variable): Name an expression,
	to avoid gcc -Wbad-function-cast warning.
	(Fdefvar): Rename locals to avoid shadowing.

	* callint.c (quotify_arg, quotify_args): Now static.
	(Fcall_interactively): Rename locals to avoid shadowing.
	Use const pointer when appropriate.

	* lisp.h (get_system_name, get_operating_system_release):
	Move decls here, to check interfaces.
	* process.c (get_operating_system_release): Move decl to lisp.h.
	* xrdb.c (get_system_name): Likewise.
	* editfns.c (init_editfns, Fuser_login_name, Fuser_uid):
	(Fuser_real_uid, Fuser_full_name): Remove unnecessary casts,
	some of which prompt warnings from gcc -Wbad-function-cast.
	(Fformat_time_string, Fencode_time, Finsert_char):
	(Ftranslate_region_internal, Fformat):
	Rename or remove local vars to avoid shadowing.
	(Ftranslate_region_internal): Mark var as initialized.

	* doc.c (Fdocumentation, Fsnarf_documentation): Move locals to
	avoid shadowing.

	* lisp.h (eassert): Check that the argument compiles, even if
	ENABLE_CHECKING is not defined.

	* data.c (Findirect_variable): Name an expression, to avoid
	gcc -Wbad-function-cast warning.
	(default_value, arithcompare, arith_driver, arith_error): Now static.
	(store_symval_forwarding): Rename local to avoid shadowing.
	(Fmake_variable_buffer_local, Fmake_local_variable):
	Mark variables as initialized.
	(do_blv_forwarding, do_symval_forwarding): Remove; unused.

	* alloc.c (check_cons_list): Do not define unless GC_CHECK_CONS_LIST.
	(Fmake_vector, Fvector, Fmake_byte_code, Fgarbage_collect):
	Rename locals to avoid shadowing.
	(mark_stack): Move local variables into the #ifdef region where
	they're used.
	(BLOCK_INPUT_ALLOC, UNBLOCK_INPUT_ALLOC): Define only if
	! defined SYSTEM_MALLOC && ! defined SYNC_INPUT, as they are not
	needed otherwise.
	(CHECK_ALLOCATED): Define only if GC_CHECK_MARKED_OBJECTS.
	(GC_STRING_CHARS): Remove; not used.
	(Fmemory_limit): Cast sbrk's returned value to char *.

	* lisp.h (check_cons_list): Declare if GC_CHECK_CONS_LIST; this
	avoids undefined behavior in theory.

	* regex.c (IF_LINT): Add defn, for benefit of ../lib-src.

	Use functions, not macros, for up- and down-casing (Bug#8254).
	* buffer.h (DOWNCASE_TABLE, UPCASE_TABLE, DOWNCASE, UPPERCASEP):
	(NOCASEP, LOWERCASEP, UPCASE, UPCASE1): Remove.  All callers changed
	to use the following functions instead of these macros.
	(downcase): Adjust to lack of DOWNCASE_TABLE.  Return int, not
	EMACS_INT, since callers assume the returned value fits in int.
	(upcase1): Likewise, for UPCASE_TABLE.
	(uppercasep, lowercasep, upcase): New static inline functions.
	* editfns.c (Fchar_equal): Remove no-longer-needed workaround for
	the race-condition problem in the old DOWNCASE.

	* regex.c (CHARSET_LOOKUP_RANGE_TABLE_RAW, POP_FAILURE_REG_OR_COUNT):
	Rename locals to avoid shadowing.
	(regex_compile, re_match_2_internal): Move locals to avoid shadowing.
	(regex_compile, re_search_2, re_match_2_internal):
	Remove unused local vars.
	(FREE_VAR): Rewrite so as not to use empty "else",
	which gcc can warn about.
	(regex_compile, re_match_2_internal): Mark locals as initialized.
	(RETALLOC_IF): Define only if needed.
	(WORDCHAR_P): Likewise.  This one is never needed, but is used
	only in a comment talking about a compiler bug, so put inside
	the #if 0 of that comment.
	(CHARSET_LOOKUP_BITMAP, FAIL_STACK_FULL, RESET_FAIL_STACK):
	(PUSH_FAILURE_ELT, BUF_PUSH_3, STOP_ADDR_VSTRING):
	Remove; unused.

	* search.c (boyer_moore): Rename locals to avoid shadowing.
	* character.h (FETCH_STRING_CHAR_AS_MULTIBYTE_ADVANCE):
	(PREV_CHAR_BOUNDARY): Likewise.

	* search.c (simple_search): Remove unused var.

	* dired.c (compile_pattern): Move decl from here ...
	* lisp.h: ... to here, so that it can be checked.
	(struct re_registers): New forward decl.

	* character.h (INC_POS, DEC_POS): Rename locals to avoid shadowing.

	* indent.c (MULTIBYTE_BYTES_WIDTH): New args bytes, width.
	All uses changed.
	(MULTIBYTE_BYTES_WIDTH, scan_for_column, compute_motion):
	Rename locals to avoid shadowing.
	(Fvertical_motion): Mark locals as initialized.

	* casefiddle.c (casify_object, casify_region): Now static.
	(casify_region): Mark local as initialized.

	* cmds.c (internal_self_insert): Rename local to avoid shadowing.

	* lisp.h (GCPRO2_VAR, GCPRO3_VAR, GCPRO4_VAR, GCPRO5_VAR, GCPRO6_VAR):
	New macros, so that the caller can use some names other than
	gcpro1, gcpro2, etc.
	(GCPRO2, GCPRO3, GCPRO4, GCPRO5, GCPRO6): Reimplement in terms
	of the new macros.
	(GCPRO1_VAR, UNGCPRO_VAR): Change the meaning of the second
	argument, for consistency with GCPRO2_VAR, etc: it is now the
	prefix of the variable, not the variable itself.  All uses
	changed.
	* dired.c (directory_files_internal, file_name_completion):
	Rename locals to avoid shadowing.

	Fix a race condition diagnosed by gcc -Wsequence-point (Bug#8254).
	An expression of the form (DOWNCASE (x) == DOWNCASE (y)), found in
	dired.c's scmp function, had undefined behavior.
	* lisp.h (DOWNCASE_TABLE, UPCASE_TABLE, DOWNCASE, UPPERCASEP):
	(NOCASEP, LOWERCASEP, UPCASE, UPCASE1): Move from here ...
	* buffer.h: ... to here, because these macros use current_buffer,
	and the new implementation with inline functions needs to have
	current_buffer in scope now, rather than later when the macros
	are used.
	(downcase, upcase1): New static inline functions.
	(DOWNCASE, UPCASE1): Reimplement using these functions.
	This avoids undefined behavior in expressions like
	DOWNCASE (x) == DOWNCASE (y), which previously suffered
	from race conditions in accessing the global variables
	case_temp1 and case_temp2.
	* casetab.c (case_temp1, case_temp2): Remove; no longer needed.
	* lisp.h (case_temp1, case_temp2): Remove their decls.
	* character.h (ASCII_CHAR_P): Move from here ...
	* lisp.h: ... to here, so that the inline functions mentioned
	above can use them.

	* dired.c (directory_files_internal_unwind): Now static.

	* fileio.c (file_name_as_directory, directory_file_name):
	(barf_or_query_if_file_exists, auto_save_error, auto_save_1):
	Now static.
	(file_name_as_directory): Use const pointers when appropriate.
	(Fexpand_file_name): Likewise.  In particular, newdir might
	point at constant storage, so make it a const pointer.
	(Fmake_directory_internal, Fread_file_name): Remove unused vars.
	(Ffile_selinux_context, Fset_file_selinux_context): Fix pointer
	signedness issues.
	(Fset_file_times, Finsert_file_contents, auto_save_error):
	Rename locals to avoid shadowing.

	* minibuf.c (choose_minibuf_frame_1): Now static.
	(Ftry_completion, Fall_completions): Rename or remove locals
	to avoid shadowing.

	* marker.c (bytepos_to_charpos): Remove; unused.

	* lisp.h (verify_bytepos, count_markers): New decls,
	so that gcc does not warn that these functions aren't declared.

	* insdel.c (check_markers, make_gap_larger, make_gap_smaller):
	(reset_var_on_error, Fcombine_after_change_execute_1): Now static.
	(CHECK_MARKERS): Redo to avoid gcc -Wempty-body diagnostic.
	(copy_text): Remove unused local var.

	* filelock.c (within_one_second): Now static.
	(lock_file_1): Rename local to avoid shadowing.

	* buffer.c (fix_overlays_before): Mark locals as initialized.
	(fix_start_end_in_overlays): Likewise.  This function should be
	simplified by using pointers-to-pointers, but that's a different
	matter.
	(switch_to_buffer_1): Now static.
	(Fkill_buffer, record_buffer, Fbury_buffer, Fset_buffer_multibyte):
	(report_overlay_modification): Rename locals to avoid shadowing.

	* sysdep.c (system_process_attributes): Rename vars to avoid shadowing.
	Fix pointer signedness issue.
	(sys_subshell): Mark local as volatile if checking for lint,
	to suppress a gcc -Wclobbered warning that does not seem to be right.
	(MAXPATHLEN): Define only if needed.

	* process.c (serial_open, serial_configure): Move decls from here ...
	* systty.h: ... to here, so that they can be checked.

	* fns.c (get_random, seed_random): Move extern decls from here ...
	* lisp.h: ... to here, so that they can be checked.

	* sysdep.c (reset_io): Now static.
	(wait_for_termination_signal): Remove; unused.

	* keymap.c (keymap_parent, keymap_memberp, map_keymap_internal):
	(copy_keymap_item, append_key, push_text_char_description):
	Now static.
	(Fwhere_is_internal): Don't test CONSP (sequences) unnecessarily.
	(DENSE_TABLE_SIZE): Remove; unused.
	(get_keymap, access_keymap, Fdefine_key, Fwhere_is_internal):
	(describe_map_tree):
	Rename locals to avoid shadowing.

	* keyboard.c: Declare functions static if they are not used elsewhere.
	(echo_char, echo_dash, cmd_error, top_level_2):
	(poll_for_input, handle_async_input): Now static.
	(read_char, kbd_buffer_get_event, make_lispy_position):
	(make_lispy_event, make_lispy_movement, apply_modifiers):
	(decode_keyboard_code, tty_read_avail_input, menu_bar_items):
	(parse_tool_bar_item, read_key_sequence, Fread_key_sequence):
	(Fread_key_sequence_vector): Rename locals to avoid shadowing.
	(read_key_sequence, read_char): Mark locals as initialized.
	(Fexit_recursive_edit, Fabort_recursive_edit): Mark with NO_RETURN.

	* keyboard.h (make_ctrl_char): New decl.
	(mark_kboards): Move decl here ...
	* alloc.c (mark_kboards): ... from here.

	* lisp.h (force_auto_save_soon): New decl.

	* emacs.c (init_cmdargs): Rename local to avoid shadowing.
	(DEFINE_DUMMY_FUNCTION): New macro.
	(__do_global_ctors, __do_global_ctors_aux, __do_global_dtors, __main):
	Use it.
	(main): Add casts to avoid warnings
	if GCC considers string literals to be constants.

	* lisp.h (fatal_error_signal): Add decl, since it's exported.

	* dbusbind.c: Pointer signedness fixes.
	(xd_signature, xd_append_arg, xd_initialize):
	(Fdbus_call_method, Fdbus_call_method_asynchronously):
	(Fdbus_method_return_internal, Fdbus_method_error_internal):
	(Fdbus_send_signal, xd_read_message_1, Fdbus_register_service):
	(Fdbus_register_signal): Use SSDATA when the context wants char *.

	* dbusbind.c (Fdbus_init_bus): Add cast to avoid warning
	if GCC considers string literals to be constants.
	(Fdbus_register_service, Fdbus_register_method): Remove unused vars.

2011-03-16  Stefan Monnier  <monnier@iro.umontreal.ca>

	* print.c (PRINT_CIRCLE_CANDIDATE_P): New macro.
	(print_preprocess, print_object): New macro to fix last change.

	* print.c (print_preprocess): Don't forget font objects.

2011-03-16  Juanma Barranquero  <lekktu@gmail.com>

	* emacs.c (USAGE3): Doc fixes.

2011-03-15  Andreas Schwab  <schwab@linux-m68k.org>

	* coding.c (detect_coding_iso_2022): Reorganize code to clarify
	structure.

2011-03-14  Juanma Barranquero  <lekktu@gmail.com>

	* lisp.h (VWindow_system, Qfile_name_history):
	* keyboard.h (lispy_function_keys) [WINDOWSNT]:
	* w32term.h (w32_system_caret_hwnd, w32_system_caret_height)
	(w32_system_caret_x, w32_system_caret_y): Declare extern.

	* w32select.c: Don't #include "keyboard.h".
	(run_protected): Add extern declaration for waiting_for_input.

	* w32.c (Qlocal, noninteractive1, inhibit_window_system):
	* w32console.c (detect_input_pending, read_input_pending)
	(encode_terminal_code):
	* w32fns.c (quit_char, lispy_function_keys, Qtooltip)
	(w32_system_caret_hwnd, w32_system_caret_height, w32_system_caret_x)
	(w32_system_caret_y, Qfile_name_history):
	* w32font.c (w32font_driver, QCantialias, QCotf, QClang):
	* w32inevt.c (reinvoke_input_signal, lispy_function_keys):
	* w32menu.c (Qmenu_bar, QCtoggle, QCradio, Qoverriding_local_map)
	(Qoverriding_terminal_local_map, Qmenu_bar_update_hook):
	* w32proc.c (Qlocal, report_file_error):
	* w32term.c (Vwindow_system, updating_frame):
	* w32uniscribe.c (initialized, uniscribe_font_driver):
	Remove unneeded extern declarations.

2011-03-14  Chong Yidong  <cyd@stupidchicken.com>

	* buffer.c (Fmake_indirect_buffer): Fix incorrect assertions.

2011-03-13  Chong Yidong  <cyd@stupidchicken.com>

	* buffer.h (BUF_BEGV, BUF_BEGV_BYTE, BUF_ZV, BUF_ZV_BYTE, BUF_PT)
	(BUF_PT_BYTE): Rewrite to handle indirect buffers (Bug#8219).
	These macros can no longer be used for assignment.

	* buffer.c (Fget_buffer_create, Fmake_indirect_buffer):
	Assign struct members directly, instead of using BUF_BEGV etc.
	(record_buffer_markers, fetch_buffer_markers): New functions for
	recording and fetching special buffer markers.
	(set_buffer_internal_1, set_buffer_temp): Use them.

	* lread.c (unreadchar): Use SET_BUF_PT_BOTH.

	* insdel.c (adjust_point): Use SET_BUF_PT_BOTH.

	* intervals.c (temp_set_point_both): Use SET_BUF_PT_BOTH.
	(get_local_map): Use SET_BUF_BEGV_BOTH and SET_BUF_ZV_BOTH.

	* xdisp.c (hscroll_window_tree):
	(reconsider_clip_changes): Use PT instead of BUF_PT.

2011-03-13  Eli Zaretskii  <eliz@gnu.org>

	* makefile.w32-in ($(BLD)/editfns.$(O)): Depend on
	$(EMACS_ROOT)/lib/intprops.h.

2011-03-13  Paul Eggert  <eggert@cs.ucla.edu>

	Fix more problems found by GCC 4.5.2's static checks.

	* gtkutil.c (xg_get_pixbuf_from_pixmap): Add cast from char *
	to unsigned char * to avoid compiler diagnostic.
	(xg_free_frame_widgets): Make it clear that a local variable is
	needed only if USE_GTK_TOOLTIP.
	(gdk_window_get_screen): Make it clear that this macro is needed
	only if USE_GTK_TOOLTIP.
	(int_gtk_range_get_value): New function, which avoids a diagnostic
	from gcc -Wbad-function-cast.
	(xg_set_toolkit_scroll_bar_thumb): Use it.
	(xg_tool_bar_callback, xg_tool_item_stale_p): Rewrite to avoid
	diagnostic from gcc -Wbad-function-cast.
	(get_utf8_string, xg_get_file_with_chooser):
	Rename locals to avoid shadowing.
	(create_dialog): Move locals to avoid shadowing.

	* xgselect.c (xg_select): Remove unused var.

	* image.c (four_corners_best): Mark locals as initialized.
	(gif_load): Initialize transparent_p to zero (Bug#8238).
	Mark another local as initialized.
	(my_png_error, my_error_exit): Mark with NO_RETURN.

	* image.c (clear_image_cache): Now static.
	(DIM, HAVE_STDLIB_H_1): Remove unused macros.
	(xpm_load): Redo to avoid "discards qualifiers" gcc warning.
	(x_edge_detection): Remove unnecessary cast that
	gcc -Wbad-function-cast diagnoses.
	(gif_load): Fix pointer signedness.
	(clear_image_cache, xbm_read_bitmap_data, x_detect_edges):
	(jpeg_load, gif_load): Rename locals to avoid shadowing.

2011-03-12  Paul Eggert  <eggert@cs.ucla.edu>

	Improve quality of tests for time stamp overflow.
	For example, without this patch (encode-time 0 0 0 1 1
	1152921504606846976) returns the obviously-bogus value (-948597
	62170) on my RHEL 5.5 x86-64 host.  With the patch, it correctly
	reports time overflow.  See
	<http://lists.gnu.org/archive/html/emacs-devel/2011-03/msg00470.html>.
	* deps.mk (editfns.o): Depend on ../lib/intprops.h.
	* editfns.c: Include limits.h and intprops.h.
	(TIME_T_MIN, TIME_T_MAX): New macros.
	(time_overflow): Move earlier, to before first use.
	(hi_time, lo_time): New functions, for an accurate test for
	out-of-range times.
	(Fcurrent_time, Fget_internal_run_time, make_time): Use them.
	(Fget_internal_run_time): Don't assume time_t fits in int.
	(make_time): Use list2 instead of Fcons twice.
	(Fdecode_time): More accurate test for out-of-range times.
	(check_tm_member): New function.
	(Fencode_time): Use it, to test for out-of-range times.
	(lisp_time_argument): Don't rely on undefined left-shift and
	right-shift behavior when checking for time stamp overflow.

	* editfns.c (time_overflow): New function, refactoring common code.
	(Fformat_time_string, Fdecode_time, Fencode_time):
	(Fcurrent_time_string): Use it.

	Move 'make_time' to be next to its inverse 'lisp_time_argument'.
	* dired.c (make_time): Move to ...
	* editfns.c (make_time): ... here.
	* systime.h: Note the move.

2011-03-12  YAMAMOTO Mitsuharu  <mituharu@math.s.chiba-u.ac.jp>

	* fringe.c (update_window_fringes): Remove unused variables.

	* unexmacosx.c (copy_data_segment): Also copy __got section.
	(Bug#8223)

2011-03-12  Eli Zaretskii  <eliz@gnu.org>

	* termcap.c [MSDOS]: Include "msdos.h".
	(find_capability, tgetnum, tgetflag, tgetstr, tputs, tgetent):
	Constify `char *' arguments and their references according to
	prototypes in tparam.h.

	* deps.mk (termcap.o): Depend on tparam.h and msdos.h.

	* msdos.c (XMenuAddPane): 3rd argument is `const char *' now.
	Adapt all references accordingly.

	* msdos.h (XMenuAddPane): 3rd argument is `const char *' now.

2011-03-11  Tom Tromey  <tromey@redhat.com>

	* buffer.c (syms_of_buffer): Remove obsolete comment.

2011-03-11  Eli Zaretskii  <eliz@gnu.org>

	* termhooks.h (encode_terminal_code): Declare prototype.

	* msdos.c (encode_terminal_code): Don't declare prototype.

	* term.c (encode_terminal_code): Now external again, used by
	w32console.c and msdos.c.

	* makefile.w32-in ($(BLD)/term.$(O), ($(BLD)/tparam.$(O)):
	Depend on $(SRC)/tparam.h, see 2011-03-11T07:24:21Z!eggert@cs.ucla.edu.

2011-03-11  Paul Eggert  <eggert@cs.ucla.edu>

	Fix some minor problems found by GCC 4.5.2's static checks.

	* fringe.c (update_window_fringes): Mark locals as initialized
	(Bug#8227).
	(destroy_fringe_bitmap, init_fringe_bitmap): Now static.

	* alloc.c (mark_fringe_data): Move decl from here ...
	* lisp.h (mark_fringe_data) [HAVE_WINDOW_SYSTEM]: ... to here,
	to check its interface.
	(init_fringe_once): Do not declare unless HAVE_WINDOW_SYSTEM.

	* fontset.c (free_realized_fontset): Now static.
	(Fset_fontset_font): Rename local to avoid shadowing.
	(fontset_font): Mark local as initialized.
	(FONTSET_SPEC, FONTSET_REPERTORY, RFONT_DEF_REPERTORY): Remove; unused.

	* xrdb.c: Include "xterm.h", to check x_load_resources's interface.

	* xselect.c (x_disown_buffer_selections): Remove; not used.
	(TRACE3) [!defined TRACE_SELECTION]: Remove; not used.
	(x_own_selection, Fx_disown_selection_internal): Rename locals
	to avoid shadowing.
	(x_handle_dnd_message): Remove local to avoid shadowing.

	* lisp.h (GCPRO1_VAR, UNGCPRO_VAR): New macros,
	so that the caller can use some name other than gcpro1.
	(GCPRO1, UNGCPRO): Reimplement in terms of the new macros.
	* xfns.c (Fx_create_frame, x_create_tip_frame, Fx_show_tip):
	(Fx_backspace_delete_keys_p):
	Use them to avoid shadowing, and rename vars to avoid shadowing.
	(x_decode_color, x_set_name, x_window): Now static.
	(Fx_create_frame): Add braces to silence GCC warning.
	(Fx_file_dialog, Fx_select_font): Fix pointer signedness.
	(x_real_positions, xg_set_icon_from_xpm_data, x_create_tip_frame):
	Remove unused locals.
	(Fx_create_frame, x_create_tip_frame, Fx_show_tip):
	(Fx_backspace_delete_keys_p): Rename locals to avoid shadowing.
	Some of these renamings use the new GCPRO1_VAR and UNGCPRO_VAR
	macros.

	* xterm.h (x_mouse_leave): New decl.

	* xterm.c (x_copy_dpy_color, x_focus_on_frame, x_unfocus_frame):
	Remove unused functions.
	(x_shift_glyphs_for_insert, XTflash, XTring_bell):
	(x_calc_absolute_position): Now static.
	(XTread_socket): Don't define label "out" unless it's used.
	Don't declare local "event" unless it's used.
	(x_iconify_frame, x_free_frame_resources): Don't declare locals
	unless they are used.
	(XEMBED_VERSION, xembed_set_info): Don't define unless needed.
	(x_fatal_error_signal): Remove; not used.
	(x_draw_image_foreground, redo_mouse_highlight, XTmouse_position):
	(x_scroll_bar_report_motion, handle_one_xevent, x_draw_bar_cursor):
	(x_error_catcher, x_connection_closed, x_error_handler):
	(x_error_quitter, xembed_send_message, x_iconify_frame):
	(my_log_handler): Rename locals to avoid shadowing.
	(x_delete_glyphs, x_ins_del_lines): Mark with NO_RETURN.
	(x_connection_closed): Tell GCC not to suggest NO_RETURN.

	* xfaces.c (clear_face_cache, Fx_list_fonts, Fface_font):
	Rename or move locals to avoid shadowing.
	(tty_defined_color, merge_face_heights): Now static.
	(free_realized_faces_for_fontset): Remove; not used.
	(Fx_list_fonts): Mark variable that gcc -Wuninitialized
	does not deduce is never used uninitialized.
	(STRDUPA, LSTRDUPA, FONT_POINT_SIZE_QUANTUM): Remove; not used.
	(LFACEP): Define only if XASSERTS, as it's not needed otherwise.

	* terminal.c (store_terminal_param): Now static.

	* xmenu.c (menu_highlight_callback): Now static.
	(set_frame_menubar): Remove unused local.
	(xmenu_show): Rename parameter to avoid shadowing.
	(xmenu_show, xdialog_show, xmenu_show): Make local pointers "const"
	since they might point to immutable storage.
	(next_menubar_widget_id): Declare only if USE_X_TOOLKIT,
	since it's unused otherwise.

	* xdisp.c (produce_glyphless_glyph): Initialize lower_xoff.
	Add a FIXME, since the code still doesn't look right.  (Bug#8215)
	(Fcurrent_bidi_paragraph_direction): Simplify slightly; this
	avoids a gcc -Wuninitialized diagnostic.
	(display_line, BUILD_COMPOSITE_GLYPH_STRING, draw_glyphs):
	(note_mouse_highlight): Mark variables that gcc -Wuninitialized
	does not deduce are never used uninitialized.

	* lisp.h (IF_LINT): New macro, copied from ../lib-src/emacsclient.c.

	* xdisp.c (redisplay_window): Rename local to avoid shadowing.
	* window.c (window_loop, size_window):
	(run_window_configuration_change_hook, enlarge_window): Likewise.

	* window.c (display_buffer): Now static.
	(size_window): Mark variables that gcc -Wuninitialized
	does not deduce are never used uninitialized.
	* window.h (check_all_windows): New decl, to forestall
	gcc -Wmissing-prototypes diagnostic.
	* dispextern.h (bidi_dump_cached_states): Likewise.

	* charset.h (CHECK_CHARSET_GET_CHARSET): Rename locals to avoid
	shadowing.
	* charset.c (map_charset_for_dump, Fchar_charset): Likewise.
	Include <limits.h>.
	(Fsort_charsets): Redo min/max calculation to shorten the code a bit
	and to avoid gcc -Wuninitialized warning.
	(load_charset_map): Mark variables that gcc -Wuninitialized
	does not deduce are never used uninitialized.
	(load_charset): Abort instead of using uninitialized var (Bug#8229).

	* coding.c (coding_set_source, coding_set_destination):
	Use "else { /* comment */ }" rather than "else /* comment */;"
	for clarity, and to avoid gcc -Wempty-body warning.
	(Fdefine_coding_system_internal): Don't redeclare 'i' inside
	a block, when the outer 'i' will do.
	(decode_coding_utf_8, decode_coding_utf_16, detect_coding_emacs_mule):
	(emacs_mule_char, decode_coding_emacs_mule, detect_coding_iso_2022):
	(decode_coding_iso_2022, decode_coding_sjis, decode_coding_big5):
	(decode_coding_raw_text, decode_coding_charset, get_translation_table):
	(Fdecode_sjis_char, Fdefine_coding_system_internal):
	Rename locals to avoid shadowing.
	* character.h (FETCH_STRING_CHAR_ADVANCE): Likewise.
	* coding.c (emacs_mule_char, encode_invocation_designation):
	Now static, since they're not used elsewhere.
	(decode_coding_iso_2022): Add "default: abort ();" as a safety check.
	(decode_coding_object, encode_coding_object, detect_coding_system):
	(decode_coding_emacs_mule): Mark variables that gcc
	-Wuninitialized does not deduce are never used uninitialized.
	(detect_coding_iso_2022): Initialize a local variable that might
	be used uninitialized.  Leave a FIXME because it's not clear that
	this initialization is needed.  (Bug#8211)
	(ISO_CODE_LF, ISO_CODE_CR, CODING_ISO_FLAG_EUC_TW_SHIFT):
	(ONE_MORE_BYTE_NO_CHECK, UTF_BOM, UTF_16_INVALID_P):
	(SHIFT_OUT_OK, ENCODE_CONTROL_SEQUENCE_INTRODUCER):
	(ENCODE_DIRECTION_R2L, ENCODE_DIRECTION_L2R):
	Remove unused macros.

	* category.c (hash_get_category_set): Remove unused local var.
	(copy_category_table): Now static, since it's not used elsewhere.
	* character.c (string_count_byte8): Likewise.

	* ccl.c (CCL_WRITE_STRING, CCL_ENCODE_CHAR, Fccl_execute_on_string):
	(Fregister_code_conversion_map): Rename locals to avoid shadowing.

	* chartab.c (copy_sub_char_table): Now static, since it's not used
	elsewhere.
	(sub_char_table_ref_and_range, char_table_ref_and_range):
	Rename locals to avoid shadowing.
	(ASET_RANGE, GET_SUB_CHAR_TABLE): Remove unused macros.

	* bidi.c (bidi_check_type): Now static, since it's not used elsewhere.
	(BIDI_BOB): Remove unused macro.

	* cm.c (cmgoto): Mark variables that gcc -Wuninitialized does not
	deduce are never used uninitialized.
	* term.c (encode_terminal_code): Likewise.

	* term.c (encode_terminal_code): Now static.  Remove unused local.

	* tparam.h: New file.
	* term.c, tparam.h: Include it.
	* deps.mk (term.o, tparam.o): Depend on tparam.h.
	* term.c (tputs, tgetent, tgetflag, tgetnum, tparam, tgetstr):
	Move these decls to tparam.h, and make them agree with what
	is actually in tparam.c.  The previous trick of using incompatible
	decls in different modules does not conform to the C standard.
	All callers of tparam changed to use tparam's actual API.
	* tparam.c (tparam1, tparam, tgoto):
	Use const pointers where appropriate.

	* cm.c (calccost, cmgoto): Use const pointers where appropriate.
	* cm.h (struct cm): Likewise.
	* dispextern.h (do_line_insertion_deletion_costs): Likewise.
	* scroll.c (ins_del_costs, do_line_insertion_deletion_costs): Likewise.
	* term.c (tty_ins_del_lines, calculate_costs, struct fkey_table):
	(term_get_fkeys_1, append_glyphless_glyph, produce_glyphless_glyph):
	(turn_on_face, init_tty): Likewise.
	* termchar.h (struct tty_display_info): Likewise.

	* term.c (term_mouse_position): Rename local to avoid shadowing.

	* alloc.c (mark_ttys): Move decl from here ...
	* lisp.h (mark_ttys): ... to here, so that it's checked against defn.

2011-03-11  Andreas Schwab  <schwab@linux-m68k.org>

	* .gdbinit (pwinx, xbuffer): Fix access to buffer name.

2011-03-09  Juanma Barranquero  <lekktu@gmail.com>

	* search.c (compile_pattern_1): Remove argument regp, unused since
	revid:rms@gnu.org-19941211082627-3x1g1wyqkjmwloig.
	(compile_pattern): Don't pass it.

2011-03-08  Jan Djärv  <jan.h.d@swipnet.se>

	* xterm.h (DEFAULT_GDK_DISPLAY): New define.
	(GDK_WINDOW_XID, gtk_widget_get_preferred_size): New defines
	for ! HAVE_GTK3.
	(GTK_WIDGET_TO_X_WIN): Use GDK_WINDOW_XID.

	* xmenu.c (menu_position_func): Call gtk_widget_get_preferred_size.

	* gtkutil.c: Include gtkx.h if HAVE_GTK3.  If ! HAVE_GTK3, define
	gdk_window_get_screen, gdk_window_get_geometry,
	gdk_x11_window_lookup_for_display and GDK_KEY_g.
	(xg_set_screen): Use DEFAULT_GDK_DISPLAY.
	(xg_get_pixbuf_from_pixmap): New function.
	(xg_get_pixbuf_from_pix_and_mask): Change parameters from GdkPixmap
	to Pixmap, take frame as parameter, remove GdkColormap parameter.
	Call xg_get_pixbuf_from_pixmap instead of
	gdk_pixbuf_get_from_drawable.
	(xg_get_image_for_pixmap): Do not make GdkPixmaps, call
	xg_get_pixbuf_from_pix_and_mask with Pixmap parameters instead.
	(xg_check_special_colors): Use GtkStyleContext and its functions
	for HAVE_GTK3.
	(xg_prepare_tooltip, xg_hide_tooltip): Call gdk_window_get_screen.
	(xg_prepare_tooltip, create_dialog, menubar_map_cb)
	(xg_update_frame_menubar, xg_tool_bar_detach_callback)
	(xg_tool_bar_attach_callback, xg_update_tool_bar_sizes):
	Call gtk_widget_get_preferred_size.
	(xg_frame_resized): gdk_window_get_geometry only takes 5
	parameters.
	(xg_win_to_widget, xg_event_is_for_menubar):
	Call gdk_x11_window_lookup_for_display.
	(xg_set_widget_bg): New function.
	(delete_cb): New function.
	(xg_create_frame_widgets): Connect delete-event to delete_cb.
	Call xg_set_widget_bg.  Only set backgrund pixmap for ! HAVE_GTK3
	(xg_set_background_color): Call xg_set_widget_bg.
	(xg_set_frame_icon): Call xg_get_pixbuf_from_pix_and_mask.
	(xg_create_scroll_bar): vadj is a GtkAdjustment for HAVE_GTK3.
	Only call gtk_range_set_update_policy if ! HAVE_GTK3.
	(xg_make_tool_item): Only connect xg_tool_bar_item_expose_callback
	if ! HAVE_GTK3.
	(update_frame_tool_bar): Call gtk_widget_hide.
	(xg_initialize): Use GDK_KEY_g.

	* xsmfns.c (gdk_set_sm_client_id): Define to gdk_set_sm_client_id
	if ! HAVE_GTK3
	(x_session_initialize): Call gdk_x11_set_sm_client_id.

	* xterm.c (XFillRectangle): Use cairo routines for HAVE_GTK3.
	(x_term_init): Disable Xinput(2) with GDK_CORE_DEVICE_EVENTS.
	Load ~/emacs.d/gtkrc only for ! HAVE_GTK3.

2011-03-08  Juanma Barranquero  <lekktu@gmail.com>

	* w32xfns.c (select_palette): Check success of RealizePalette against
	GDI_ERROR, not zero.

See ChangeLog.11 for earlier changes.

;; Local Variables:
;; coding: utf-8
;; End:

  Copyright (C) 2011  Free Software Foundation, Inc.

  This file is part of GNU Emacs.

  GNU Emacs is free software: you can redistribute it and/or modify
  it under the terms of the GNU General Public License as published by
  the Free Software Foundation, either version 3 of the License, or
  (at your option) any later version.

  GNU Emacs is distributed in the hope that it will be useful,
  but WITHOUT ANY WARRANTY; without even the implied warranty of
  MERCHANTABILITY or FITNESS FOR A PARTICULAR PURPOSE.  See the
  GNU General Public License for more details.

  You should have received a copy of the GNU General Public License
  along with GNU Emacs.  If not, see <http://www.gnu.org/licenses/>.<|MERGE_RESOLUTION|>--- conflicted
+++ resolved
@@ -1,17 +1,16 @@
-<<<<<<< HEAD
-2011-07-23  Jan Djärv  <jan.h.d@swipnet.se>
-
-	* nsterm.m (initFrameFromEmacs): Set NSTitledWindowMask in styleMask
-	for OSX >= 10.7.
-=======
 2011-07-23  Eli Zaretskii  <eliz@gnu.org>
 
 	* xdisp.c (move_it_in_display_line_to): Record the best matching
 	position for TO_CHARPOS while scanning the line, and restore it on
 	exit if none of the characters scanned was an exact match.  Fixes
-	vertical-motion and pos-visible-in-window-p when exact match is
-	impossible due to invisible text, and the lines are truncated.
->>>>>>> c1734fbd
+	vertical-motion and pos-visible-in-window-p under bidi redisplay
+	when exact match is impossible due to invisible text, and the
+	lines are truncated.
+
+2011-07-23  Jan Djärv  <jan.h.d@swipnet.se>
+
+	* nsterm.m (initFrameFromEmacs): Set NSTitledWindowMask in styleMask
+	for OSX >= 10.7.
 
 2011-07-22  Eli Zaretskii  <eliz@gnu.org>
 
