--- conflicted
+++ resolved
@@ -2329,29 +2329,13 @@
   /* Cache should not be referenced by any frame when freed.  */
   eassert (c->refcount == 0);
 
-<<<<<<< HEAD
-      for (i = 0; i < c->used; ++i)
-	free_image (f, c->images[i]);
-#ifndef HAVE_MPS
-      xfree (c->images);
-#endif
-      c->images = NULL;
-#ifndef HAVE_MPS
-      xfree (c->buckets);
-#endif
-      c->buckets = NULL;
-#ifndef HAVE_MPS
-      xfree (c);
-#endif
-      FRAME_IMAGE_CACHE (f) = NULL;
-    }
-=======
   for (i = 0; i < c->used; ++i)
     free_image (f, c->images[i]);
+#ifndef HAVE_MPS
   xfree (c->images);
   xfree (c->buckets);
   xfree (c);
->>>>>>> a29a385e
+#endif
 }
 
 /* Clear image cache of frame F.  FILTER=t means free all images.
