/* Coding system handler (conversion, detection, etc).
   Copyright (C) 2001, 2002, 2003, 2004, 2005 Free Software Foundation, Inc.
   Copyright (C) 1995, 1997, 1998, 2002, 2003, 2004, 2005
     National Institute of Advanced Industrial Science and Technology (AIST)
     Registration Number H14PRO021
   Copyright (C) 2003
     National Institute of Advanced Industrial Science and Technology (AIST)
     Registration Number H13PRO009

This file is part of GNU Emacs.

GNU Emacs is free software; you can redistribute it and/or modify
it under the terms of the GNU General Public License as published by
the Free Software Foundation; either version 2, or (at your option)
any later version.

GNU Emacs is distributed in the hope that it will be useful,
but WITHOUT ANY WARRANTY; without even the implied warranty of
MERCHANTABILITY or FITNESS FOR A PARTICULAR PURPOSE.  See the
GNU General Public License for more details.

You should have received a copy of the GNU General Public License
along with GNU Emacs; see the file COPYING.  If not, write to
the Free Software Foundation, Inc., 51 Franklin Street, Fifth Floor,
Boston, MA 02110-1301, USA.  */

/*** TABLE OF CONTENTS ***

  0. General comments
  1. Preamble
  2. Emacs' internal format (emacs-utf-8) handlers
  3. UTF-8 handlers
  4. UTF-16 handlers
  5. Charset-base coding systems handlers
  6. emacs-mule (old Emacs' internal format) handlers
  7. ISO2022 handlers
  8. Shift-JIS and BIG5 handlers
  9. CCL handlers
  10. C library functions
  11. Emacs Lisp library functions
  12. Postamble

*/

/*** 0. General comments ***


CODING SYSTEM

  A coding system is an object for an encoding mechanism that contains
  information about how to convert byte sequences to character
  sequences and vice versa.  When we say "decode", it means converting
  a byte sequence of a specific coding system into a character
  sequence that is represented by Emacs' internal coding system
  `emacs-utf-8', and when we say "encode", it means converting a
  character sequence of emacs-utf-8 to a byte sequence of a specific
  coding system.

  In Emacs Lisp, a coding system is represented by a Lisp symbol.  In
  C level, a coding system is represented by a vector of attributes
  stored in the hash table Vcharset_hash_table.  The conversion from
  coding system symbol to attributes vector is done by looking up
  Vcharset_hash_table by the symbol.

  Coding systems are classified into the following types depending on
  the encoding mechanism.  Here's a brief description of the types.

  o UTF-8

  o UTF-16

  o Charset-base coding system

  A coding system defined by one or more (coded) character sets.
  Decoding and encoding are done by a code converter defined for each
  character set.

  o Old Emacs internal format (emacs-mule)

  The coding system adopted by old versions of Emacs (20 and 21).

  o ISO2022-base coding system

  The most famous coding system for multiple character sets.  X's
  Compound Text, various EUCs (Extended Unix Code), and coding systems
  used in the Internet communication such as ISO-2022-JP are all
  variants of ISO2022.

  o SJIS (or Shift-JIS or MS-Kanji-Code)

  A coding system to encode character sets: ASCII, JISX0201, and
  JISX0208.  Widely used for PC's in Japan.  Details are described in
  section 8.

  o BIG5

  A coding system to encode character sets: ASCII and Big5.  Widely
  used for Chinese (mainly in Taiwan and Hong Kong).  Details are
  described in section 8.  In this file, when we write "big5" (all
  lowercase), we mean the coding system, and when we write "Big5"
  (capitalized), we mean the character set.

  o CCL

  If a user wants to decode/encode text encoded in a coding system
  not listed above, he can supply a decoder and an encoder for it in
  CCL (Code Conversion Language) programs.  Emacs executes the CCL
  program while decoding/encoding.

  o Raw-text

  A coding system for text containing raw eight-bit data.  Emacs
  treats each byte of source text as a character (except for
  end-of-line conversion).

  o No-conversion

  Like raw text, but don't do end-of-line conversion.


END-OF-LINE FORMAT

  How text end-of-line is encoded depends on operating system.  For
  instance, Unix's format is just one byte of LF (line-feed) code,
  whereas DOS's format is two-byte sequence of `carriage-return' and
  `line-feed' codes.  MacOS's format is usually one byte of
  `carriage-return'.

  Since text character encoding and end-of-line encoding are
  independent, any coding system described above can take any format
  of end-of-line (except for no-conversion).

STRUCT CODING_SYSTEM

  Before using a coding system for code conversion (i.e. decoding and
  encoding), we setup a structure of type `struct coding_system'.
  This structure keeps various information about a specific code
  conversion (e.g. the location of source and destination data).

*/

/* COMMON MACROS */


/*** GENERAL NOTES on `detect_coding_XXX ()' functions ***

  These functions check if a byte sequence specified as a source in
  CODING conforms to the format of XXX, and update the members of
  DETECT_INFO.

  Return 1 if the byte sequence conforms to XXX, otherwise return 0.

  Below is the template of these functions.  */

#if 0
static int
detect_coding_XXX (coding, detect_info)
     struct coding_system *coding;
     struct coding_detection_info *detect_info;
{
  const unsigned char *src = coding->source;
  const unsigned char *src_end = coding->source + coding->src_bytes;
  int multibytep = coding->src_multibyte;
  int consumed_chars = 0;
  int found = 0;
  ...;

  while (1)
    {
      /* Get one byte from the source.  If the souce is exausted, jump
	 to no_more_source:.  */
      ONE_MORE_BYTE (c);

      if (! __C_conforms_to_XXX___ (c))
	break;
      if (! __C_strongly_suggests_XXX__ (c))
	found = CATEGORY_MASK_XXX;
    }
  /* The byte sequence is invalid for XXX.  */
  detect_info->rejected |= CATEGORY_MASK_XXX;
  return 0;

 no_more_source:
  /* The source exausted successfully.  */
  detect_info->found |= found;
  return 1;
}
#endif

/*** GENERAL NOTES on `decode_coding_XXX ()' functions ***

  These functions decode a byte sequence specified as a source by
  CODING.  The resulting multibyte text goes to a place pointed to by
  CODING->charbuf, the length of which should not exceed
  CODING->charbuf_size;

  These functions set the information of original and decoded texts in
  CODING->consumed, CODING->consumed_char, and CODING->charbuf_used.
  They also set CODING->result to one of CODING_RESULT_XXX indicating
  how the decoding is finished.

  Below is the template of these functions.  */

#if 0
static void
decode_coding_XXXX (coding)
     struct coding_system *coding;
{
  const unsigned char *src = coding->source + coding->consumed;
  const unsigned char *src_end = coding->source + coding->src_bytes;
  /* SRC_BASE remembers the start position in source in each loop.
     The loop will be exited when there's not enough source code, or
     when there's no room in CHARBUF for a decoded character.  */
  const unsigned char *src_base;
  /* A buffer to produce decoded characters.  */
  int *charbuf = coding->charbuf + coding->charbuf_used;
  int *charbuf_end = coding->charbuf + coding->charbuf_size;
  int multibytep = coding->src_multibyte;

  while (1)
    {
      src_base = src;
      if (charbuf < charbuf_end)
	/* No more room to produce a decoded character.  */
	break;
      ONE_MORE_BYTE (c);
      /* Decode it. */
    }

 no_more_source:
  if (src_base < src_end
      && coding->mode & CODING_MODE_LAST_BLOCK)
    /* If the source ends by partial bytes to construct a character,
       treat them as eight-bit raw data.  */
    while (src_base < src_end && charbuf < charbuf_end)
      *charbuf++ = *src_base++;
  /* Remember how many bytes and characters we consumed.  If the
     source is multibyte, the bytes and chars are not identical.  */
  coding->consumed = coding->consumed_char = src_base - coding->source;
  /* Remember how many characters we produced.  */
  coding->charbuf_used = charbuf - coding->charbuf;
}
#endif

/*** GENERAL NOTES on `encode_coding_XXX ()' functions ***

  These functions encode SRC_BYTES length text at SOURCE of Emacs'
  internal multibyte format by CODING.  The resulting byte sequence
  goes to a place pointed to by DESTINATION, the length of which
  should not exceed DST_BYTES.

  These functions set the information of original and encoded texts in
  the members produced, produced_char, consumed, and consumed_char of
  the structure *CODING.  They also set the member result to one of
  CODING_RESULT_XXX indicating how the encoding finished.

  DST_BYTES zero means that source area and destination area are
  overlapped, which means that we can produce a encoded text until it
  reaches at the head of not-yet-encoded source text.

  Below is a template of these functions.  */
#if 0
static void
encode_coding_XXX (coding)
     struct coding_system *coding;
{
  int multibytep = coding->dst_multibyte;
  int *charbuf = coding->charbuf;
  int *charbuf_end = charbuf->charbuf + coding->charbuf_used;
  unsigned char *dst = coding->destination + coding->produced;
  unsigned char *dst_end = coding->destination + coding->dst_bytes;
  unsigned char *adjusted_dst_end = dst_end - _MAX_BYTES_PRODUCED_IN_LOOP_;
  int produced_chars = 0;

  for (; charbuf < charbuf_end && dst < adjusted_dst_end; charbuf++)
    {
      int c = *charbuf;
      /* Encode C into DST, and increment DST.  */
    }
 label_no_more_destination:
  /* How many chars and bytes we produced.  */
  coding->produced_char += produced_chars;
  coding->produced = dst - coding->destination;
}
#endif


/*** 1. Preamble ***/

#include <config.h>
#include <stdio.h>

#include "lisp.h"
#include "buffer.h"
#include "character.h"
#include "charset.h"
#include "ccl.h"
#include "composite.h"
#include "coding.h"
#include "window.h"

Lisp_Object Vcoding_system_hash_table;

Lisp_Object Qcoding_system, Qcoding_aliases, Qeol_type;
Lisp_Object Qunix, Qdos;
extern Lisp_Object Qmac;	/* frame.c */
Lisp_Object Qbuffer_file_coding_system;
Lisp_Object Qpost_read_conversion, Qpre_write_conversion;
Lisp_Object Qdefault_char;
Lisp_Object Qno_conversion, Qundecided;
Lisp_Object Qcharset, Qiso_2022, Qutf_8, Qutf_16, Qshift_jis, Qbig5;
Lisp_Object Qbig, Qlittle;
Lisp_Object Qcoding_system_history;
Lisp_Object Qvalid_codes;
Lisp_Object QCcategory, QCmnemonic, QCdefalut_char;
Lisp_Object QCdecode_translation_table, QCencode_translation_table;
Lisp_Object QCpost_read_conversion, QCpre_write_conversion;
Lisp_Object QCascii_compatible_p;

extern Lisp_Object Qinsert_file_contents, Qwrite_region;
Lisp_Object Qcall_process, Qcall_process_region;
Lisp_Object Qstart_process, Qopen_network_stream;
Lisp_Object Qtarget_idx;

Lisp_Object Qinsufficient_source, Qinconsistent_eol, Qinvalid_source;
Lisp_Object Qinterrupted, Qinsufficient_memory;

/* If a symbol has this property, evaluate the value to define the
   symbol as a coding system.  */
static Lisp_Object Qcoding_system_define_form;

int coding_system_require_warning;

Lisp_Object Vselect_safe_coding_system_function;

/* Mnemonic string for each format of end-of-line.  */
Lisp_Object eol_mnemonic_unix, eol_mnemonic_dos, eol_mnemonic_mac;
/* Mnemonic string to indicate format of end-of-line is not yet
   decided.  */
Lisp_Object eol_mnemonic_undecided;

#ifdef emacs

Lisp_Object Vcoding_system_list, Vcoding_system_alist;

Lisp_Object Qcoding_system_p, Qcoding_system_error;

/* Coding system emacs-mule and raw-text are for converting only
   end-of-line format.  */
Lisp_Object Qemacs_mule, Qraw_text;
Lisp_Object Qutf_8_emacs;

/* Coding-systems are handed between Emacs Lisp programs and C internal
   routines by the following three variables.  */
/* Coding-system for reading files and receiving data from process.  */
Lisp_Object Vcoding_system_for_read;
/* Coding-system for writing files and sending data to process.  */
Lisp_Object Vcoding_system_for_write;
/* Coding-system actually used in the latest I/O.  */
Lisp_Object Vlast_coding_system_used;
/* Set to non-nil when an error is detected while code conversion.  */
Lisp_Object Vlast_code_conversion_error;
/* A vector of length 256 which contains information about special
   Latin codes (especially for dealing with Microsoft codes).  */
Lisp_Object Vlatin_extra_code_table;

/* Flag to inhibit code conversion of end-of-line format.  */
int inhibit_eol_conversion;

/* Flag to inhibit ISO2022 escape sequence detection.  */
int inhibit_iso_escape_detection;

/* Flag to make buffer-file-coding-system inherit from process-coding.  */
int inherit_process_coding_system;

/* Coding system to be used to encode text for terminal display.  */
struct coding_system terminal_coding;

/* Coding system to be used to encode text for terminal display when
   terminal coding system is nil.  */
struct coding_system safe_terminal_coding;

/* Coding system of what is sent from terminal keyboard.  */
struct coding_system keyboard_coding;

Lisp_Object Vfile_coding_system_alist;
Lisp_Object Vprocess_coding_system_alist;
Lisp_Object Vnetwork_coding_system_alist;

Lisp_Object Vlocale_coding_system;

#endif /* emacs */

/* Flag to tell if we look up translation table on character code
   conversion.  */
Lisp_Object Venable_character_translation;
/* Standard translation table to look up on decoding (reading).  */
Lisp_Object Vstandard_translation_table_for_decode;
/* Standard translation table to look up on encoding (writing).  */
Lisp_Object Vstandard_translation_table_for_encode;

Lisp_Object Qtranslation_table;
Lisp_Object Qtranslation_table_id;
Lisp_Object Qtranslation_table_for_decode;
Lisp_Object Qtranslation_table_for_encode;

/* Alist of charsets vs revision number.  */
static Lisp_Object Vcharset_revision_table;

/* Default coding systems used for process I/O.  */
Lisp_Object Vdefault_process_coding_system;

/* Char table for translating Quail and self-inserting input.  */
Lisp_Object Vtranslation_table_for_input;

/* Two special coding systems.  */
Lisp_Object Vsjis_coding_system;
Lisp_Object Vbig5_coding_system;

/* ISO2022 section */

#define CODING_ISO_INITIAL(coding, reg)			\
  (XINT (AREF (AREF (CODING_ID_ATTRS ((coding)->id),	\
		     coding_attr_iso_initial),		\
	       reg)))


#define CODING_ISO_REQUEST(coding, charset_id)	\
  ((charset_id <= (coding)->max_charset_id	\
    ? (coding)->safe_charsets[charset_id]	\
    : -1))


#define CODING_ISO_FLAGS(coding)	\
  ((coding)->spec.iso_2022.flags)
#define CODING_ISO_DESIGNATION(coding, reg)	\
  ((coding)->spec.iso_2022.current_designation[reg])
#define CODING_ISO_INVOCATION(coding, plane)	\
  ((coding)->spec.iso_2022.current_invocation[plane])
#define CODING_ISO_SINGLE_SHIFTING(coding)	\
  ((coding)->spec.iso_2022.single_shifting)
#define CODING_ISO_BOL(coding)	\
  ((coding)->spec.iso_2022.bol)
#define CODING_ISO_INVOKED_CHARSET(coding, plane)	\
  CODING_ISO_DESIGNATION ((coding), CODING_ISO_INVOCATION ((coding), (plane)))

/* Control characters of ISO2022.  */
			/* code */	/* function */
#define ISO_CODE_LF	0x0A		/* line-feed */
#define ISO_CODE_CR	0x0D		/* carriage-return */
#define ISO_CODE_SO	0x0E		/* shift-out */
#define ISO_CODE_SI	0x0F		/* shift-in */
#define ISO_CODE_SS2_7	0x19		/* single-shift-2 for 7-bit code */
#define ISO_CODE_ESC	0x1B		/* escape */
#define ISO_CODE_SS2	0x8E		/* single-shift-2 */
#define ISO_CODE_SS3	0x8F		/* single-shift-3 */
#define ISO_CODE_CSI	0x9B		/* control-sequence-introducer */

/* All code (1-byte) of ISO2022 is classified into one of the
   followings.  */
enum iso_code_class_type
  {
    ISO_control_0,		/* Control codes in the range
				   0x00..0x1F and 0x7F, except for the
				   following 5 codes.  */
    ISO_shift_out,		/* ISO_CODE_SO (0x0E) */
    ISO_shift_in,		/* ISO_CODE_SI (0x0F) */
    ISO_single_shift_2_7,	/* ISO_CODE_SS2_7 (0x19) */
    ISO_escape,			/* ISO_CODE_SO (0x1B) */
    ISO_control_1,		/* Control codes in the range
				   0x80..0x9F, except for the
				   following 3 codes.  */
    ISO_single_shift_2,		/* ISO_CODE_SS2 (0x8E) */
    ISO_single_shift_3,		/* ISO_CODE_SS3 (0x8F) */
    ISO_control_sequence_introducer, /* ISO_CODE_CSI (0x9B) */
    ISO_0x20_or_0x7F,		/* Codes of the values 0x20 or 0x7F.  */
    ISO_graphic_plane_0,	/* Graphic codes in the range 0x21..0x7E.  */
    ISO_0xA0_or_0xFF,		/* Codes of the values 0xA0 or 0xFF.  */
    ISO_graphic_plane_1		/* Graphic codes in the range 0xA1..0xFE.  */
  };

/** The macros CODING_ISO_FLAG_XXX defines a flag bit of the
    `iso-flags' attribute of an iso2022 coding system.  */

/* If set, produce long-form designation sequence (e.g. ESC $ ( A)
   instead of the correct short-form sequence (e.g. ESC $ A).  */
#define CODING_ISO_FLAG_LONG_FORM	0x0001

/* If set, reset graphic planes and registers at end-of-line to the
   initial state.  */
#define CODING_ISO_FLAG_RESET_AT_EOL	0x0002

/* If set, reset graphic planes and registers before any control
   characters to the initial state.  */
#define CODING_ISO_FLAG_RESET_AT_CNTL	0x0004

/* If set, encode by 7-bit environment.  */
#define CODING_ISO_FLAG_SEVEN_BITS	0x0008

/* If set, use locking-shift function.  */
#define CODING_ISO_FLAG_LOCKING_SHIFT	0x0010

/* If set, use single-shift function.  Overwrite
   CODING_ISO_FLAG_LOCKING_SHIFT.  */
#define CODING_ISO_FLAG_SINGLE_SHIFT	0x0020

/* If set, use designation escape sequence.  */
#define CODING_ISO_FLAG_DESIGNATION	0x0040

/* If set, produce revision number sequence.  */
#define CODING_ISO_FLAG_REVISION	0x0080

/* If set, produce ISO6429's direction specifying sequence.  */
#define CODING_ISO_FLAG_DIRECTION	0x0100

/* If set, assume designation states are reset at beginning of line on
   output.  */
#define CODING_ISO_FLAG_INIT_AT_BOL	0x0200

/* If set, designation sequence should be placed at beginning of line
   on output.  */
#define CODING_ISO_FLAG_DESIGNATE_AT_BOL 0x0400

/* If set, do not encode unsafe charactes on output.  */
#define CODING_ISO_FLAG_SAFE		0x0800

/* If set, extra latin codes (128..159) are accepted as a valid code
   on input.  */
#define CODING_ISO_FLAG_LATIN_EXTRA	0x1000

#define CODING_ISO_FLAG_COMPOSITION	0x2000

#define CODING_ISO_FLAG_EUC_TW_SHIFT	0x4000

#define CODING_ISO_FLAG_USE_ROMAN	0x8000

#define CODING_ISO_FLAG_USE_OLDJIS	0x10000

#define CODING_ISO_FLAG_FULL_SUPPORT	0x100000

/* A character to be produced on output if encoding of the original
   character is prohibited by CODING_ISO_FLAG_SAFE.  */
#define CODING_INHIBIT_CHARACTER_SUBSTITUTION  '?'


/* UTF-16 section */
#define CODING_UTF_16_BOM(coding)	\
  ((coding)->spec.utf_16.bom)

#define CODING_UTF_16_ENDIAN(coding)	\
  ((coding)->spec.utf_16.endian)

#define CODING_UTF_16_SURROGATE(coding)	\
  ((coding)->spec.utf_16.surrogate)


/* CCL section */
#define CODING_CCL_DECODER(coding)	\
  AREF (CODING_ID_ATTRS ((coding)->id), coding_attr_ccl_decoder)
#define CODING_CCL_ENCODER(coding)	\
  AREF (CODING_ID_ATTRS ((coding)->id), coding_attr_ccl_encoder)
#define CODING_CCL_VALIDS(coding)					   \
  (SDATA (AREF (CODING_ID_ATTRS ((coding)->id), coding_attr_ccl_valids)))

/* Index for each coding category in `coding_categories' */

enum coding_category
  {
    coding_category_iso_7,
    coding_category_iso_7_tight,
    coding_category_iso_8_1,
    coding_category_iso_8_2,
    coding_category_iso_7_else,
    coding_category_iso_8_else,
    coding_category_utf_8,
    coding_category_utf_16_auto,
    coding_category_utf_16_be,
    coding_category_utf_16_le,
    coding_category_utf_16_be_nosig,
    coding_category_utf_16_le_nosig,
    coding_category_charset,
    coding_category_sjis,
    coding_category_big5,
    coding_category_ccl,
    coding_category_emacs_mule,
    /* All above are targets of code detection.  */
    coding_category_raw_text,
    coding_category_undecided,
    coding_category_max
  };

/* Definitions of flag bits used in detect_coding_XXXX.  */
#define CATEGORY_MASK_ISO_7		(1 << coding_category_iso_7)
#define CATEGORY_MASK_ISO_7_TIGHT	(1 << coding_category_iso_7_tight)
#define CATEGORY_MASK_ISO_8_1		(1 << coding_category_iso_8_1)
#define CATEGORY_MASK_ISO_8_2		(1 << coding_category_iso_8_2)
#define CATEGORY_MASK_ISO_7_ELSE	(1 << coding_category_iso_7_else)
#define CATEGORY_MASK_ISO_8_ELSE	(1 << coding_category_iso_8_else)
#define CATEGORY_MASK_UTF_8		(1 << coding_category_utf_8)
#define CATEGORY_MASK_UTF_16_AUTO	(1 << coding_category_utf_16_auto)
#define CATEGORY_MASK_UTF_16_BE		(1 << coding_category_utf_16_be)
#define CATEGORY_MASK_UTF_16_LE		(1 << coding_category_utf_16_le)
#define CATEGORY_MASK_UTF_16_BE_NOSIG	(1 << coding_category_utf_16_be_nosig)
#define CATEGORY_MASK_UTF_16_LE_NOSIG	(1 << coding_category_utf_16_le_nosig)
#define CATEGORY_MASK_CHARSET		(1 << coding_category_charset)
#define CATEGORY_MASK_SJIS		(1 << coding_category_sjis)
#define CATEGORY_MASK_BIG5		(1 << coding_category_big5)
#define CATEGORY_MASK_CCL		(1 << coding_category_ccl)
#define CATEGORY_MASK_EMACS_MULE	(1 << coding_category_emacs_mule)
#define CATEGORY_MASK_RAW_TEXT		(1 << coding_category_raw_text)

/* This value is returned if detect_coding_mask () find nothing other
   than ASCII characters.  */
#define CATEGORY_MASK_ANY		\
  (CATEGORY_MASK_ISO_7			\
   | CATEGORY_MASK_ISO_7_TIGHT		\
   | CATEGORY_MASK_ISO_8_1		\
   | CATEGORY_MASK_ISO_8_2		\
   | CATEGORY_MASK_ISO_7_ELSE		\
   | CATEGORY_MASK_ISO_8_ELSE		\
   | CATEGORY_MASK_UTF_8		\
   | CATEGORY_MASK_UTF_16_BE		\
   | CATEGORY_MASK_UTF_16_LE		\
   | CATEGORY_MASK_UTF_16_BE_NOSIG	\
   | CATEGORY_MASK_UTF_16_LE_NOSIG	\
   | CATEGORY_MASK_CHARSET		\
   | CATEGORY_MASK_SJIS			\
   | CATEGORY_MASK_BIG5			\
   | CATEGORY_MASK_CCL			\
   | CATEGORY_MASK_EMACS_MULE)


#define CATEGORY_MASK_ISO_7BIT \
  (CATEGORY_MASK_ISO_7 | CATEGORY_MASK_ISO_7_TIGHT)

#define CATEGORY_MASK_ISO_8BIT \
  (CATEGORY_MASK_ISO_8_1 | CATEGORY_MASK_ISO_8_2)

#define CATEGORY_MASK_ISO_ELSE \
  (CATEGORY_MASK_ISO_7_ELSE | CATEGORY_MASK_ISO_8_ELSE)

#define CATEGORY_MASK_ISO_ESCAPE	\
  (CATEGORY_MASK_ISO_7			\
   | CATEGORY_MASK_ISO_7_TIGHT		\
   | CATEGORY_MASK_ISO_7_ELSE		\
   | CATEGORY_MASK_ISO_8_ELSE)

#define CATEGORY_MASK_ISO	\
  (  CATEGORY_MASK_ISO_7BIT	\
     | CATEGORY_MASK_ISO_8BIT	\
     | CATEGORY_MASK_ISO_ELSE)

#define CATEGORY_MASK_UTF_16		\
  (CATEGORY_MASK_UTF_16_BE		\
   | CATEGORY_MASK_UTF_16_LE		\
   | CATEGORY_MASK_UTF_16_BE_NOSIG	\
   | CATEGORY_MASK_UTF_16_LE_NOSIG)


/* List of symbols `coding-category-xxx' ordered by priority.  This
   variable is exposed to Emacs Lisp.  */
static Lisp_Object Vcoding_category_list;

/* Table of coding categories (Lisp symbols).  This variable is for
   internal use oly.  */
static Lisp_Object Vcoding_category_table;

/* Table of coding-categories ordered by priority.  */
static enum coding_category coding_priorities[coding_category_max];

/* Nth element is a coding context for the coding system bound to the
   Nth coding category.  */
static struct coding_system coding_categories[coding_category_max];

/*** Commonly used macros and functions ***/

#ifndef min
#define min(a, b) ((a) < (b) ? (a) : (b))
#endif
#ifndef max
#define max(a, b) ((a) > (b) ? (a) : (b))
#endif

#define CODING_GET_INFO(coding, attrs, charset_list)	\
  do {							\
    (attrs) = CODING_ID_ATTRS ((coding)->id);		\
    (charset_list) = CODING_ATTR_CHARSET_LIST (attrs);	\
  } while (0)


/* Safely get one byte from the source text pointed by SRC which ends
   at SRC_END, and set C to that byte.  If there are not enough bytes
   in the source, it jumps to `no_more_source'.  If multibytep is
   nonzero, and a multibyte character is found at SRC, set C to the
   negative value of the character code.  The caller should declare
   and set these variables appropriately in advance:
	src, src_end, multibytep */

#define ONE_MORE_BYTE(c)				\
  do {							\
    if (src == src_end)					\
      {							\
	if (src_base < src)				\
	  record_conversion_result			\
	    (coding, CODING_RESULT_INSUFFICIENT_SRC);	\
	goto no_more_source;				\
      }							\
    c = *src++;						\
    if (multibytep && (c & 0x80))			\
      {							\
	if ((c & 0xFE) == 0xC0)				\
	  c = ((c & 1) << 6) | *src++;			\
	else						\
	  {						\
	    src--;					\
	    c = - string_char (src, &src, NULL);	\
	    record_conversion_result			\
	      (coding, CODING_RESULT_INVALID_SRC);	\
	  }						\
      }							\
    consumed_chars++;					\
  } while (0)


#define ONE_MORE_BYTE_NO_CHECK(c)			\
  do {							\
    c = *src++;						\
    if (multibytep && (c & 0x80))			\
      {							\
	if ((c & 0xFE) == 0xC0)				\
	  c = ((c & 1) << 6) | *src++;			\
	else						\
	  {						\
	    src--;					\
	    c = - string_char (src, &src, NULL);	\
	    record_conversion_result			\
	      (coding, CODING_RESULT_INVALID_SRC);	\
	  }						\
      }							\
    consumed_chars++;					\
  } while (0)


/* Store a byte C in the place pointed by DST and increment DST to the
   next free point, and increment PRODUCED_CHARS.  The caller should
   assure that C is 0..127, and declare and set the variable `dst'
   appropriately in advance.
*/


#define EMIT_ONE_ASCII_BYTE(c)	\
  do {				\
    produced_chars++;		\
    *dst++ = (c);		\
  } while (0)


/* Like EMIT_ONE_ASCII_BYTE byt store two bytes; C1 and C2.  */

#define EMIT_TWO_ASCII_BYTES(c1, c2)	\
  do {					\
    produced_chars += 2;		\
    *dst++ = (c1), *dst++ = (c2);	\
  } while (0)


/* Store a byte C in the place pointed by DST and increment DST to the
   next free point, and increment PRODUCED_CHARS.  If MULTIBYTEP is
   nonzero, store in an appropriate multibyte from.  The caller should
   declare and set the variables `dst' and `multibytep' appropriately
   in advance.  */

#define EMIT_ONE_BYTE(c)		\
  do {					\
    produced_chars++;			\
    if (multibytep)			\
      {					\
	int ch = (c);			\
	if (ch >= 0x80)			\
	  ch = BYTE8_TO_CHAR (ch);	\
	CHAR_STRING_ADVANCE (ch, dst);	\
      }					\
    else				\
      *dst++ = (c);			\
  } while (0)


/* Like EMIT_ONE_BYTE, but emit two bytes; C1 and C2.  */

#define EMIT_TWO_BYTES(c1, c2)		\
  do {					\
    produced_chars += 2;		\
    if (multibytep)			\
      {					\
	int ch;				\
					\
	ch = (c1);			\
	if (ch >= 0x80)			\
	  ch = BYTE8_TO_CHAR (ch);	\
	CHAR_STRING_ADVANCE (ch, dst);	\
	ch = (c2);			\
	if (ch >= 0x80)			\
	  ch = BYTE8_TO_CHAR (ch);	\
	CHAR_STRING_ADVANCE (ch, dst);	\
      }					\
    else				\
      {					\
	*dst++ = (c1);			\
	*dst++ = (c2);			\
      }					\
  } while (0)


#define EMIT_THREE_BYTES(c1, c2, c3)	\
  do {					\
    EMIT_ONE_BYTE (c1);			\
    EMIT_TWO_BYTES (c2, c3);		\
  } while (0)


#define EMIT_FOUR_BYTES(c1, c2, c3, c4)		\
  do {						\
    EMIT_TWO_BYTES (c1, c2);			\
    EMIT_TWO_BYTES (c3, c4);			\
  } while (0)


/* Prototypes for static functions.  */
static void record_conversion_result P_ ((struct coding_system *coding,
					  enum coding_result_code result));
static int detect_coding_utf_8 P_ ((struct coding_system *,
				    struct coding_detection_info *info));
static void decode_coding_utf_8 P_ ((struct coding_system *));
static int encode_coding_utf_8 P_ ((struct coding_system *));

static int detect_coding_utf_16 P_ ((struct coding_system *,
				     struct coding_detection_info *info));
static void decode_coding_utf_16 P_ ((struct coding_system *));
static int encode_coding_utf_16 P_ ((struct coding_system *));

static int detect_coding_iso_2022 P_ ((struct coding_system *,
				       struct coding_detection_info *info));
static void decode_coding_iso_2022 P_ ((struct coding_system *));
static int encode_coding_iso_2022 P_ ((struct coding_system *));

static int detect_coding_emacs_mule P_ ((struct coding_system *,
					 struct coding_detection_info *info));
static void decode_coding_emacs_mule P_ ((struct coding_system *));
static int encode_coding_emacs_mule P_ ((struct coding_system *));

static int detect_coding_sjis P_ ((struct coding_system *,
				   struct coding_detection_info *info));
static void decode_coding_sjis P_ ((struct coding_system *));
static int encode_coding_sjis P_ ((struct coding_system *));

static int detect_coding_big5 P_ ((struct coding_system *,
				   struct coding_detection_info *info));
static void decode_coding_big5 P_ ((struct coding_system *));
static int encode_coding_big5 P_ ((struct coding_system *));

static int detect_coding_ccl P_ ((struct coding_system *,
				  struct coding_detection_info *info));
static void decode_coding_ccl P_ ((struct coding_system *));
static int encode_coding_ccl P_ ((struct coding_system *));

static void decode_coding_raw_text P_ ((struct coding_system *));
static int encode_coding_raw_text P_ ((struct coding_system *));

static void coding_set_source P_ ((struct coding_system *));
static void coding_set_destination P_ ((struct coding_system *));
static void coding_alloc_by_realloc P_ ((struct coding_system *, EMACS_INT));
static void coding_alloc_by_making_gap P_ ((struct coding_system *,
					    EMACS_INT));
static unsigned char *alloc_destination P_ ((struct coding_system *,
					     EMACS_INT, unsigned char *));
static void setup_iso_safe_charsets P_ ((Lisp_Object));
static unsigned char *encode_designation_at_bol P_ ((struct coding_system *,
						     int *, int *,
						     unsigned char *));
static int detect_eol P_ ((const unsigned char *,
			   EMACS_INT, enum coding_category));
static Lisp_Object adjust_coding_eol_type P_ ((struct coding_system *, int));
static void decode_eol P_ ((struct coding_system *));
static Lisp_Object get_translation_table P_ ((Lisp_Object, int, int *));
static Lisp_Object get_translation P_ ((Lisp_Object, int *, int *,
					int, int *, int *));
static int produce_chars P_ ((struct coding_system *, Lisp_Object, int));
static INLINE void produce_composition P_ ((struct coding_system *, int *,
					    EMACS_INT));
static INLINE void produce_charset P_ ((struct coding_system *, int *,
					EMACS_INT));
static void produce_annotation P_ ((struct coding_system *, EMACS_INT));
static int decode_coding P_ ((struct coding_system *));
static INLINE int *handle_composition_annotation P_ ((EMACS_INT, EMACS_INT,
						      struct coding_system *, 
						      int *, EMACS_INT *));
static INLINE int *handle_charset_annotation P_ ((EMACS_INT, EMACS_INT,
						  struct coding_system *,
						  int *, EMACS_INT *));
static void consume_chars P_ ((struct coding_system *, Lisp_Object, int));
static int encode_coding P_ ((struct coding_system *));
static Lisp_Object make_conversion_work_buffer P_ ((int));
static Lisp_Object code_conversion_restore P_ ((Lisp_Object));
static INLINE int char_encodable_p P_ ((int, Lisp_Object));
static Lisp_Object make_subsidiaries P_ ((Lisp_Object));

static void
record_conversion_result (struct coding_system *coding,
			  enum coding_result_code result)
{
  coding->result = result;
  switch (result)
    {
    case CODING_RESULT_INSUFFICIENT_SRC:
      Vlast_code_conversion_error = Qinsufficient_source;
      break;
    case CODING_RESULT_INCONSISTENT_EOL:
      Vlast_code_conversion_error = Qinconsistent_eol;
      break;
    case CODING_RESULT_INVALID_SRC:
      Vlast_code_conversion_error = Qinvalid_source;
      break;
    case CODING_RESULT_INTERRUPT:
      Vlast_code_conversion_error = Qinterrupted;
      break;
    case CODING_RESULT_INSUFFICIENT_MEM:
      Vlast_code_conversion_error = Qinsufficient_memory;
      break;
    default:
      Vlast_code_conversion_error = intern ("Unknown error");
    }
}

#define CODING_DECODE_CHAR(coding, src, src_base, src_end, charset, code, c) \
  do {									     \
    charset_map_loaded = 0;						     \
    c = DECODE_CHAR (charset, code);					     \
    if (charset_map_loaded)						     \
      {									     \
	const unsigned char *orig = coding->source;			     \
	EMACS_INT offset;						     \
									     \
	coding_set_source (coding);					     \
	offset = coding->source - orig;					     \
	src += offset;							     \
	src_base += offset;						     \
	src_end += offset;						     \
      }									     \
  } while (0)


#define ASSURE_DESTINATION(bytes)				\
  do {								\
    if (dst + (bytes) >= dst_end)				\
      {								\
	int more_bytes = charbuf_end - charbuf + (bytes);	\
								\
	dst = alloc_destination (coding, more_bytes, dst);	\
	dst_end = coding->destination + coding->dst_bytes;	\
      }								\
  } while (0)



static void
coding_set_source (coding)
     struct coding_system *coding;
{
  if (BUFFERP (coding->src_object))
    {
      struct buffer *buf = XBUFFER (coding->src_object);

      if (coding->src_pos < 0)
	coding->source = BUF_GAP_END_ADDR (buf) + coding->src_pos_byte;
      else
	coding->source = BUF_BYTE_ADDRESS (buf, coding->src_pos_byte);
    }
<<<<<<< HEAD
  else if (STRINGP (coding->src_object))
=======
  else if (c >= 0x80)
>>>>>>> 6203370b
    {
      coding->source = SDATA (coding->src_object) + coding->src_pos_byte;
    }
  else
    /* Otherwise, the source is C string and is never relocated
       automatically.  Thus we don't have to update anything.  */
    ;
}

static void
coding_set_destination (coding)
     struct coding_system *coding;
{
  if (BUFFERP (coding->dst_object))
    {
      if (coding->src_pos < 0)
	{
	  coding->destination = BEG_ADDR + coding->dst_pos_byte - 1;
	  coding->dst_bytes = (GAP_END_ADDR
			       - (coding->src_bytes - coding->consumed)
			       - coding->destination);
	}
      else
	{
	  /* We are sure that coding->dst_pos_byte is before the gap
	     of the buffer. */
	  coding->destination = (BUF_BEG_ADDR (XBUFFER (coding->dst_object))
				 + coding->dst_pos_byte - 1);
	  coding->dst_bytes = (BUF_GAP_END_ADDR (XBUFFER (coding->dst_object))
			       - coding->destination);
	}
    }
  else
<<<<<<< HEAD
    /* Otherwise, the destination is C string and is never relocated
       automatically.  Thus we don't have to update anything.  */
    ;
}


static void
coding_alloc_by_realloc (coding, bytes)
     struct coding_system *coding;
     EMACS_INT bytes;
{
  coding->destination = (unsigned char *) xrealloc (coding->destination,
						    coding->dst_bytes + bytes);
  coding->dst_bytes += bytes;
}
=======
    return 0;
>>>>>>> 6203370b

static void
coding_alloc_by_making_gap (coding, bytes)
     struct coding_system *coding;
     EMACS_INT bytes;
{
  if (BUFFERP (coding->dst_object)
      && EQ (coding->src_object, coding->dst_object))
    {
      EMACS_INT add = coding->src_bytes - coding->consumed;

      GAP_SIZE -= add; ZV += add; Z += add; ZV_BYTE += add; Z_BYTE += add;
      make_gap (bytes);
      GAP_SIZE += add; ZV -= add; Z -= add; ZV_BYTE -= add; Z_BYTE -= add;
    }
  else
    {
      Lisp_Object this_buffer;

      this_buffer = Fcurrent_buffer ();
      set_buffer_internal (XBUFFER (coding->dst_object));
      make_gap (bytes);
      set_buffer_internal (XBUFFER (this_buffer));
    }
}


static unsigned char *
alloc_destination (coding, nbytes, dst)
     struct coding_system *coding;
     EMACS_INT nbytes;
     unsigned char *dst;
{
  EMACS_INT offset = dst - coding->destination;

  if (BUFFERP (coding->dst_object))
    coding_alloc_by_making_gap (coding, nbytes);
  else
    coding_alloc_by_realloc (coding, nbytes);
  record_conversion_result (coding, CODING_RESULT_SUCCESS);
  coding_set_destination (coding);
  dst = coding->destination + offset;
  return dst;
}

/** Macros for annotations.  */

/* Maximum length of annotation data (sum of annotations for
   composition and charset).  */
#define MAX_ANNOTATION_LENGTH (4 + (MAX_COMPOSITION_COMPONENTS * 2) - 1 + 4)

/* An annotation data is stored in the array coding->charbuf in this
   format:
     [ -LENGTH ANNOTATION_MASK NCHARS ... ]
   LENGTH is the number of elements in the annotation.
   ANNOTATION_MASK is one of CODING_ANNOTATE_XXX_MASK.
   NCHARS is the number of characters in the text annotated.

   The format of the following elements depend on ANNOTATION_MASK.

   In the case of CODING_ANNOTATE_COMPOSITION_MASK, these elements
   follows:
     ... METHOD [ COMPOSITION-COMPONENTS ... ]
   METHOD is one of enum composition_method.
   Optionnal COMPOSITION-COMPONENTS are characters and composition
   rules.

   In the case of CODING_ANNOTATE_CHARSET_MASK, one element CHARSET-ID
   follows.  */

#define ADD_ANNOTATION_DATA(buf, len, mask, nchars)	\
  do {							\
    *(buf)++ = -(len);					\
    *(buf)++ = (mask);					\
    *(buf)++ = (nchars);				\
    coding->annotated = 1;				\
  } while (0);

#define ADD_COMPOSITION_DATA(buf, nchars, method)			    \
  do {									    \
    ADD_ANNOTATION_DATA (buf, 4, CODING_ANNOTATE_COMPOSITION_MASK, nchars); \
    *buf++ = method;							    \
  } while (0)


#define ADD_CHARSET_DATA(buf, nchars, id)				\
  do {									\
    ADD_ANNOTATION_DATA (buf, 4, CODING_ANNOTATE_CHARSET_MASK, nchars);	\
    *buf++ = id;							\
  } while (0)


/*** 2. Emacs' internal format (emacs-utf-8) ***/




/*** 3. UTF-8 ***/

/* See the above "GENERAL NOTES on `detect_coding_XXX ()' functions".
   Check if a text is encoded in UTF-8.  If it is, return 1, else
   return 0.  */

#define UTF_8_1_OCTET_P(c)         ((c) < 0x80)
#define UTF_8_EXTRA_OCTET_P(c)     (((c) & 0xC0) == 0x80)
#define UTF_8_2_OCTET_LEADING_P(c) (((c) & 0xE0) == 0xC0)
#define UTF_8_3_OCTET_LEADING_P(c) (((c) & 0xF0) == 0xE0)
#define UTF_8_4_OCTET_LEADING_P(c) (((c) & 0xF8) == 0xF0)
#define UTF_8_5_OCTET_LEADING_P(c) (((c) & 0xFC) == 0xF8)

static int
detect_coding_utf_8 (coding, detect_info)
     struct coding_system *coding;
     struct coding_detection_info *detect_info;
{
  const unsigned char *src = coding->source, *src_base;
  const unsigned char *src_end = coding->source + coding->src_bytes;
  int multibytep = coding->src_multibyte;
  int consumed_chars = 0;
  int found = 0;

  detect_info->checked |= CATEGORY_MASK_UTF_8;
  /* A coding system of this category is always ASCII compatible.  */
  src += coding->head_ascii;

  while (1)
    {
      int c, c1, c2, c3, c4;

      src_base = src;
      ONE_MORE_BYTE (c);
      if (c < 0 || UTF_8_1_OCTET_P (c))
	continue;
      ONE_MORE_BYTE (c1);
      if (c1 < 0 || ! UTF_8_EXTRA_OCTET_P (c1))
	break;
      if (UTF_8_2_OCTET_LEADING_P (c))
	{
	  found = CATEGORY_MASK_UTF_8;
	  continue;
	}
      ONE_MORE_BYTE (c2);
      if (c2 < 0 || ! UTF_8_EXTRA_OCTET_P (c2))
	break;
      if (UTF_8_3_OCTET_LEADING_P (c))
	{
	  found = CATEGORY_MASK_UTF_8;
	  continue;
	}
      ONE_MORE_BYTE (c3);
      if (c3 < 0 || ! UTF_8_EXTRA_OCTET_P (c3))
	break;
      if (UTF_8_4_OCTET_LEADING_P (c))
	{
	  found = CATEGORY_MASK_UTF_8;
	  continue;
	}
      ONE_MORE_BYTE (c4);
      if (c4 < 0 || ! UTF_8_EXTRA_OCTET_P (c4))
	break;
      if (UTF_8_5_OCTET_LEADING_P (c))
	{
	  found = CATEGORY_MASK_UTF_8;
	  continue;
	}
      break;
    }
  detect_info->rejected |= CATEGORY_MASK_UTF_8;
  return 0;

 no_more_source:
  if (src_base < src && coding->mode & CODING_MODE_LAST_BLOCK)
    {
      detect_info->rejected |= CATEGORY_MASK_UTF_8;
      return 0;
    }
  detect_info->found |= found;
  return 1;
}


static void
decode_coding_utf_8 (coding)
     struct coding_system *coding;
{
  const unsigned char *src = coding->source + coding->consumed;
  const unsigned char *src_end = coding->source + coding->src_bytes;
  const unsigned char *src_base;
  int *charbuf = coding->charbuf + coding->charbuf_used;
  int *charbuf_end = coding->charbuf + coding->charbuf_size;
  int consumed_chars = 0, consumed_chars_base;
  int multibytep = coding->src_multibyte;
  Lisp_Object attr, charset_list;

  CODING_GET_INFO (coding, attr, charset_list);

  while (1)
    {
      int c, c1, c2, c3, c4, c5;

      src_base = src;
      consumed_chars_base = consumed_chars;

      if (charbuf >= charbuf_end)
	break;

      ONE_MORE_BYTE (c1);
      if (c1 < 0)
	{
	  c = - c1;
	}
      else if (UTF_8_1_OCTET_P(c1))
	{
	  c = c1;
	}
      else
	{
	  ONE_MORE_BYTE (c2);
	  if (c2 < 0 || ! UTF_8_EXTRA_OCTET_P (c2))
	    goto invalid_code;
	  if (UTF_8_2_OCTET_LEADING_P (c1))
	    {
	      c = ((c1 & 0x1F) << 6) | (c2 & 0x3F);
	      /* Reject overlong sequences here and below.  Encoders
		 producing them are incorrect, they can be misleading,
		 and they mess up read/write invariance.  */
	      if (c < 128)
		goto invalid_code;
	    }
	  else
	    {
	      ONE_MORE_BYTE (c3);
	      if (c3 < 0 || ! UTF_8_EXTRA_OCTET_P (c3))
		goto invalid_code;
	      if (UTF_8_3_OCTET_LEADING_P (c1))
		{
		  c = (((c1 & 0xF) << 12)
		       | ((c2 & 0x3F) << 6) | (c3 & 0x3F));
		  if (c < 0x800
		      || (c >= 0xd800 && c < 0xe000)) /* surrogates (invalid) */
		    goto invalid_code;
		}
	      else
		{
		  ONE_MORE_BYTE (c4);
		  if (c4 < 0 || ! UTF_8_EXTRA_OCTET_P (c4))
		    goto invalid_code;
		  if (UTF_8_4_OCTET_LEADING_P (c1))
		    {
		    c = (((c1 & 0x7) << 18) | ((c2 & 0x3F) << 12)
			 | ((c3 & 0x3F) << 6) | (c4 & 0x3F));
		    if (c < 0x10000)
		      goto invalid_code;
		    }
		  else
		    {
		      ONE_MORE_BYTE (c5);
		      if (c5 < 0 || ! UTF_8_EXTRA_OCTET_P (c5))
			goto invalid_code;
		      if (UTF_8_5_OCTET_LEADING_P (c1))
			{
			  c = (((c1 & 0x3) << 24) | ((c2 & 0x3F) << 18)
			       | ((c3 & 0x3F) << 12) | ((c4 & 0x3F) << 6)
			       | (c5 & 0x3F));
			  if ((c > MAX_CHAR) || (c < 0x200000))
			    goto invalid_code;
			}
		      else
			goto invalid_code;
		    }
		}
	    }
	}

      *charbuf++ = c;
      continue;

    invalid_code:
      src = src_base;
      consumed_chars = consumed_chars_base;
      ONE_MORE_BYTE (c);
      *charbuf++ = ASCII_BYTE_P (c) ? c : BYTE8_TO_CHAR (c);
      coding->errors++;
    }

 no_more_source:
  coding->consumed_char += consumed_chars_base;
  coding->consumed = src_base - coding->source;
  coding->charbuf_used = charbuf - coding->charbuf;
}


static int
encode_coding_utf_8 (coding)
     struct coding_system *coding;
{
  int multibytep = coding->dst_multibyte;
  int *charbuf = coding->charbuf;
  int *charbuf_end = charbuf + coding->charbuf_used;
  unsigned char *dst = coding->destination + coding->produced;
  unsigned char *dst_end = coding->destination + coding->dst_bytes;
  int produced_chars = 0;
  int c;

  if (multibytep)
    {
      int safe_room = MAX_MULTIBYTE_LENGTH * 2;

      while (charbuf < charbuf_end)
	{
	  unsigned char str[MAX_MULTIBYTE_LENGTH], *p, *pend = str;

	  ASSURE_DESTINATION (safe_room);
	  c = *charbuf++;
	  if (CHAR_BYTE8_P (c))
	    {
	      c = CHAR_TO_BYTE8 (c);
	      EMIT_ONE_BYTE (c);
	    }
	  else
	    {
	      CHAR_STRING_ADVANCE (c, pend);
	      for (p = str; p < pend; p++)
		EMIT_ONE_BYTE (*p);
	    }
	}
    }
  else
    {
      int safe_room = MAX_MULTIBYTE_LENGTH;

      while (charbuf < charbuf_end)
	{
	  ASSURE_DESTINATION (safe_room);
	  c = *charbuf++;
	  if (CHAR_BYTE8_P (c))
	    *dst++ = CHAR_TO_BYTE8 (c);
	  else
	    dst += CHAR_STRING (c, dst);
	  produced_chars++;
	}
    }
  record_conversion_result (coding, CODING_RESULT_SUCCESS);
  coding->produced_char += produced_chars;
  coding->produced = dst - coding->destination;
  return 0;
}


/* See the above "GENERAL NOTES on `detect_coding_XXX ()' functions".
   Check if a text is encoded in one of UTF-16 based coding systems.
   If it is, return 1, else return 0.  */

#define UTF_16_HIGH_SURROGATE_P(val) \
  (((val) & 0xFC00) == 0xD800)

#define UTF_16_LOW_SURROGATE_P(val) \
  (((val) & 0xFC00) == 0xDC00)

#define UTF_16_INVALID_P(val)	\
  (((val) == 0xFFFE)		\
   || ((val) == 0xFFFF)		\
   || UTF_16_LOW_SURROGATE_P (val))


static int
detect_coding_utf_16 (coding, detect_info)
     struct coding_system *coding;
     struct coding_detection_info *detect_info;
{
  const unsigned char *src = coding->source, *src_base = src;
  const unsigned char *src_end = coding->source + coding->src_bytes;
  int multibytep = coding->src_multibyte;
  int consumed_chars = 0;
  int c1, c2;

  detect_info->checked |= CATEGORY_MASK_UTF_16;
  if (coding->mode & CODING_MODE_LAST_BLOCK
      && (coding->src_chars & 1))
    {
      detect_info->rejected |= CATEGORY_MASK_UTF_16;
      return 0;
    }

  ONE_MORE_BYTE (c1);
  ONE_MORE_BYTE (c2);
  if ((c1 == 0xFF) && (c2 == 0xFE))
    {
      detect_info->found |= (CATEGORY_MASK_UTF_16_LE
			     | CATEGORY_MASK_UTF_16_AUTO);
      detect_info->rejected |= (CATEGORY_MASK_UTF_16_BE
				| CATEGORY_MASK_UTF_16_BE_NOSIG
				| CATEGORY_MASK_UTF_16_LE_NOSIG);
    }
  else if ((c1 == 0xFE) && (c2 == 0xFF))
    {
      detect_info->found |= (CATEGORY_MASK_UTF_16_BE
			     | CATEGORY_MASK_UTF_16_AUTO);
      detect_info->rejected |= (CATEGORY_MASK_UTF_16_LE
				| CATEGORY_MASK_UTF_16_BE_NOSIG
				| CATEGORY_MASK_UTF_16_LE_NOSIG);
    }
  else if (c1 >= 0 && c2 >= 0)
    {
      detect_info->rejected
	|= (CATEGORY_MASK_UTF_16_BE | CATEGORY_MASK_UTF_16_LE);
    }
 no_more_source:
  return 1;
}

static void
decode_coding_utf_16 (coding)
     struct coding_system *coding;
{
  const unsigned char *src = coding->source + coding->consumed;
  const unsigned char *src_end = coding->source + coding->src_bytes;
  const unsigned char *src_base;
  int *charbuf = coding->charbuf + coding->charbuf_used;
  int *charbuf_end = coding->charbuf + coding->charbuf_size;
  int consumed_chars = 0, consumed_chars_base;
  int multibytep = coding->src_multibyte;
  enum utf_16_bom_type bom = CODING_UTF_16_BOM (coding);
  enum utf_16_endian_type endian = CODING_UTF_16_ENDIAN (coding);
  int surrogate = CODING_UTF_16_SURROGATE (coding);
  Lisp_Object attr, charset_list;

  CODING_GET_INFO (coding, attr, charset_list);

  if (bom == utf_16_with_bom)
    {
      int c, c1, c2;

      src_base = src;
      ONE_MORE_BYTE (c1);
      ONE_MORE_BYTE (c2);
      c = (c1 << 8) | c2;

      if (endian == utf_16_big_endian
	  ? c != 0xFEFF : c != 0xFFFE)
	{
	  /* The first two bytes are not BOM.  Treat them as bytes
	     for a normal character.  */
	  src = src_base;
	  coding->errors++;
	}
      CODING_UTF_16_BOM (coding) = utf_16_without_bom;
    }
  else if (bom == utf_16_detect_bom)
    {
      /* We have already tried to detect BOM and failed in
	 detect_coding.  */
      CODING_UTF_16_BOM (coding) = utf_16_without_bom;
    }

  while (1)
    {
      int c, c1, c2;

      src_base = src;
      consumed_chars_base = consumed_chars;

      if (charbuf + 2 >= charbuf_end)
	break;

      ONE_MORE_BYTE (c1);
      if (c1 < 0)
	{
	  *charbuf++ = -c1;
	  continue;
	}
      ONE_MORE_BYTE (c2);
      if (c2 < 0)
	{
	  *charbuf++ = ASCII_BYTE_P (c1) ? c1 : BYTE8_TO_CHAR (c1);
	  *charbuf++ = -c2;
	  continue;
	}
      c = (endian == utf_16_big_endian
	   ? ((c1 << 8) | c2) : ((c2 << 8) | c1));
      if (surrogate)
	{
	  if (! UTF_16_LOW_SURROGATE_P (c))
	    {
	      if (endian == utf_16_big_endian)
		c1 = surrogate >> 8, c2 = surrogate & 0xFF;
	      else
		c1 = surrogate & 0xFF, c2 = surrogate >> 8;
	      *charbuf++ = c1;
	      *charbuf++ = c2;
	      coding->errors++;
	      if (UTF_16_HIGH_SURROGATE_P (c))
		CODING_UTF_16_SURROGATE (coding) = surrogate = c;
	      else
		*charbuf++ = c;
	    }
	  else
	    {
	      c = ((surrogate - 0xD800) << 10) | (c - 0xDC00);
	      CODING_UTF_16_SURROGATE (coding) = surrogate = 0;
	      *charbuf++ = 0x10000 + c;
	    }
	}
      else
	{
	  if (UTF_16_HIGH_SURROGATE_P (c))
	    CODING_UTF_16_SURROGATE (coding) = surrogate = c;
	  else
	    *charbuf++ = c;
	}
    }

 no_more_source:
  coding->consumed_char += consumed_chars_base;
  coding->consumed = src_base - coding->source;
  coding->charbuf_used = charbuf - coding->charbuf;
}

static int
encode_coding_utf_16 (coding)
     struct coding_system *coding;
{
  int multibytep = coding->dst_multibyte;
  int *charbuf = coding->charbuf;
  int *charbuf_end = charbuf + coding->charbuf_used;
  unsigned char *dst = coding->destination + coding->produced;
  unsigned char *dst_end = coding->destination + coding->dst_bytes;
  int safe_room = 8;
  enum utf_16_bom_type bom = CODING_UTF_16_BOM (coding);
  int big_endian = CODING_UTF_16_ENDIAN (coding) == utf_16_big_endian;
  int produced_chars = 0;
  Lisp_Object attrs, charset_list;
  int c;

  CODING_GET_INFO (coding, attrs, charset_list);

  if (bom != utf_16_without_bom)
    {
      ASSURE_DESTINATION (safe_room);
      if (big_endian)
	EMIT_TWO_BYTES (0xFE, 0xFF);
      else
	EMIT_TWO_BYTES (0xFF, 0xFE);
      CODING_UTF_16_BOM (coding) = utf_16_without_bom;
    }

  while (charbuf < charbuf_end)
    {
      ASSURE_DESTINATION (safe_room);
      c = *charbuf++;
      if (c >= MAX_UNICODE_CHAR)
	c = coding->default_char;

      if (c < 0x10000)
	{
	  if (big_endian)
	    EMIT_TWO_BYTES (c >> 8, c & 0xFF);
	  else
	    EMIT_TWO_BYTES (c & 0xFF, c >> 8);
	}
      else
	{
	  int c1, c2;

	  c -= 0x10000;
	  c1 = (c >> 10) + 0xD800;
	  c2 = (c & 0x3FF) + 0xDC00;
	  if (big_endian)
	    EMIT_FOUR_BYTES (c1 >> 8, c1 & 0xFF, c2 >> 8, c2 & 0xFF);
	  else
	    EMIT_FOUR_BYTES (c1 & 0xFF, c1 >> 8, c2 & 0xFF, c2 >> 8);
	}
    }
  record_conversion_result (coding, CODING_RESULT_SUCCESS);
  coding->produced = dst - coding->destination;
  coding->produced_char += produced_chars;
  return 0;
}


/*** 6. Old Emacs' internal format (emacs-mule) ***/

/* Emacs' internal format for representation of multiple character
   sets is a kind of multi-byte encoding, i.e. characters are
   represented by variable-length sequences of one-byte codes.

   ASCII characters and control characters (e.g. `tab', `newline') are
   represented by one-byte sequences which are their ASCII codes, in
   the range 0x00 through 0x7F.

   8-bit characters of the range 0x80..0x9F are represented by
   two-byte sequences of LEADING_CODE_8_BIT_CONTROL and (their 8-bit
   code + 0x20).

   8-bit characters of the range 0xA0..0xFF are represented by
   one-byte sequences which are their 8-bit code.

   The other characters are represented by a sequence of `base
   leading-code', optional `extended leading-code', and one or two
   `position-code's.  The length of the sequence is determined by the
   base leading-code.  Leading-code takes the range 0x81 through 0x9D,
   whereas extended leading-code and position-code take the range 0xA0
   through 0xFF.  See `charset.h' for more details about leading-code
   and position-code.

   --- CODE RANGE of Emacs' internal format ---
   character set	range
   -------------	-----
   ascii		0x00..0x7F
   eight-bit-control	LEADING_CODE_8_BIT_CONTROL + 0xA0..0xBF
   eight-bit-graphic	0xA0..0xBF
   ELSE			0x81..0x9D + [0xA0..0xFF]+
   ---------------------------------------------

   As this is the internal character representation, the format is
   usually not used externally (i.e. in a file or in a data sent to a
   process).  But, it is possible to have a text externally in this
   format (i.e. by encoding by the coding system `emacs-mule').

   In that case, a sequence of one-byte codes has a slightly different
   form.

   At first, all characters in eight-bit-control are represented by
   one-byte sequences which are their 8-bit code.

   Next, character composition data are represented by the byte
   sequence of the form: 0x80 METHOD BYTES CHARS COMPONENT ...,
   where,
	METHOD is 0xF0 plus one of composition method (enum
	composition_method),

	BYTES is 0xA0 plus a byte length of this composition data,

	CHARS is 0x20 plus a number of characters composed by this
	data,

	COMPONENTs are characters of multibye form or composition
	rules encoded by two-byte of ASCII codes.

   In addition, for backward compatibility, the following formats are
   also recognized as composition data on decoding.

   0x80 MSEQ ...
   0x80 0xFF MSEQ RULE MSEQ RULE ... MSEQ

   Here,
	MSEQ is a multibyte form but in these special format:
	  ASCII: 0xA0 ASCII_CODE+0x80,
	  other: LEADING_CODE+0x20 FOLLOWING-BYTE ...,
	RULE is a one byte code of the range 0xA0..0xF0 that
	represents a composition rule.
  */

char emacs_mule_bytes[256];

int
emacs_mule_char (coding, src, nbytes, nchars, id)
     struct coding_system *coding;
     const unsigned char *src;
     int *nbytes, *nchars, *id;
{
  const unsigned char *src_end = coding->source + coding->src_bytes;
  const unsigned char *src_base = src;
  int multibytep = coding->src_multibyte;
  struct charset *charset;
  unsigned code;
  int c;
  int consumed_chars = 0;

  ONE_MORE_BYTE (c);
  if (c < 0)
    {
      c = -c;
      charset = emacs_mule_charset[0];
    }
  else
    {
      switch (emacs_mule_bytes[c])
	{
	case 2:
	  if (! (charset = emacs_mule_charset[c]))
	    goto invalid_code;
	  ONE_MORE_BYTE (c);
	  if (c < 0xA0)
	    goto invalid_code;
	  code = c & 0x7F;
	  break;

	case 3:
	  if (c == EMACS_MULE_LEADING_CODE_PRIVATE_11
	      || c == EMACS_MULE_LEADING_CODE_PRIVATE_12)
	    {
	      ONE_MORE_BYTE (c);
	      if (c < 0xA0 || ! (charset = emacs_mule_charset[c]))
		goto invalid_code;
	      ONE_MORE_BYTE (c);
	      if (c < 0xA0)
		goto invalid_code;
	      code = c & 0x7F;
	    }
	  else
	    {
	      if (! (charset = emacs_mule_charset[c]))
		goto invalid_code;
	      ONE_MORE_BYTE (c);
	      if (c < 0xA0)
		goto invalid_code;
	      code = (c & 0x7F) << 8;
	      ONE_MORE_BYTE (c);
	      if (c < 0xA0)
		goto invalid_code;
	      code |= c & 0x7F;
	    }
	  break;

	case 4:
	  ONE_MORE_BYTE (c);
	  if (c < 0 || ! (charset = emacs_mule_charset[c]))
	    goto invalid_code;
	  ONE_MORE_BYTE (c);
	  if (c < 0xA0)
	    goto invalid_code;
	  code = (c & 0x7F) << 8;
	  ONE_MORE_BYTE (c);
	  if (c < 0xA0)
	    goto invalid_code;
	  code |= c & 0x7F;
	  break;

	case 1:
	  code = c;
	  charset = CHARSET_FROM_ID (ASCII_BYTE_P (code)
				     ? charset_ascii : charset_eight_bit);
	  break;

	default:
	  abort ();
	}
      c = DECODE_CHAR (charset, code);
      if (c < 0)
	goto invalid_code;
    }
  *nbytes = src - src_base;
  *nchars = consumed_chars;
  if (id)
    *id = charset->id;
  return c;

 no_more_source:
  return -2;

 invalid_code:
  return -1;
}


/* See the above "GENERAL NOTES on `detect_coding_XXX ()' functions".
   Check if a text is encoded in `emacs-mule'.  If it is, return 1,
   else return 0.  */

static int
detect_coding_emacs_mule (coding, detect_info)
     struct coding_system *coding;
     struct coding_detection_info *detect_info;
{
  const unsigned char *src = coding->source, *src_base;
  const unsigned char *src_end = coding->source + coding->src_bytes;
  int multibytep = coding->src_multibyte;
  int consumed_chars = 0;
  int c;
  int found = 0;

  detect_info->checked |= CATEGORY_MASK_EMACS_MULE;
  /* A coding system of this category is always ASCII compatible.  */
  src += coding->head_ascii;

  while (1)
    {
      src_base = src;
      ONE_MORE_BYTE (c);
      if (c < 0)
	continue;
      if (c == 0x80)
	{
	  /* Perhaps the start of composite character.  We simple skip
	     it because analyzing it is too heavy for detecting.  But,
	     at least, we check that the composite character
	     constitues of more than 4 bytes.  */
	  const unsigned char *src_base;

	repeat:
	  src_base = src;
	  do
	    {
	      ONE_MORE_BYTE (c);
	    }
	  while (c >= 0xA0);

	  if (src - src_base <= 4)
	    break;
	  found = CATEGORY_MASK_EMACS_MULE;
	  if (c == 0x80)
	    goto repeat;
	}

      if (c < 0x80)
	{
	  if (c < 0x20
	      && (c == ISO_CODE_ESC || c == ISO_CODE_SI || c == ISO_CODE_SO))
	    break;
	}
      else
	{
	  int more_bytes = emacs_mule_bytes[*src_base] - 1;

	  while (more_bytes > 0)
	    {
	      ONE_MORE_BYTE (c);
	      if (c < 0xA0)
		{
		  src--;	/* Unread the last byte.  */
		  break;
		}
	      more_bytes--;
	    }
	  if (more_bytes != 0)
	    break;
	  found = CATEGORY_MASK_EMACS_MULE;
	}
    }
  detect_info->rejected |= CATEGORY_MASK_EMACS_MULE;
  return 0;

 no_more_source:
  if (src_base < src && coding->mode & CODING_MODE_LAST_BLOCK)
    {
      detect_info->rejected |= CATEGORY_MASK_EMACS_MULE;
      return 0;
    }
  detect_info->found |= found;
  return 1;
}


/* See the above "GENERAL NOTES on `decode_coding_XXX ()' functions".  */

/* Decode a character represented as a component of composition
   sequence of Emacs 20/21 style at SRC.  Set C to that character and
   update SRC to the head of next character (or an encoded composition
   rule).  If SRC doesn't points a composition component, set C to -1.
   If SRC points an invalid byte sequence, global exit by a return
   value 0.  */

#define DECODE_EMACS_MULE_COMPOSITION_CHAR(buf)			\
  if (1)							\
    {								\
      int c;							\
      int nbytes, nchars;					\
								\
      if (src == src_end)					\
	break;							\
      c = emacs_mule_char (coding, src, &nbytes, &nchars, NULL);\
      if (c < 0)						\
	{							\
	  if (c == -2)						\
	    break;						\
	  goto invalid_code;					\
	}							\
      *buf++ = c;						\
      src += nbytes;						\
      consumed_chars += nchars;					\
    }								\
  else


/* Decode a composition rule represented as a component of composition
   sequence of Emacs 20 style at SRC.  Store the decoded rule in *BUF,
   and increment BUF.  If SRC points an invalid byte sequence, set C
   to -1.  */

#define DECODE_EMACS_MULE_COMPOSITION_RULE_20(buf)	\
  do {							\
    int c, gref, nref;					\
							\
    if (src >= src_end)					\
      goto invalid_code;				\
    ONE_MORE_BYTE_NO_CHECK (c);				\
    c -= 0x20;						\
    if (c < 0 || c >= 81)				\
      goto invalid_code;				\
							\
    gref = c / 9, nref = c % 9;				\
    *buf++ = COMPOSITION_ENCODE_RULE (gref, nref);	\
  } while (0)


/* Decode a composition rule represented as a component of composition
   sequence of Emacs 21 style at SRC.  Store the decoded rule in *BUF,
   and increment BUF.  If SRC points an invalid byte sequence, set C
   to -1.  */

#define DECODE_EMACS_MULE_COMPOSITION_RULE_21(buf)	\
  do {							\
    int gref, nref;					\
							\
    if (src + 1>= src_end)				\
      goto invalid_code;				\
    ONE_MORE_BYTE_NO_CHECK (gref);			\
    gref -= 0x20;					\
    ONE_MORE_BYTE_NO_CHECK (nref);			\
    nref -= 0x20;					\
    if (gref < 0 || gref >= 81				\
	|| nref < 0 || nref >= 81)			\
      goto invalid_code;				\
    *buf++ = COMPOSITION_ENCODE_RULE (gref, nref);	\
  } while (0)


#define DECODE_EMACS_MULE_21_COMPOSITION(c)				\
  do {									\
    /* Emacs 21 style format.  The first three bytes at SRC are		\
       (METHOD - 0xF2), (BYTES - 0xA0), (CHARS - 0xA0), where BYTES is	\
       the byte length of this composition information, CHARS is the	\
       number of characters composed by this composition.  */		\
    enum composition_method method = c - 0xF2;				\
    int *charbuf_base = charbuf;					\
    int consumed_chars_limit;						\
    int nbytes, nchars;							\
									\
    ONE_MORE_BYTE (c);							\
    if (c < 0)								\
      goto invalid_code;						\
    nbytes = c - 0xA0;							\
    if (nbytes < 3)							\
      goto invalid_code;						\
    ONE_MORE_BYTE (c);							\
    if (c < 0)								\
      goto invalid_code;						\
    nchars = c - 0xA0;							\
    ADD_COMPOSITION_DATA (charbuf, nchars, method);			\
    consumed_chars_limit = consumed_chars_base + nbytes;		\
    if (method != COMPOSITION_RELATIVE)					\
      {									\
	int i = 0;							\
	while (consumed_chars < consumed_chars_limit)			\
	  {								\
	    if (i % 2 && method != COMPOSITION_WITH_ALTCHARS)		\
	      DECODE_EMACS_MULE_COMPOSITION_RULE_21 (charbuf);		\
	    else							\
	      DECODE_EMACS_MULE_COMPOSITION_CHAR (charbuf);		\
	    i++;							\
	  }								\
	if (consumed_chars < consumed_chars_limit)			\
	  goto invalid_code;						\
	charbuf_base[0] -= i;						\
      }									\
  } while (0)


#define DECODE_EMACS_MULE_20_RELATIVE_COMPOSITION(c)		\
  do {								\
    /* Emacs 20 style format for relative composition.  */	\
    /* Store multibyte form of characters to be composed.  */	\
    enum composition_method method = COMPOSITION_RELATIVE;	\
    int components[MAX_COMPOSITION_COMPONENTS * 2 - 1];		\
    int *buf = components;					\
    int i, j;							\
								\
    src = src_base;						\
    ONE_MORE_BYTE (c);		/* skip 0x80 */			\
    for (i = 0; i < MAX_COMPOSITION_COMPONENTS; i++)		\
      DECODE_EMACS_MULE_COMPOSITION_CHAR (buf);			\
    if (i < 2)							\
      goto invalid_code;					\
    ADD_COMPOSITION_DATA (charbuf, i, method);			\
    for (j = 0; j < i; j++)					\
      *charbuf++ = components[j];				\
  } while (0)


#define DECODE_EMACS_MULE_20_RULEBASE_COMPOSITION(c)		\
  do {								\
    /* Emacs 20 style format for rule-base composition.  */	\
    /* Store multibyte form of characters to be composed.  */	\
    enum composition_method method = COMPOSITION_WITH_RULE;	\
    int components[MAX_COMPOSITION_COMPONENTS * 2 - 1];		\
    int *buf = components;					\
    int i, j;							\
								\
    DECODE_EMACS_MULE_COMPOSITION_CHAR (buf);			\
    for (i = 0; i < MAX_COMPOSITION_COMPONENTS; i++)		\
      {								\
	DECODE_EMACS_MULE_COMPOSITION_RULE_20 (buf);		\
	DECODE_EMACS_MULE_COMPOSITION_CHAR (buf);		\
      }								\
    if (i < 1 || (buf - components) % 2 == 0)			\
      goto invalid_code;					\
    if (charbuf + i + (i / 2) + 1 < charbuf_end)		\
      goto no_more_source;					\
    ADD_COMPOSITION_DATA (buf, i, method);			\
    for (j = 0; j < i; j++)					\
      *charbuf++ = components[j];				\
    for (j = 0; j < i; j += 2)					\
      *charbuf++ = components[j];				\
  } while (0)


static void
decode_coding_emacs_mule (coding)
     struct coding_system *coding;
{
  const unsigned char *src = coding->source + coding->consumed;
  const unsigned char *src_end = coding->source + coding->src_bytes;
  const unsigned char *src_base;
  int *charbuf = coding->charbuf + coding->charbuf_used;
  int *charbuf_end
    = coding->charbuf + coding->charbuf_size - MAX_ANNOTATION_LENGTH;
  int consumed_chars = 0, consumed_chars_base;
  int multibytep = coding->src_multibyte;
  Lisp_Object attrs, charset_list;
  int char_offset = coding->produced_char;
  int last_offset = char_offset;
  int last_id = charset_ascii;

  CODING_GET_INFO (coding, attrs, charset_list);

  while (1)
    {
      int c;

      src_base = src;
      consumed_chars_base = consumed_chars;

      if (charbuf >= charbuf_end)
	break;

      ONE_MORE_BYTE (c);
      if (c < 0)
	{
	  *charbuf++ = -c;
	  char_offset++;
	}
      else if (c < 0x80)
	{
	  *charbuf++ = c;
	  char_offset++;
	}
      else if (c == 0x80)
	{
	  ONE_MORE_BYTE (c);
	  if (c < 0)
	    goto invalid_code;
	  if (c - 0xF2 >= COMPOSITION_RELATIVE
	      && c - 0xF2 <= COMPOSITION_WITH_RULE_ALTCHARS)
	    DECODE_EMACS_MULE_21_COMPOSITION (c);
	  else if (c < 0xC0)
	    DECODE_EMACS_MULE_20_RELATIVE_COMPOSITION (c);
	  else if (c == 0xFF)
	    DECODE_EMACS_MULE_20_RULEBASE_COMPOSITION (c);
	  else
	    goto invalid_code;
	}
      else if (c < 0xA0 && emacs_mule_bytes[c] > 1)
	{
	  int nbytes, nchars;
	  int id;

	  src = src_base;
	  consumed_chars = consumed_chars_base;
	  c = emacs_mule_char (coding, src, &nbytes, &nchars, &id);
	  if (c < 0)
	    {
	      if (c == -2)
		break;
	      goto invalid_code;
	    }
	  if (last_id != id)
	    {
	      if (last_id != charset_ascii)
		ADD_CHARSET_DATA (charbuf, char_offset - last_offset, last_id);
	      last_id = id;
	      last_offset = char_offset;
	    }
	  *charbuf++ = c;
	  src += nbytes;
	  consumed_chars += nchars;
	  char_offset++;
	}
      continue;

    invalid_code:
      src = src_base;
      consumed_chars = consumed_chars_base;
      ONE_MORE_BYTE (c);
      *charbuf++ = ASCII_BYTE_P (c) ? c : BYTE8_TO_CHAR (c);
      char_offset++;
      coding->errors++;
    }

 no_more_source:
  if (last_id != charset_ascii)
    ADD_CHARSET_DATA (charbuf, char_offset - last_offset, last_id);
  coding->consumed_char += consumed_chars_base;
  coding->consumed = src_base - coding->source;
  coding->charbuf_used = charbuf - coding->charbuf;
}


#define EMACS_MULE_LEADING_CODES(id, codes)	\
  do {						\
    if (id < 0xA0)				\
      codes[0] = id, codes[1] = 0;		\
    else if (id < 0xE0)				\
      codes[0] = 0x9A, codes[1] = id;		\
    else if (id < 0xF0)				\
      codes[0] = 0x9B, codes[1] = id;		\
    else if (id < 0xF5)				\
      codes[0] = 0x9C, codes[1] = id;		\
    else					\
      codes[0] = 0x9D, codes[1] = id;		\
  } while (0);


static int
encode_coding_emacs_mule (coding)
     struct coding_system *coding;
{
  int multibytep = coding->dst_multibyte;
  int *charbuf = coding->charbuf;
  int *charbuf_end = charbuf + coding->charbuf_used;
  unsigned char *dst = coding->destination + coding->produced;
  unsigned char *dst_end = coding->destination + coding->dst_bytes;
  int safe_room = 8;
  int produced_chars = 0;
  Lisp_Object attrs, charset_list;
  int c;
  int preferred_charset_id = -1;

  CODING_GET_INFO (coding, attrs, charset_list);
  if (! EQ (charset_list, Vemacs_mule_charset_list))
    {
      CODING_ATTR_CHARSET_LIST (attrs)
	= charset_list = Vemacs_mule_charset_list;
    }

  while (charbuf < charbuf_end)
    {
      ASSURE_DESTINATION (safe_room);
      c = *charbuf++;

      if (c < 0)
	{
	  /* Handle an annotation.  */
	  switch (*charbuf)
	    {
	    case CODING_ANNOTATE_COMPOSITION_MASK:
	      /* Not yet implemented.  */
	      break;
	    case CODING_ANNOTATE_CHARSET_MASK:
	      preferred_charset_id = charbuf[3];
	      if (preferred_charset_id >= 0
		  && NILP (Fmemq (make_number (preferred_charset_id),
				  charset_list)))
		preferred_charset_id = -1;
	      break;
	    default:
	      abort ();
	    }
	  charbuf += -c - 1;
	  continue;
	}

      if (ASCII_CHAR_P (c))
	EMIT_ONE_ASCII_BYTE (c);
      else if (CHAR_BYTE8_P (c))
	{
	  c = CHAR_TO_BYTE8 (c);
	  EMIT_ONE_BYTE (c);
	}
      else
	{
	  struct charset *charset;
	  unsigned code;
	  int dimension;
	  int emacs_mule_id;
	  unsigned char leading_codes[2];

	  if (preferred_charset_id >= 0)
	    {
	      charset = CHARSET_FROM_ID (preferred_charset_id);
	      if (! CHAR_CHARSET_P (c, charset))
		charset = char_charset (c, charset_list, NULL);
	    }
	  else
	    charset = char_charset (c, charset_list, &code);
	  if (! charset)
	    {
	      c = coding->default_char;
	      if (ASCII_CHAR_P (c))
		{
		  EMIT_ONE_ASCII_BYTE (c);
		  continue;
		}
	      charset = char_charset (c, charset_list, &code);
	    }
	  dimension = CHARSET_DIMENSION (charset);
	  emacs_mule_id = CHARSET_EMACS_MULE_ID (charset);
	  EMACS_MULE_LEADING_CODES (emacs_mule_id, leading_codes);
	  EMIT_ONE_BYTE (leading_codes[0]);
	  if (leading_codes[1])
	    EMIT_ONE_BYTE (leading_codes[1]);
	  if (dimension == 1)
	    EMIT_ONE_BYTE (code | 0x80);
	  else
	    {
	      code |= 0x8080;
	      EMIT_ONE_BYTE (code >> 8);
	      EMIT_ONE_BYTE (code & 0xFF);
	    }
	}
    }
  record_conversion_result (coding, CODING_RESULT_SUCCESS);
  coding->produced_char += produced_chars;
  coding->produced = dst - coding->destination;
  return 0;
}


/*** 7. ISO2022 handlers ***/

/* The following note describes the coding system ISO2022 briefly.
   Since the intention of this note is to help understand the
   functions in this file, some parts are NOT ACCURATE or are OVERLY
   SIMPLIFIED.  For thorough understanding, please refer to the
   original document of ISO2022.  This is equivalent to the standard
   ECMA-35, obtainable from <URL:http://www.ecma.ch/> (*).

   ISO2022 provides many mechanisms to encode several character sets
   in 7-bit and 8-bit environments.  For 7-bit environments, all text
   is encoded using bytes less than 128.  This may make the encoded
   text a little bit longer, but the text passes more easily through
   several types of gateway, some of which strip off the MSB (Most
   Significant Bit).

   There are two kinds of character sets: control character sets and
   graphic character sets.  The former contain control characters such
   as `newline' and `escape' to provide control functions (control
   functions are also provided by escape sequences).  The latter
   contain graphic characters such as 'A' and '-'.  Emacs recognizes
   two control character sets and many graphic character sets.

   Graphic character sets are classified into one of the following
   four classes, according to the number of bytes (DIMENSION) and
   number of characters in one dimension (CHARS) of the set:
   - DIMENSION1_CHARS94
   - DIMENSION1_CHARS96
   - DIMENSION2_CHARS94
   - DIMENSION2_CHARS96

   In addition, each character set is assigned an identification tag,
   unique for each set, called the "final character" (denoted as <F>
   hereafter).  The <F> of each character set is decided by ECMA(*)
   when it is registered in ISO.  The code range of <F> is 0x30..0x7F
   (0x30..0x3F are for private use only).

   Note (*): ECMA = European Computer Manufacturers Association

   Here are examples of graphic character sets [NAME(<F>)]:
	o DIMENSION1_CHARS94 -- ASCII('B'), right-half-of-JISX0201('I'), ...
	o DIMENSION1_CHARS96 -- right-half-of-ISO8859-1('A'), ...
	o DIMENSION2_CHARS94 -- GB2312('A'), JISX0208('B'), ...
	o DIMENSION2_CHARS96 -- none for the moment

   A code area (1 byte=8 bits) is divided into 4 areas, C0, GL, C1, and GR.
	C0 [0x00..0x1F] -- control character plane 0
	GL [0x20..0x7F] -- graphic character plane 0
	C1 [0x80..0x9F] -- control character plane 1
	GR [0xA0..0xFF] -- graphic character plane 1

   A control character set is directly designated and invoked to C0 or
   C1 by an escape sequence.  The most common case is that:
   - ISO646's  control character set is designated/invoked to C0, and
   - ISO6429's control character set is designated/invoked to C1,
   and usually these designations/invocations are omitted in encoded
   text.  In a 7-bit environment, only C0 can be used, and a control
   character for C1 is encoded by an appropriate escape sequence to
   fit into the environment.  All control characters for C1 are
   defined to have corresponding escape sequences.

   A graphic character set is at first designated to one of four
   graphic registers (G0 through G3), then these graphic registers are
   invoked to GL or GR.  These designations and invocations can be
   done independently.  The most common case is that G0 is invoked to
   GL, G1 is invoked to GR, and ASCII is designated to G0.  Usually
   these invocations and designations are omitted in encoded text.
   In a 7-bit environment, only GL can be used.

   When a graphic character set of CHARS94 is invoked to GL, codes
   0x20 and 0x7F of the GL area work as control characters SPACE and
   DEL respectively, and codes 0xA0 and 0xFF of the GR area should not
   be used.

   There are two ways of invocation: locking-shift and single-shift.
   With locking-shift, the invocation lasts until the next different
   invocation, whereas with single-shift, the invocation affects the
   following character only and doesn't affect the locking-shift
   state.  Invocations are done by the following control characters or
   escape sequences:

   ----------------------------------------------------------------------
   abbrev  function	             cntrl escape seq	description
   ----------------------------------------------------------------------
   SI/LS0  (shift-in)		     0x0F  none		invoke G0 into GL
   SO/LS1  (shift-out)		     0x0E  none		invoke G1 into GL
   LS2     (locking-shift-2)	     none  ESC 'n'	invoke G2 into GL
   LS3     (locking-shift-3)	     none  ESC 'o'	invoke G3 into GL
   LS1R    (locking-shift-1 right)   none  ESC '~'      invoke G1 into GR (*)
   LS2R    (locking-shift-2 right)   none  ESC '}'      invoke G2 into GR (*)
   LS3R    (locking-shift 3 right)   none  ESC '|'      invoke G3 into GR (*)
   SS2     (single-shift-2)	     0x8E  ESC 'N'	invoke G2 for one char
   SS3     (single-shift-3)	     0x8F  ESC 'O'	invoke G3 for one char
   ----------------------------------------------------------------------
   (*) These are not used by any known coding system.

   Control characters for these functions are defined by macros
   ISO_CODE_XXX in `coding.h'.

   Designations are done by the following escape sequences:
   ----------------------------------------------------------------------
   escape sequence	description
   ----------------------------------------------------------------------
   ESC '(' <F>		designate DIMENSION1_CHARS94<F> to G0
   ESC ')' <F>		designate DIMENSION1_CHARS94<F> to G1
   ESC '*' <F>		designate DIMENSION1_CHARS94<F> to G2
   ESC '+' <F>		designate DIMENSION1_CHARS94<F> to G3
   ESC ',' <F>		designate DIMENSION1_CHARS96<F> to G0 (*)
   ESC '-' <F>		designate DIMENSION1_CHARS96<F> to G1
   ESC '.' <F>		designate DIMENSION1_CHARS96<F> to G2
   ESC '/' <F>		designate DIMENSION1_CHARS96<F> to G3
   ESC '$' '(' <F>	designate DIMENSION2_CHARS94<F> to G0 (**)
   ESC '$' ')' <F>	designate DIMENSION2_CHARS94<F> to G1
   ESC '$' '*' <F>	designate DIMENSION2_CHARS94<F> to G2
   ESC '$' '+' <F>	designate DIMENSION2_CHARS94<F> to G3
   ESC '$' ',' <F>	designate DIMENSION2_CHARS96<F> to G0 (*)
   ESC '$' '-' <F>	designate DIMENSION2_CHARS96<F> to G1
   ESC '$' '.' <F>	designate DIMENSION2_CHARS96<F> to G2
   ESC '$' '/' <F>	designate DIMENSION2_CHARS96<F> to G3
   ----------------------------------------------------------------------

   In this list, "DIMENSION1_CHARS94<F>" means a graphic character set
   of dimension 1, chars 94, and final character <F>, etc...

   Note (*): Although these designations are not allowed in ISO2022,
   Emacs accepts them on decoding, and produces them on encoding
   CHARS96 character sets in a coding system which is characterized as
   7-bit environment, non-locking-shift, and non-single-shift.

   Note (**): If <F> is '@', 'A', or 'B', the intermediate character
   '(' must be omitted.  We refer to this as "short-form" hereafter.

   Now you may notice that there are a lot of ways of encoding the
   same multilingual text in ISO2022.  Actually, there exist many
   coding systems such as Compound Text (used in X11's inter client
   communication, ISO-2022-JP (used in Japanese Internet), ISO-2022-KR
   (used in Korean Internet), EUC (Extended UNIX Code, used in Asian
   localized platforms), and all of these are variants of ISO2022.

   In addition to the above, Emacs handles two more kinds of escape
   sequences: ISO6429's direction specification and Emacs' private
   sequence for specifying character composition.

   ISO6429's direction specification takes the following form:
	o CSI ']'      -- end of the current direction
	o CSI '0' ']'  -- end of the current direction
	o CSI '1' ']'  -- start of left-to-right text
	o CSI '2' ']'  -- start of right-to-left text
   The control character CSI (0x9B: control sequence introducer) is
   abbreviated to the escape sequence ESC '[' in a 7-bit environment.

   Character composition specification takes the following form:
	o ESC '0' -- start relative composition
	o ESC '1' -- end composition
	o ESC '2' -- start rule-base composition (*)
	o ESC '3' -- start relative composition with alternate chars  (**)
	o ESC '4' -- start rule-base composition with alternate chars  (**)
  Since these are not standard escape sequences of any ISO standard,
  the use of them with these meanings is restricted to Emacs only.

  (*) This form is used only in Emacs 20.7 and older versions,
  but newer versions can safely decode it.
  (**) This form is used only in Emacs 21.1 and newer versions,
  and older versions can't decode it.

  Here's a list of example usages of these composition escape
  sequences (categorized by `enum composition_method').

  COMPOSITION_RELATIVE:
	ESC 0 CHAR [ CHAR ] ESC 1
  COMPOSITION_WITH_RULE:
	ESC 2 CHAR [ RULE CHAR ] ESC 1
  COMPOSITION_WITH_ALTCHARS:
	ESC 3 ALTCHAR [ ALTCHAR ] ESC 0 CHAR [ CHAR ] ESC 1
  COMPOSITION_WITH_RULE_ALTCHARS:
	ESC 4 ALTCHAR [ RULE ALTCHAR ] ESC 0 CHAR [ CHAR ] ESC 1 */

enum iso_code_class_type iso_code_class[256];

#define SAFE_CHARSET_P(coding, id)	\
  ((id) <= (coding)->max_charset_id	\
   && (coding)->safe_charsets[id] >= 0)


#define SHIFT_OUT_OK(category)	\
  (CODING_ISO_INITIAL (&coding_categories[category], 1) >= 0)

static void
setup_iso_safe_charsets (attrs)
     Lisp_Object attrs;
{
  Lisp_Object charset_list, safe_charsets;
  Lisp_Object request;
  Lisp_Object reg_usage;
  Lisp_Object tail;
  int reg94, reg96;
  int flags = XINT (AREF (attrs, coding_attr_iso_flags));
  int max_charset_id;

  charset_list = CODING_ATTR_CHARSET_LIST (attrs);
  if ((flags & CODING_ISO_FLAG_FULL_SUPPORT)
      && ! EQ (charset_list, Viso_2022_charset_list))
    {
      CODING_ATTR_CHARSET_LIST (attrs)
	= charset_list = Viso_2022_charset_list;
      ASET (attrs, coding_attr_safe_charsets, Qnil);
    }

  if (STRINGP (AREF (attrs, coding_attr_safe_charsets)))
    return;

  max_charset_id = 0;
  for (tail = charset_list; CONSP (tail); tail = XCDR (tail))
    {
      int id = XINT (XCAR (tail));
      if (max_charset_id < id)
	max_charset_id = id;
    }

  safe_charsets = Fmake_string (make_number (max_charset_id + 1),
				make_number (255));
  request = AREF (attrs, coding_attr_iso_request);
  reg_usage = AREF (attrs, coding_attr_iso_usage);
  reg94 = XINT (XCAR (reg_usage));
  reg96 = XINT (XCDR (reg_usage));

  for (tail = charset_list; CONSP (tail); tail = XCDR (tail))
    {
      Lisp_Object id;
      Lisp_Object reg;
      struct charset *charset;

      id = XCAR (tail);
      charset = CHARSET_FROM_ID (XINT (id));
      reg = Fcdr (Fassq (id, request));
      if (! NILP (reg))
	SSET (safe_charsets, XINT (id), XINT (reg));
      else if (charset->iso_chars_96)
	{
	  if (reg96 < 4)
	    SSET (safe_charsets, XINT (id), reg96);
	}
      else
	{
	  if (reg94 < 4)
	    SSET (safe_charsets, XINT (id), reg94);
	}
    }
  ASET (attrs, coding_attr_safe_charsets, safe_charsets);
}


/* See the above "GENERAL NOTES on `detect_coding_XXX ()' functions".
   Check if a text is encoded in one of ISO-2022 based codig systems.
   If it is, return 1, else return 0.  */

static int
detect_coding_iso_2022 (coding, detect_info)
     struct coding_system *coding;
     struct coding_detection_info *detect_info;
{
  const unsigned char *src = coding->source, *src_base = src;
  const unsigned char *src_end = coding->source + coding->src_bytes;
  int multibytep = coding->src_multibyte;
  int single_shifting = 0;
  int id;
  int c, c1;
  int consumed_chars = 0;
  int i;
  int rejected = 0;
  int found = 0;

  detect_info->checked |= CATEGORY_MASK_ISO;

  for (i = coding_category_iso_7; i <= coding_category_iso_8_else; i++)
    {
      struct coding_system *this = &(coding_categories[i]);
      Lisp_Object attrs, val;

      attrs = CODING_ID_ATTRS (this->id);
      if (CODING_ISO_FLAGS (this) & CODING_ISO_FLAG_FULL_SUPPORT
	  && ! EQ (CODING_ATTR_SAFE_CHARSETS (attrs), Viso_2022_charset_list))
	setup_iso_safe_charsets (attrs);
      val = CODING_ATTR_SAFE_CHARSETS (attrs);
      this->max_charset_id = SCHARS (val) - 1;
      this->safe_charsets = (char *) SDATA (val);
    }

  /* A coding system of this category is always ASCII compatible.  */
  src += coding->head_ascii;

  while (rejected != CATEGORY_MASK_ISO)
    {
      src_base = src;
      ONE_MORE_BYTE (c);
      switch (c)
	{
	case ISO_CODE_ESC:
	  if (inhibit_iso_escape_detection)
	    break;
	  single_shifting = 0;
	  ONE_MORE_BYTE (c);
	  if (c >= '(' && c <= '/')
	    {
	      /* Designation sequence for a charset of dimension 1.  */
	      ONE_MORE_BYTE (c1);
	      if (c1 < ' ' || c1 >= 0x80
		  || (id = iso_charset_table[0][c >= ','][c1]) < 0)
		/* Invalid designation sequence.  Just ignore.  */
		break;
	    }
	  else if (c == '$')
	    {
	      /* Designation sequence for a charset of dimension 2.  */
	      ONE_MORE_BYTE (c);
	      if (c >= '@' && c <= 'B')
		/* Designation for JISX0208.1978, GB2312, or JISX0208.  */
		id = iso_charset_table[1][0][c];
	      else if (c >= '(' && c <= '/')
		{
		  ONE_MORE_BYTE (c1);
		  if (c1 < ' ' || c1 >= 0x80
		      || (id = iso_charset_table[1][c >= ','][c1]) < 0)
		    /* Invalid designation sequence.  Just ignore.  */
		    break;
		}
	      else
		/* Invalid designation sequence.  Just ignore it.  */
		break;
	    }
	  else if (c == 'N' || c == 'O')
	    {
	      /* ESC <Fe> for SS2 or SS3.  */
	      single_shifting = 1;
	      rejected |= CATEGORY_MASK_ISO_7BIT | CATEGORY_MASK_ISO_8BIT;
	      break;
	    }
	  else if (c >= '0' && c <= '4')
	    {
	      /* ESC <Fp> for start/end composition.  */
	      found |= CATEGORY_MASK_ISO;
	      break;
	    }
	  else
	    {
	      /* Invalid escape sequence.  Just ignore it.  */
	      break;
	    }

	  /* We found a valid designation sequence for CHARSET.  */
	  rejected |= CATEGORY_MASK_ISO_8BIT;
	  if (SAFE_CHARSET_P (&coding_categories[coding_category_iso_7],
			      id))
	    found |= CATEGORY_MASK_ISO_7;
	  else
	    rejected |= CATEGORY_MASK_ISO_7;
	  if (SAFE_CHARSET_P (&coding_categories[coding_category_iso_7_tight],
			      id))
	    found |= CATEGORY_MASK_ISO_7_TIGHT;
	  else
	    rejected |= CATEGORY_MASK_ISO_7_TIGHT;
	  if (SAFE_CHARSET_P (&coding_categories[coding_category_iso_7_else],
			      id))
	    found |= CATEGORY_MASK_ISO_7_ELSE;
	  else
	    rejected |= CATEGORY_MASK_ISO_7_ELSE;
	  if (SAFE_CHARSET_P (&coding_categories[coding_category_iso_8_else],
			      id))
	    found |= CATEGORY_MASK_ISO_8_ELSE;
	  else
	    rejected |= CATEGORY_MASK_ISO_8_ELSE;
	  break;

	case ISO_CODE_SO:
	case ISO_CODE_SI:
	  /* Locking shift out/in.  */
	  if (inhibit_iso_escape_detection)
	    break;
	  single_shifting = 0;
	  rejected |= CATEGORY_MASK_ISO_7BIT | CATEGORY_MASK_ISO_8BIT;
	  found |= CATEGORY_MASK_ISO_ELSE;
	  break;

	case ISO_CODE_CSI:
	  /* Control sequence introducer.  */
	  single_shifting = 0;
	  rejected |= CATEGORY_MASK_ISO_7BIT | CATEGORY_MASK_ISO_7_ELSE;
	  found |= CATEGORY_MASK_ISO_8_ELSE;
	  goto check_extra_latin;

	case ISO_CODE_SS2:
	case ISO_CODE_SS3:
	  /* Single shift.   */
	  if (inhibit_iso_escape_detection)
	    break;
	  single_shifting = 0;
	  rejected |= CATEGORY_MASK_ISO_7BIT;
	  if (CODING_ISO_FLAGS (&coding_categories[coding_category_iso_8_1])
	      & CODING_ISO_FLAG_SINGLE_SHIFT)
	    found |= CATEGORY_MASK_ISO_8_1, single_shifting = 1;
	  if (CODING_ISO_FLAGS (&coding_categories[coding_category_iso_8_2])
	      & CODING_ISO_FLAG_SINGLE_SHIFT)
	    found |= CATEGORY_MASK_ISO_8_2, single_shifting = 1;
	  if (single_shifting)
	    break;
	  goto check_extra_latin;

	default:
	  if (c < 0)
	    continue;
	  if (c < 0x80)
	    {
	      single_shifting = 0;
	      break;
	    }
	  if (c >= 0xA0)
	    {
	      rejected |= CATEGORY_MASK_ISO_7BIT | CATEGORY_MASK_ISO_7_ELSE;
	      found |= CATEGORY_MASK_ISO_8_1;
	      /* Check the length of succeeding codes of the range
                 0xA0..0FF.  If the byte length is even, we include
                 CATEGORY_MASK_ISO_8_2 in `found'.  We can check this
                 only when we are not single shifting.  */
	      if (! single_shifting
		  && ! (rejected & CATEGORY_MASK_ISO_8_2))
		{
		  int i = 1;
		  while (src < src_end)
		    {
		      ONE_MORE_BYTE (c);
		      if (c < 0xA0)
			break;
		      i++;
		    }

		  if (i & 1 && src < src_end)
		    rejected |= CATEGORY_MASK_ISO_8_2;
		  else
		    found |= CATEGORY_MASK_ISO_8_2;
		}
	      break;
	    }
	check_extra_latin:
	  single_shifting = 0;
	  if (! VECTORP (Vlatin_extra_code_table)
	      || NILP (XVECTOR (Vlatin_extra_code_table)->contents[c]))
	    {
	      rejected = CATEGORY_MASK_ISO;
	      break;
	    }
	  if (CODING_ISO_FLAGS (&coding_categories[coding_category_iso_8_1])
	      & CODING_ISO_FLAG_LATIN_EXTRA)
	    found |= CATEGORY_MASK_ISO_8_1;
	  else
	    rejected |= CATEGORY_MASK_ISO_8_1;
	  rejected |= CATEGORY_MASK_ISO_8_2;
	}
    }
  detect_info->rejected |= CATEGORY_MASK_ISO;
  return 0;

 no_more_source:
  detect_info->rejected |= rejected;
  detect_info->found |= (found & ~rejected);
  return 1;
}


/* Set designation state into CODING.  Set CHARS_96 to -1 if the
   escape sequence should be kept.  */
#define DECODE_DESIGNATION(reg, dim, chars_96, final)			\
  do {									\
    int id, prev;							\
									\
    if (final < '0' || final >= 128					\
	|| ((id = ISO_CHARSET_TABLE (dim, chars_96, final)) < 0)	\
	|| !SAFE_CHARSET_P (coding, id))				\
      {									\
	CODING_ISO_DESIGNATION (coding, reg) = -2;			\
	chars_96 = -1;							\
	break;								\
      }									\
    prev = CODING_ISO_DESIGNATION (coding, reg);			\
    if (id == charset_jisx0201_roman)					\
      {									\
	if (CODING_ISO_FLAGS (coding) & CODING_ISO_FLAG_USE_ROMAN)	\
	  id = charset_ascii;						\
      }									\
    else if (id == charset_jisx0208_1978)				\
      {									\
	if (CODING_ISO_FLAGS (coding) & CODING_ISO_FLAG_USE_OLDJIS)	\
	  id = charset_jisx0208;					\
      }									\
    CODING_ISO_DESIGNATION (coding, reg) = id;				\
    /* If there was an invalid designation to REG previously, and this	\
       designation is ASCII to REG, we should keep this designation	\
       sequence.  */							\
    if (prev == -2 && id == charset_ascii)				\
      chars_96 = -1;							\
  } while (0)


#define MAYBE_FINISH_COMPOSITION()				\
  do {								\
    int i;							\
    if (composition_state == COMPOSING_NO)			\
      break;							\
    /* It is assured that we have enough room for producing	\
       characters stored in the table `components'.  */		\
    if (charbuf + component_idx > charbuf_end)			\
      goto no_more_source;					\
    composition_state = COMPOSING_NO;				\
    if (method == COMPOSITION_RELATIVE				\
	|| method == COMPOSITION_WITH_ALTCHARS)			\
      {								\
	for (i = 0; i < component_idx; i++)			\
	  *charbuf++ = components[i];				\
	char_offset += component_idx;				\
      }								\
    else							\
      {								\
	for (i = 0; i < component_idx; i += 2)			\
	  *charbuf++ = components[i];				\
	char_offset += (component_idx / 2) + 1;			\
      }								\
  } while (0)


/* Handle composition start sequence ESC 0, ESC 2, ESC 3, or ESC 4.
   ESC 0 : relative composition : ESC 0 CHAR ... ESC 1
   ESC 2 : rulebase composition : ESC 2 CHAR RULE CHAR RULE ... CHAR ESC 1
   ESC 3 : altchar composition :  ESC 3 CHAR ... ESC 0 CHAR ... ESC 1
   ESC 4 : alt&rule composition : ESC 4 CHAR RULE ... CHAR ESC 0 CHAR ... ESC 1
  */

#define DECODE_COMPOSITION_START(c1)					\
  do {									\
    if (c1 == '0'							\
	&& composition_state == COMPOSING_COMPONENT_RULE)		\
      {									\
	component_len = component_idx;					\
	composition_state = COMPOSING_CHAR;				\
      }									\
    else								\
      {									\
	const unsigned char *p;						\
									\
	MAYBE_FINISH_COMPOSITION ();					\
	if (charbuf + MAX_COMPOSITION_COMPONENTS > charbuf_end)		\
	  goto no_more_source;						\
	for (p = src; p < src_end - 1; p++)				\
	  if (*p == ISO_CODE_ESC && p[1] == '1')			\
	    break;							\
	if (p == src_end - 1)						\
	  {								\
	    if (coding->mode & CODING_MODE_LAST_BLOCK)			\
	      goto invalid_code;					\
	    goto no_more_source;					\
	  }								\
									\
	/* This is surely the start of a composition.  */		\
	method = (c1 == '0' ? COMPOSITION_RELATIVE			\
		  : c1 == '2' ? COMPOSITION_WITH_RULE			\
		  : c1 == '3' ? COMPOSITION_WITH_ALTCHARS		\
		  : COMPOSITION_WITH_RULE_ALTCHARS);			\
	composition_state = (c1 <= '2' ? COMPOSING_CHAR			\
			     : COMPOSING_COMPONENT_CHAR);		\
	component_idx = component_len = 0;				\
      }									\
  } while (0)


/* Handle compositoin end sequence ESC 1.  */

#define DECODE_COMPOSITION_END()					\
  do {									\
    int nchars = (component_len > 0 ? component_idx - component_len	\
		  : method == COMPOSITION_RELATIVE ? component_idx	\
		  : (component_idx + 1) / 2);				\
    int i;								\
    int *saved_charbuf = charbuf;					\
									\
    ADD_COMPOSITION_DATA (charbuf, nchars, method);			\
    if (method != COMPOSITION_RELATIVE)					\
      {									\
	if (component_len == 0)						\
	  for (i = 0; i < component_idx; i++)				\
	    *charbuf++ = components[i];					\
	else								\
	  for (i = 0; i < component_len; i++)				\
	    *charbuf++ = components[i];					\
	*saved_charbuf = saved_charbuf - charbuf;			\
      }									\
    if (method == COMPOSITION_WITH_RULE)				\
      for (i = 0; i < component_idx; i += 2, char_offset++)		\
	*charbuf++ = components[i];					\
    else								\
      for (i = component_len; i < component_idx; i++, char_offset++)	\
	*charbuf++ = components[i];					\
    coding->annotated = 1;						\
    composition_state = COMPOSING_NO;					\
  } while (0)


/* Decode a composition rule from the byte C1 (and maybe one more byte
   from SRC) and store one encoded composition rule in
   coding->cmp_data.  */

#define DECODE_COMPOSITION_RULE(c1)					\
  do {									\
    (c1) -= 32;								\
    if (c1 < 81)		/* old format (before ver.21) */	\
      {									\
	int gref = (c1) / 9;						\
	int nref = (c1) % 9;						\
	if (gref == 4) gref = 10;					\
	if (nref == 4) nref = 10;					\
	c1 = COMPOSITION_ENCODE_RULE (gref, nref);			\
      }									\
    else if (c1 < 93)		/* new format (after ver.21) */		\
      {									\
	ONE_MORE_BYTE (c2);						\
	c1 = COMPOSITION_ENCODE_RULE (c1 - 81, c2 - 32);		\
      }									\
    else								\
      c1 = 0;								\
  } while (0)


/* See the above "GENERAL NOTES on `decode_coding_XXX ()' functions".  */

static void
decode_coding_iso_2022 (coding)
     struct coding_system *coding;
{
  const unsigned char *src = coding->source + coding->consumed;
  const unsigned char *src_end = coding->source + coding->src_bytes;
  const unsigned char *src_base;
  int *charbuf = coding->charbuf + coding->charbuf_used;
  int *charbuf_end
    = coding->charbuf + coding->charbuf_size - 4 - MAX_ANNOTATION_LENGTH;
  int consumed_chars = 0, consumed_chars_base;
  int multibytep = coding->src_multibyte;
  /* Charsets invoked to graphic plane 0 and 1 respectively.  */
  int charset_id_0 = CODING_ISO_INVOKED_CHARSET (coding, 0);
  int charset_id_1 = CODING_ISO_INVOKED_CHARSET (coding, 1);
  int charset_id_2, charset_id_3;
  struct charset *charset;
  int c;
  /* For handling composition sequence.  */
#define COMPOSING_NO			0
#define COMPOSING_CHAR			1
#define COMPOSING_RULE			2
#define COMPOSING_COMPONENT_CHAR	3
#define COMPOSING_COMPONENT_RULE	4

  int composition_state = COMPOSING_NO;
  enum composition_method method;
  int components[MAX_COMPOSITION_COMPONENTS * 2 + 1];
  int component_idx;
  int component_len;
  Lisp_Object attrs, charset_list;
  int char_offset = coding->produced_char;
  int last_offset = char_offset;
  int last_id = charset_ascii;

  CODING_GET_INFO (coding, attrs, charset_list);
  setup_iso_safe_charsets (attrs);

  while (1)
    {
      int c1, c2;

      src_base = src;
      consumed_chars_base = consumed_chars;

      if (charbuf >= charbuf_end)
	break;

      ONE_MORE_BYTE (c1);
      if (c1 < 0)
	goto invalid_code;

      /* We produce at most one character.  */
      switch (iso_code_class [c1])
	{
	case ISO_0x20_or_0x7F:
	  if (composition_state != COMPOSING_NO)
	    {
	      if (composition_state == COMPOSING_RULE
		  || composition_state == COMPOSING_COMPONENT_RULE)
		{
		  DECODE_COMPOSITION_RULE (c1);
		  components[component_idx++] = c1;
		  composition_state--;
		  continue;
		}
	    }
	  if (charset_id_0 < 0
	      || ! CHARSET_ISO_CHARS_96 (CHARSET_FROM_ID (charset_id_0)))
	    /* This is SPACE or DEL.  */
	    charset = CHARSET_FROM_ID (charset_ascii);
	  else
	    charset = CHARSET_FROM_ID (charset_id_0);
	  break;

	case ISO_graphic_plane_0:
	  if (composition_state != COMPOSING_NO)
	    {
	      if (composition_state == COMPOSING_RULE
		  || composition_state == COMPOSING_COMPONENT_RULE)
		{
		  DECODE_COMPOSITION_RULE (c1);
		  components[component_idx++] = c1;
		  composition_state--;
		  continue;
		}
	    }
	  if (charset_id_0 < 0)
	    charset = CHARSET_FROM_ID (charset_ascii);
	  else
	    charset = CHARSET_FROM_ID (charset_id_0);
	  break;

	case ISO_0xA0_or_0xFF:
	  if (charset_id_1 < 0
	      || ! CHARSET_ISO_CHARS_96 (CHARSET_FROM_ID (charset_id_1))
	      || CODING_ISO_FLAGS (coding) & CODING_ISO_FLAG_SEVEN_BITS)
	    goto invalid_code;
	  /* This is a graphic character, we fall down ... */

	case ISO_graphic_plane_1:
	  if (charset_id_1 < 0)
	    goto invalid_code;
	  charset = CHARSET_FROM_ID (charset_id_1);
	  break;

	case ISO_control_0:
	  MAYBE_FINISH_COMPOSITION ();
	  charset = CHARSET_FROM_ID (charset_ascii);
	  break;

	case ISO_control_1:
	  MAYBE_FINISH_COMPOSITION ();
	  goto invalid_code;

	case ISO_shift_out:
	  if (! (CODING_ISO_FLAGS (coding) & CODING_ISO_FLAG_LOCKING_SHIFT)
	      || CODING_ISO_DESIGNATION (coding, 1) < 0)
	    goto invalid_code;
	  CODING_ISO_INVOCATION (coding, 0) = 1;
	  charset_id_0 = CODING_ISO_INVOKED_CHARSET (coding, 0);
	  continue;

	case ISO_shift_in:
	  if (! (CODING_ISO_FLAGS (coding) & CODING_ISO_FLAG_LOCKING_SHIFT))
	    goto invalid_code;
	  CODING_ISO_INVOCATION (coding, 0) = 0;
	  charset_id_0 = CODING_ISO_INVOKED_CHARSET (coding, 0);
	  continue;

	case ISO_single_shift_2_7:
	case ISO_single_shift_2:
	  if (! (CODING_ISO_FLAGS (coding) & CODING_ISO_FLAG_SINGLE_SHIFT))
	    goto invalid_code;
	  /* SS2 is handled as an escape sequence of ESC 'N' */
	  c1 = 'N';
	  goto label_escape_sequence;

	case ISO_single_shift_3:
	  if (! (CODING_ISO_FLAGS (coding) & CODING_ISO_FLAG_SINGLE_SHIFT))
	    goto invalid_code;
	  /* SS2 is handled as an escape sequence of ESC 'O' */
	  c1 = 'O';
	  goto label_escape_sequence;

	case ISO_control_sequence_introducer:
	  /* CSI is handled as an escape sequence of ESC '[' ...  */
	  c1 = '[';
	  goto label_escape_sequence;

	case ISO_escape:
	  ONE_MORE_BYTE (c1);
	label_escape_sequence:
	  /* Escape sequences handled here are invocation,
	     designation, direction specification, and character
	     composition specification.  */
	  switch (c1)
	    {
	    case '&':		/* revision of following character set */
	      ONE_MORE_BYTE (c1);
	      if (!(c1 >= '@' && c1 <= '~'))
		goto invalid_code;
	      ONE_MORE_BYTE (c1);
	      if (c1 != ISO_CODE_ESC)
		goto invalid_code;
	      ONE_MORE_BYTE (c1);
	      goto label_escape_sequence;

	    case '$':		/* designation of 2-byte character set */
	      if (! (CODING_ISO_FLAGS (coding) & CODING_ISO_FLAG_DESIGNATION))
		goto invalid_code;
	      {
		int reg, chars96;

		ONE_MORE_BYTE (c1);
		if (c1 >= '@' && c1 <= 'B')
		  {	/* designation of JISX0208.1978, GB2312.1980,
			   or JISX0208.1980 */
		    reg = 0, chars96 = 0;
		  }
		else if (c1 >= 0x28 && c1 <= 0x2B)
		  { /* designation of DIMENSION2_CHARS94 character set */
		    reg = c1 - 0x28, chars96 = 0;
		    ONE_MORE_BYTE (c1);
		  }
		else if (c1 >= 0x2C && c1 <= 0x2F)
		  { /* designation of DIMENSION2_CHARS96 character set */
		    reg = c1 - 0x2C, chars96 = 1;
		    ONE_MORE_BYTE (c1);
		  }
		else
		  goto invalid_code;
		DECODE_DESIGNATION (reg, 2, chars96, c1);
		/* We must update these variables now.  */
		if (reg == 0)
		  charset_id_0 = CODING_ISO_INVOKED_CHARSET (coding, 0);
		else if (reg == 1)
		  charset_id_1 = CODING_ISO_INVOKED_CHARSET (coding, 1);
		if (chars96 < 0)
		  goto invalid_code;
	      }
	      continue;

	    case 'n':		/* invocation of locking-shift-2 */
	      if (! (CODING_ISO_FLAGS (coding) & CODING_ISO_FLAG_LOCKING_SHIFT)
		  || CODING_ISO_DESIGNATION (coding, 2) < 0)
		goto invalid_code;
	      CODING_ISO_INVOCATION (coding, 0) = 2;
	      charset_id_0 = CODING_ISO_INVOKED_CHARSET (coding, 0);
	      continue;

	    case 'o':		/* invocation of locking-shift-3 */
	      if (! (CODING_ISO_FLAGS (coding) & CODING_ISO_FLAG_LOCKING_SHIFT)
		  || CODING_ISO_DESIGNATION (coding, 3) < 0)
		goto invalid_code;
	      CODING_ISO_INVOCATION (coding, 0) = 3;
	      charset_id_0 = CODING_ISO_INVOKED_CHARSET (coding, 0);
	      continue;

	    case 'N':		/* invocation of single-shift-2 */
	      if (! (CODING_ISO_FLAGS (coding) & CODING_ISO_FLAG_SINGLE_SHIFT)
		  || CODING_ISO_DESIGNATION (coding, 2) < 0)
		goto invalid_code;
	      charset_id_2 = CODING_ISO_DESIGNATION (coding, 2);
	      if (charset_id_2 < 0)
		charset = CHARSET_FROM_ID (charset_ascii);
	      else
		charset = CHARSET_FROM_ID (charset_id_2);
	      ONE_MORE_BYTE (c1);
	      if (c1 < 0x20 || (c1 >= 0x80 && c1 < 0xA0))
		goto invalid_code;
	      break;

	    case 'O':		/* invocation of single-shift-3 */
	      if (! (CODING_ISO_FLAGS (coding) & CODING_ISO_FLAG_SINGLE_SHIFT)
		  || CODING_ISO_DESIGNATION (coding, 3) < 0)
		goto invalid_code;
	      charset_id_3 = CODING_ISO_DESIGNATION (coding, 3);
	      if (charset_id_3 < 0)
		charset = CHARSET_FROM_ID (charset_ascii);
	      else
		charset = CHARSET_FROM_ID (charset_id_3);
	      ONE_MORE_BYTE (c1);
	      if (c1 < 0x20 || (c1 >= 0x80 && c1 < 0xA0))
		goto invalid_code;
	      break;

	    case '0': case '2':	case '3': case '4': /* start composition */
	      if (! (coding->common_flags & CODING_ANNOTATE_COMPOSITION_MASK))
		goto invalid_code;
	      DECODE_COMPOSITION_START (c1);
	      continue;

	    case '1':		/* end composition */
	      if (composition_state == COMPOSING_NO)
		goto invalid_code;
	      DECODE_COMPOSITION_END ();
	      continue;

	    case '[':		/* specification of direction */
	      if (! CODING_ISO_FLAGS (coding) & CODING_ISO_FLAG_DIRECTION)
		goto invalid_code;
	      /* For the moment, nested direction is not supported.
		 So, `coding->mode & CODING_MODE_DIRECTION' zero means
		 left-to-right, and nozero means right-to-left.  */
	      ONE_MORE_BYTE (c1);
	      switch (c1)
		{
		case ']':	/* end of the current direction */
		  coding->mode &= ~CODING_MODE_DIRECTION;

		case '0':	/* end of the current direction */
		case '1':	/* start of left-to-right direction */
		  ONE_MORE_BYTE (c1);
		  if (c1 == ']')
		    coding->mode &= ~CODING_MODE_DIRECTION;
		  else
		    goto invalid_code;
		  break;

		case '2':	/* start of right-to-left direction */
		  ONE_MORE_BYTE (c1);
		  if (c1 == ']')
		    coding->mode |= CODING_MODE_DIRECTION;
		  else
		    goto invalid_code;
		  break;

		default:
		  goto invalid_code;
		}
	      continue;

	    case '%':
	      ONE_MORE_BYTE (c1);
	      if (c1 == '/')
		{
		  /* CTEXT extended segment:
		     ESC % / [0-4] M L --ENCODING-NAME-- \002 --BYTES--
		     We keep these bytes as is for the moment.
		     They may be decoded by post-read-conversion.  */
		  int dim, M, L;
		  int size;

		  ONE_MORE_BYTE (dim);
		  ONE_MORE_BYTE (M);
		  ONE_MORE_BYTE (L);
		  size = ((M - 128) * 128) + (L - 128);
		  if (charbuf + 8 + size > charbuf_end)
		    goto break_loop;
		  *charbuf++ = ISO_CODE_ESC;
		  *charbuf++ = '%';
		  *charbuf++ = '/';
		  *charbuf++ = dim;
		  *charbuf++ = BYTE8_TO_CHAR (M);
		  *charbuf++ = BYTE8_TO_CHAR (L);
		  while (size-- > 0)
		    {
		      ONE_MORE_BYTE (c1);
		      *charbuf++ = ASCII_BYTE_P (c1) ? c1 : BYTE8_TO_CHAR (c1);
		    }
		}
	      else if (c1 == 'G')
		{
		  /* XFree86 extension for embedding UTF-8 in CTEXT:
		     ESC % G --UTF-8-BYTES-- ESC % @
		     We keep these bytes as is for the moment.
		     They may be decoded by post-read-conversion.  */
		  int *p = charbuf;

		  if (p + 6 > charbuf_end)
		    goto break_loop;
		  *p++ = ISO_CODE_ESC;
		  *p++ = '%';
		  *p++ = 'G';
		  while (p < charbuf_end)
		    {
		      ONE_MORE_BYTE (c1);
		      if (c1 == ISO_CODE_ESC
			  && src + 1 < src_end
			  && src[0] == '%'
			  && src[1] == '@')
			{
			  src += 2;
			  break;
			}
		      *p++ = ASCII_BYTE_P (c1) ? c1 : BYTE8_TO_CHAR (c1);
		    }
		  if (p + 3 > charbuf_end)
		    goto break_loop;
		  *p++ = ISO_CODE_ESC;
		  *p++ = '%';
		  *p++ = '@';
		  charbuf = p;
		}
	      else
		goto invalid_code;
	      continue;
	      break;

	    default:
	      if (! (CODING_ISO_FLAGS (coding) & CODING_ISO_FLAG_DESIGNATION))
		goto invalid_code;
	      {
		int reg, chars96;

		if (c1 >= 0x28 && c1 <= 0x2B)
		  { /* designation of DIMENSION1_CHARS94 character set */
		    reg = c1 - 0x28, chars96 = 0;
		    ONE_MORE_BYTE (c1);
		  }
		else if (c1 >= 0x2C && c1 <= 0x2F)
		  { /* designation of DIMENSION1_CHARS96 character set */
		    reg = c1 - 0x2C, chars96 = 1;
		    ONE_MORE_BYTE (c1);
		  }
		else
		  goto invalid_code;
		DECODE_DESIGNATION (reg, 1, chars96, c1);
		/* We must update these variables now.  */
		if (reg == 0)
		  charset_id_0 = CODING_ISO_INVOKED_CHARSET (coding, 0);
		else if (reg == 1)
		  charset_id_1 = CODING_ISO_INVOKED_CHARSET (coding, 1);
		if (chars96 < 0)
		  goto invalid_code;
	      }
	      continue;
	    }
	}

      if (charset->id != charset_ascii
	  && last_id != charset->id)
	{
	  if (last_id != charset_ascii)
	    ADD_CHARSET_DATA (charbuf, char_offset - last_offset, last_id);
	  last_id = charset->id;
	  last_offset = char_offset;
	}

      /* Now we know CHARSET and 1st position code C1 of a character.
         Produce a decoded character while getting 2nd position code
         C2 if necessary.  */
      c1 &= 0x7F;
      if (CHARSET_DIMENSION (charset) > 1)
	{
	  ONE_MORE_BYTE (c2);
	  if (c2 < 0x20 || (c2 >= 0x80 && c2 < 0xA0))
	    /* C2 is not in a valid range.  */
	    goto invalid_code;
	  c1 = (c1 << 8) | (c2 & 0x7F);
	  if (CHARSET_DIMENSION (charset) > 2)
	    {
	      ONE_MORE_BYTE (c2);
	      if (c2 < 0x20 || (c2 >= 0x80 && c2 < 0xA0))
		/* C2 is not in a valid range.  */
		goto invalid_code;
	      c1 = (c1 << 8) | (c2 & 0x7F);
	    }
	}

      CODING_DECODE_CHAR (coding, src, src_base, src_end, charset, c1, c);
      if (c < 0)
	{
	  MAYBE_FINISH_COMPOSITION ();
	  for (; src_base < src; src_base++, char_offset++)
	    {
	      if (ASCII_BYTE_P (*src_base))
		*charbuf++ = *src_base;
	      else
		*charbuf++ = BYTE8_TO_CHAR (*src_base);
	    }
	}
      else if (composition_state == COMPOSING_NO)
	{
	  *charbuf++ = c;
	  char_offset++;
	}
      else
	{
	  components[component_idx++] = c;
	  if (method == COMPOSITION_WITH_RULE
	      || (method == COMPOSITION_WITH_RULE_ALTCHARS
		  && composition_state == COMPOSING_COMPONENT_CHAR))
	    composition_state++;
	}
      continue;

    invalid_code:
      MAYBE_FINISH_COMPOSITION ();
      src = src_base;
      consumed_chars = consumed_chars_base;
      ONE_MORE_BYTE (c);
      *charbuf++ = c < 0 ? -c : ASCII_BYTE_P (c) ? c : BYTE8_TO_CHAR (c);
      char_offset++;
      coding->errors++;
      continue;

    break_loop:
      break;
    }

 no_more_source:
  if (last_id != charset_ascii)
    ADD_CHARSET_DATA (charbuf, char_offset - last_offset, last_id);
  coding->consumed_char += consumed_chars_base;
  coding->consumed = src_base - coding->source;
  coding->charbuf_used = charbuf - coding->charbuf;
}


/* ISO2022 encoding stuff.  */

/*
   It is not enough to say just "ISO2022" on encoding, we have to
   specify more details.  In Emacs, each coding system of ISO2022
   variant has the following specifications:
	1. Initial designation to G0 thru G3.
	2. Allows short-form designation?
	3. ASCII should be designated to G0 before control characters?
	4. ASCII should be designated to G0 at end of line?
	5. 7-bit environment or 8-bit environment?
	6. Use locking-shift?
	7. Use Single-shift?
   And the following two are only for Japanese:
	8. Use ASCII in place of JIS0201-1976-Roman?
	9. Use JISX0208-1983 in place of JISX0208-1978?
   These specifications are encoded in CODING_ISO_FLAGS (coding) as flag bits
   defined by macros CODING_ISO_FLAG_XXX.  See `coding.h' for more
   details.
*/

/* Produce codes (escape sequence) for designating CHARSET to graphic
   register REG at DST, and increment DST.  If <final-char> of CHARSET is
   '@', 'A', or 'B' and the coding system CODING allows, produce
   designation sequence of short-form.  */

#define ENCODE_DESIGNATION(charset, reg, coding)			\
  do {									\
    unsigned char final_char = CHARSET_ISO_FINAL (charset);		\
    char *intermediate_char_94 = "()*+";				\
    char *intermediate_char_96 = ",-./";				\
    int revision = -1;							\
    int c;								\
									\
    if (CODING_ISO_FLAGS (coding) & CODING_ISO_FLAG_REVISION)		\
      revision = CHARSET_ISO_REVISION (charset);			\
									\
    if (revision >= 0)							\
      {									\
	EMIT_TWO_ASCII_BYTES (ISO_CODE_ESC, '&');			\
	EMIT_ONE_BYTE ('@' + revision);					\
      }									\
    EMIT_ONE_ASCII_BYTE (ISO_CODE_ESC);					\
    if (CHARSET_DIMENSION (charset) == 1)				\
      {									\
	if (! CHARSET_ISO_CHARS_96 (charset))				\
	  c = intermediate_char_94[reg];				\
	else								\
	  c = intermediate_char_96[reg];				\
	EMIT_ONE_ASCII_BYTE (c);					\
      }									\
    else								\
      {									\
	EMIT_ONE_ASCII_BYTE ('$');					\
	if (! CHARSET_ISO_CHARS_96 (charset))				\
	  {								\
	    if (CODING_ISO_FLAGS (coding) & CODING_ISO_FLAG_LONG_FORM	\
		|| reg != 0						\
		|| final_char < '@' || final_char > 'B')		\
	      EMIT_ONE_ASCII_BYTE (intermediate_char_94[reg]);		\
	  }								\
	else								\
	  EMIT_ONE_ASCII_BYTE (intermediate_char_96[reg]);		\
      }									\
    EMIT_ONE_ASCII_BYTE (final_char);					\
									\
    CODING_ISO_DESIGNATION (coding, reg) = CHARSET_ID (charset);	\
  } while (0)


/* The following two macros produce codes (control character or escape
   sequence) for ISO2022 single-shift functions (single-shift-2 and
   single-shift-3).  */

#define ENCODE_SINGLE_SHIFT_2						\
  do {									\
    if (CODING_ISO_FLAGS (coding) & CODING_ISO_FLAG_SEVEN_BITS)		\
      EMIT_TWO_ASCII_BYTES (ISO_CODE_ESC, 'N');				\
    else								\
      EMIT_ONE_BYTE (ISO_CODE_SS2);					\
    CODING_ISO_SINGLE_SHIFTING (coding) = 1;				\
  } while (0)


#define ENCODE_SINGLE_SHIFT_3						\
  do {									\
    if (CODING_ISO_FLAGS (coding) & CODING_ISO_FLAG_SEVEN_BITS)		\
      EMIT_TWO_ASCII_BYTES (ISO_CODE_ESC, 'O');				\
    else								\
      EMIT_ONE_BYTE (ISO_CODE_SS3);					\
    CODING_ISO_SINGLE_SHIFTING (coding) = 1;				\
  } while (0)


/* The following four macros produce codes (control character or
   escape sequence) for ISO2022 locking-shift functions (shift-in,
   shift-out, locking-shift-2, and locking-shift-3).  */

#define ENCODE_SHIFT_IN					\
  do {							\
    EMIT_ONE_ASCII_BYTE (ISO_CODE_SI);			\
    CODING_ISO_INVOCATION (coding, 0) = 0;		\
  } while (0)


#define ENCODE_SHIFT_OUT				\
  do {							\
    EMIT_ONE_ASCII_BYTE (ISO_CODE_SO);			\
    CODING_ISO_INVOCATION (coding, 0) = 1;		\
  } while (0)


#define ENCODE_LOCKING_SHIFT_2				\
  do {							\
    EMIT_TWO_ASCII_BYTES (ISO_CODE_ESC, 'n');		\
    CODING_ISO_INVOCATION (coding, 0) = 2;		\
  } while (0)


#define ENCODE_LOCKING_SHIFT_3				\
  do {							\
    EMIT_TWO_ASCII_BYTES (ISO_CODE_ESC, 'n');		\
    CODING_ISO_INVOCATION (coding, 0) = 3;		\
  } while (0)


/* Produce codes for a DIMENSION1 character whose character set is
   CHARSET and whose position-code is C1.  Designation and invocation
   sequences are also produced in advance if necessary.  */

#define ENCODE_ISO_CHARACTER_DIMENSION1(charset, c1)			\
  do {									\
    int id = CHARSET_ID (charset);					\
									\
    if ((CODING_ISO_FLAGS (coding) & CODING_ISO_FLAG_USE_ROMAN)		\
	&& id == charset_ascii)						\
      {									\
	id = charset_jisx0201_roman;					\
	charset = CHARSET_FROM_ID (id);					\
      }									\
									\
    if (CODING_ISO_SINGLE_SHIFTING (coding))				\
      {									\
	if (CODING_ISO_FLAGS (coding) & CODING_ISO_FLAG_SEVEN_BITS)	\
	  EMIT_ONE_ASCII_BYTE (c1 & 0x7F);				\
	else								\
	  EMIT_ONE_BYTE (c1 | 0x80);					\
	CODING_ISO_SINGLE_SHIFTING (coding) = 0;			\
	break;								\
      }									\
    else if (id == CODING_ISO_INVOKED_CHARSET (coding, 0))		\
      {									\
	EMIT_ONE_ASCII_BYTE (c1 & 0x7F);				\
	break;								\
      }									\
    else if (id == CODING_ISO_INVOKED_CHARSET (coding, 1))		\
      {									\
	EMIT_ONE_BYTE (c1 | 0x80);					\
	break;								\
      }									\
    else								\
      /* Since CHARSET is not yet invoked to any graphic planes, we	\
	 must invoke it, or, at first, designate it to some graphic	\
	 register.  Then repeat the loop to actually produce the	\
	 character.  */							\
      dst = encode_invocation_designation (charset, coding, dst,	\
					   &produced_chars);		\
  } while (1)


/* Produce codes for a DIMENSION2 character whose character set is
   CHARSET and whose position-codes are C1 and C2.  Designation and
   invocation codes are also produced in advance if necessary.  */

#define ENCODE_ISO_CHARACTER_DIMENSION2(charset, c1, c2)		\
  do {									\
    int id = CHARSET_ID (charset);					\
									\
    if ((CODING_ISO_FLAGS (coding) & CODING_ISO_FLAG_USE_OLDJIS)	\
	&& id == charset_jisx0208)					\
      {									\
	id = charset_jisx0208_1978;					\
	charset = CHARSET_FROM_ID (id);					\
      }									\
									\
    if (CODING_ISO_SINGLE_SHIFTING (coding))				\
      {									\
	if (CODING_ISO_FLAGS (coding) & CODING_ISO_FLAG_SEVEN_BITS)	\
	  EMIT_TWO_ASCII_BYTES ((c1) & 0x7F, (c2) & 0x7F);		\
	else								\
	  EMIT_TWO_BYTES ((c1) | 0x80, (c2) | 0x80);			\
	CODING_ISO_SINGLE_SHIFTING (coding) = 0;			\
	break;								\
      }									\
    else if (id == CODING_ISO_INVOKED_CHARSET (coding, 0))		\
      {									\
	EMIT_TWO_ASCII_BYTES ((c1) & 0x7F, (c2) & 0x7F);		\
	break;								\
      }									\
    else if (id == CODING_ISO_INVOKED_CHARSET (coding, 1))		\
      {									\
	EMIT_TWO_BYTES ((c1) | 0x80, (c2) | 0x80);			\
	break;								\
      }									\
    else								\
      /* Since CHARSET is not yet invoked to any graphic planes, we	\
	 must invoke it, or, at first, designate it to some graphic	\
	 register.  Then repeat the loop to actually produce the	\
	 character.  */							\
      dst = encode_invocation_designation (charset, coding, dst,	\
					   &produced_chars);		\
  } while (1)


#define ENCODE_ISO_CHARACTER(charset, c)				   \
  do {									   \
    int code = ENCODE_CHAR ((charset),(c));				   \
									   \
    if (CHARSET_DIMENSION (charset) == 1)				   \
      ENCODE_ISO_CHARACTER_DIMENSION1 ((charset), code);		   \
    else								   \
      ENCODE_ISO_CHARACTER_DIMENSION2 ((charset), code >> 8, code & 0xFF); \
  } while (0)


/* Produce designation and invocation codes at a place pointed by DST
   to use CHARSET.  The element `spec.iso_2022' of *CODING is updated.
   Return new DST.  */

unsigned char *
encode_invocation_designation (charset, coding, dst, p_nchars)
     struct charset *charset;
     struct coding_system *coding;
     unsigned char *dst;
     int *p_nchars;
{
  int multibytep = coding->dst_multibyte;
  int produced_chars = *p_nchars;
  int reg;			/* graphic register number */
  int id = CHARSET_ID (charset);

  /* At first, check designations.  */
  for (reg = 0; reg < 4; reg++)
    if (id == CODING_ISO_DESIGNATION (coding, reg))
      break;

  if (reg >= 4)
    {
      /* CHARSET is not yet designated to any graphic registers.  */
      /* At first check the requested designation.  */
      reg = CODING_ISO_REQUEST (coding, id);
      if (reg < 0)
	/* Since CHARSET requests no special designation, designate it
	   to graphic register 0.  */
	reg = 0;

      ENCODE_DESIGNATION (charset, reg, coding);
    }

  if (CODING_ISO_INVOCATION (coding, 0) != reg
      && CODING_ISO_INVOCATION (coding, 1) != reg)
    {
      /* Since the graphic register REG is not invoked to any graphic
	 planes, invoke it to graphic plane 0.  */
      switch (reg)
	{
	case 0:			/* graphic register 0 */
	  ENCODE_SHIFT_IN;
	  break;

	case 1:			/* graphic register 1 */
	  ENCODE_SHIFT_OUT;
	  break;

	case 2:			/* graphic register 2 */
	  if (CODING_ISO_FLAGS (coding) & CODING_ISO_FLAG_SINGLE_SHIFT)
	    ENCODE_SINGLE_SHIFT_2;
	  else
	    ENCODE_LOCKING_SHIFT_2;
	  break;

	case 3:			/* graphic register 3 */
	  if (CODING_ISO_FLAGS (coding) & CODING_ISO_FLAG_SINGLE_SHIFT)
	    ENCODE_SINGLE_SHIFT_3;
	  else
	    ENCODE_LOCKING_SHIFT_3;
	  break;
	}
    }

  *p_nchars = produced_chars;
  return dst;
}

/* The following three macros produce codes for indicating direction
   of text.  */
#define ENCODE_CONTROL_SEQUENCE_INTRODUCER				\
  do {									\
    if (CODING_ISO_FLAGS (coding) == CODING_ISO_FLAG_SEVEN_BITS)	\
      EMIT_TWO_ASCII_BYTES (ISO_CODE_ESC, '[');				\
    else								\
      EMIT_ONE_BYTE (ISO_CODE_CSI);					\
  } while (0)


#define ENCODE_DIRECTION_R2L()			\
  do {						\
    ENCODE_CONTROL_SEQUENCE_INTRODUCER (dst);	\
    EMIT_TWO_ASCII_BYTES ('2', ']');		\
  } while (0)


#define ENCODE_DIRECTION_L2R()			\
  do {						\
    ENCODE_CONTROL_SEQUENCE_INTRODUCER (dst);	\
    EMIT_TWO_ASCII_BYTES ('0', ']');		\
  } while (0)


/* Produce codes for designation and invocation to reset the graphic
   planes and registers to initial state.  */
#define ENCODE_RESET_PLANE_AND_REGISTER()				\
  do {									\
    int reg;								\
    struct charset *charset;						\
									\
    if (CODING_ISO_INVOCATION (coding, 0) != 0)				\
      ENCODE_SHIFT_IN;							\
    for (reg = 0; reg < 4; reg++)					\
      if (CODING_ISO_INITIAL (coding, reg) >= 0				\
	  && (CODING_ISO_DESIGNATION (coding, reg)			\
	      != CODING_ISO_INITIAL (coding, reg)))			\
	{								\
	  charset = CHARSET_FROM_ID (CODING_ISO_INITIAL (coding, reg));	\
	  ENCODE_DESIGNATION (charset, reg, coding);			\
	}								\
  } while (0)


/* Produce designation sequences of charsets in the line started from
   SRC to a place pointed by DST, and return updated DST.

   If the current block ends before any end-of-line, we may fail to
   find all the necessary designations.  */

static unsigned char *
encode_designation_at_bol (coding, charbuf, charbuf_end, dst)
     struct coding_system *coding;
     int *charbuf, *charbuf_end;
     unsigned char *dst;
{
  struct charset *charset;
  /* Table of charsets to be designated to each graphic register.  */
  int r[4];
  int c, found = 0, reg;
  int produced_chars = 0;
  int multibytep = coding->dst_multibyte;
  Lisp_Object attrs;
  Lisp_Object charset_list;

  attrs = CODING_ID_ATTRS (coding->id);
  charset_list = CODING_ATTR_CHARSET_LIST (attrs);
  if (EQ (charset_list, Qiso_2022))
    charset_list = Viso_2022_charset_list;

  for (reg = 0; reg < 4; reg++)
    r[reg] = -1;

  while (found < 4)
    {
      int id;

      c = *charbuf++;
      if (c == '\n')
	break;
      charset = char_charset (c, charset_list, NULL);
      id = CHARSET_ID (charset);
      reg = CODING_ISO_REQUEST (coding, id);
      if (reg >= 0 && r[reg] < 0)
	{
	  found++;
	  r[reg] = id;
	}
    }

  if (found)
    {
      for (reg = 0; reg < 4; reg++)
	if (r[reg] >= 0
	    && CODING_ISO_DESIGNATION (coding, reg) != r[reg])
	  ENCODE_DESIGNATION (CHARSET_FROM_ID (r[reg]), reg, coding);
    }

  return dst;
}

/* See the above "GENERAL NOTES on `encode_coding_XXX ()' functions".  */

static int
encode_coding_iso_2022 (coding)
     struct coding_system *coding;
{
  int multibytep = coding->dst_multibyte;
  int *charbuf = coding->charbuf;
  int *charbuf_end = charbuf + coding->charbuf_used;
  unsigned char *dst = coding->destination + coding->produced;
  unsigned char *dst_end = coding->destination + coding->dst_bytes;
  int safe_room = 16;
  int bol_designation
    = (CODING_ISO_FLAGS (coding) & CODING_ISO_FLAG_DESIGNATE_AT_BOL
       && CODING_ISO_BOL (coding));
  int produced_chars = 0;
  Lisp_Object attrs, eol_type, charset_list;
  int ascii_compatible;
  int c;
  int preferred_charset_id = -1;

  CODING_GET_INFO (coding, attrs, charset_list);
  eol_type = CODING_ID_EOL_TYPE (coding->id);
  if (VECTORP (eol_type))
    eol_type = Qunix;

  setup_iso_safe_charsets (attrs);
  /* Charset list may have been changed.  */
  charset_list = CODING_ATTR_CHARSET_LIST (attrs);		\
  coding->safe_charsets = (char *) SDATA (CODING_ATTR_SAFE_CHARSETS(attrs));

  ascii_compatible = ! NILP (CODING_ATTR_ASCII_COMPAT (attrs));

  while (charbuf < charbuf_end)
    {
      ASSURE_DESTINATION (safe_room);

      if (bol_designation)
	{
	  unsigned char *dst_prev = dst;

	  /* We have to produce designation sequences if any now.  */
	  dst = encode_designation_at_bol (coding, charbuf, charbuf_end, dst);
	  bol_designation = 0;
	  /* We are sure that designation sequences are all ASCII bytes.  */
	  produced_chars += dst - dst_prev;
	}

      c = *charbuf++;

      if (c < 0)
	{
	  /* Handle an annotation.  */
	  switch (*charbuf)
	    {
	    case CODING_ANNOTATE_COMPOSITION_MASK:
	      /* Not yet implemented.  */
	      break;
	    case CODING_ANNOTATE_CHARSET_MASK:
	      preferred_charset_id = charbuf[2];
	      if (preferred_charset_id >= 0
		  && NILP (Fmemq (make_number (preferred_charset_id),
				  charset_list)))
		preferred_charset_id = -1;
	      break;
	    default:
	      abort ();
	    }
	  charbuf += -c - 1;
	  continue;
	}

      /* Now encode the character C.  */
      if (c < 0x20 || c == 0x7F)
	{
	  if (c == '\n'
	      || (c == '\r' && EQ (eol_type, Qmac)))
	    {
	      if (CODING_ISO_FLAGS (coding) & CODING_ISO_FLAG_RESET_AT_EOL)
		ENCODE_RESET_PLANE_AND_REGISTER ();
	      if (CODING_ISO_FLAGS (coding) & CODING_ISO_FLAG_INIT_AT_BOL)
		{
		  int i;

		  for (i = 0; i < 4; i++)
		    CODING_ISO_DESIGNATION (coding, i)
		      = CODING_ISO_INITIAL (coding, i);
		}
	      bol_designation
		= CODING_ISO_FLAGS (coding) & CODING_ISO_FLAG_DESIGNATE_AT_BOL;
	    }
	  else if (CODING_ISO_FLAGS (coding) & CODING_ISO_FLAG_RESET_AT_CNTL)
	    ENCODE_RESET_PLANE_AND_REGISTER ();
	  EMIT_ONE_ASCII_BYTE (c);
	}
      else if (ASCII_CHAR_P (c))
	{
	  if (ascii_compatible)
	    EMIT_ONE_ASCII_BYTE (c);
	  else
	    {
	      struct charset *charset = CHARSET_FROM_ID (charset_ascii);
	      ENCODE_ISO_CHARACTER (charset, c);
	    }
	}
      else if (CHAR_BYTE8_P (c))
	{
	  c = CHAR_TO_BYTE8 (c);
	  EMIT_ONE_BYTE (c);
	}
      else
	{
	  struct charset *charset;

	  if (preferred_charset_id >= 0)
	    {
	      charset = CHARSET_FROM_ID (preferred_charset_id);
	      if (! CHAR_CHARSET_P (c, charset))
		charset = char_charset (c, charset_list, NULL);
	    }
	  else
	    charset = char_charset (c, charset_list, NULL);
	  if (!charset)
	    {
	      if (coding->mode & CODING_MODE_SAFE_ENCODING)
		{
		  c = CODING_INHIBIT_CHARACTER_SUBSTITUTION;
		  charset = CHARSET_FROM_ID (charset_ascii);
		}
	      else
		{
		  c = coding->default_char;
		  charset = char_charset (c, charset_list, NULL);
		}
	    }
	  ENCODE_ISO_CHARACTER (charset, c);
	}
    }

  if (coding->mode & CODING_MODE_LAST_BLOCK
      && CODING_ISO_FLAGS (coding) & CODING_ISO_FLAG_RESET_AT_EOL)
    {
      ASSURE_DESTINATION (safe_room);
      ENCODE_RESET_PLANE_AND_REGISTER ();
    }
  record_conversion_result (coding, CODING_RESULT_SUCCESS);
  CODING_ISO_BOL (coding) = bol_designation;
  coding->produced_char += produced_chars;
  coding->produced = dst - coding->destination;
  return 0;
}


/*** 8,9. SJIS and BIG5 handlers ***/

/* Although SJIS and BIG5 are not ISO's coding system, they are used
   quite widely.  So, for the moment, Emacs supports them in the bare
   C code.  But, in the future, they may be supported only by CCL.  */

/* SJIS is a coding system encoding three character sets: ASCII, right
   half of JISX0201-Kana, and JISX0208.  An ASCII character is encoded
   as is.  A character of charset katakana-jisx0201 is encoded by
   "position-code + 0x80".  A character of charset japanese-jisx0208
   is encoded in 2-byte but two position-codes are divided and shifted
   so that it fit in the range below.

   --- CODE RANGE of SJIS ---
   (character set)	(range)
   ASCII		0x00 .. 0x7F
   KATAKANA-JISX0201	0xA0 .. 0xDF
   JISX0208 (1st byte)	0x81 .. 0x9F and 0xE0 .. 0xEF
	    (2nd byte)	0x40 .. 0x7E and 0x80 .. 0xFC
   -------------------------------

*/

/* BIG5 is a coding system encoding two character sets: ASCII and
   Big5.  An ASCII character is encoded as is.  Big5 is a two-byte
   character set and is encoded in two-byte.

   --- CODE RANGE of BIG5 ---
   (character set)	(range)
   ASCII		0x00 .. 0x7F
   Big5 (1st byte)	0xA1 .. 0xFE
	(2nd byte)	0x40 .. 0x7E and 0xA1 .. 0xFE
   --------------------------

  */

/* See the above "GENERAL NOTES on `detect_coding_XXX ()' functions".
   Check if a text is encoded in SJIS.  If it is, return
   CATEGORY_MASK_SJIS, else return 0.  */

static int
detect_coding_sjis (coding, detect_info)
     struct coding_system *coding;
     struct coding_detection_info *detect_info;
{
  const unsigned char *src = coding->source, *src_base;
  const unsigned char *src_end = coding->source + coding->src_bytes;
  int multibytep = coding->src_multibyte;
  int consumed_chars = 0;
  int found = 0;
  int c;

  detect_info->checked |= CATEGORY_MASK_SJIS;
  /* A coding system of this category is always ASCII compatible.  */
  src += coding->head_ascii;

  while (1)
    {
      src_base = src;
      ONE_MORE_BYTE (c);
      if (c < 0x80)
	continue;
      if ((c >= 0x81 && c <= 0x9F) || (c >= 0xE0 && c <= 0xEF))
	{
	  ONE_MORE_BYTE (c);
	  if (c < 0x40 || c == 0x7F || c > 0xFC)
	    break;
	  found = CATEGORY_MASK_SJIS;
	}
      else if (c >= 0xA0 && c < 0xE0)
	found = CATEGORY_MASK_SJIS;
      else
	break;
    }
  detect_info->rejected |= CATEGORY_MASK_SJIS;
  return 0;

 no_more_source:
  if (src_base < src && coding->mode & CODING_MODE_LAST_BLOCK)
    {
      detect_info->rejected |= CATEGORY_MASK_SJIS;
      return 0;
    }
  detect_info->found |= found;
  return 1;
}

/* See the above "GENERAL NOTES on `detect_coding_XXX ()' functions".
   Check if a text is encoded in BIG5.  If it is, return
   CATEGORY_MASK_BIG5, else return 0.  */

static int
detect_coding_big5 (coding, detect_info)
     struct coding_system *coding;
     struct coding_detection_info *detect_info;
{
  const unsigned char *src = coding->source, *src_base;
  const unsigned char *src_end = coding->source + coding->src_bytes;
  int multibytep = coding->src_multibyte;
  int consumed_chars = 0;
  int found = 0;
  int c;

  detect_info->checked |= CATEGORY_MASK_BIG5;
  /* A coding system of this category is always ASCII compatible.  */
  src += coding->head_ascii;

  while (1)
    {
      src_base = src;
      ONE_MORE_BYTE (c);
      if (c < 0x80)
	continue;
      if (c >= 0xA1)
	{
	  ONE_MORE_BYTE (c);
	  if (c < 0x40 || (c >= 0x7F && c <= 0xA0))
	    return 0;
	  found = CATEGORY_MASK_BIG5;
	}
      else
	break;
    }
  detect_info->rejected |= CATEGORY_MASK_BIG5;
  return 0;

 no_more_source:
  if (src_base < src && coding->mode & CODING_MODE_LAST_BLOCK)
    {
      detect_info->rejected |= CATEGORY_MASK_BIG5;
      return 0;
    }
  detect_info->found |= found;
  return 1;
}

/* See the above "GENERAL NOTES on `decode_coding_XXX ()' functions".
   If SJIS_P is 1, decode SJIS text, else decode BIG5 test.  */

static void
decode_coding_sjis (coding)
     struct coding_system *coding;
{
  const unsigned char *src = coding->source + coding->consumed;
  const unsigned char *src_end = coding->source + coding->src_bytes;
  const unsigned char *src_base;
  int *charbuf = coding->charbuf + coding->charbuf_used;
  int *charbuf_end
    = coding->charbuf + coding->charbuf_size - MAX_ANNOTATION_LENGTH;
  int consumed_chars = 0, consumed_chars_base;
  int multibytep = coding->src_multibyte;
  struct charset *charset_roman, *charset_kanji, *charset_kana;
  struct charset *charset_kanji2;
  Lisp_Object attrs, charset_list, val;
  int char_offset = coding->produced_char;
  int last_offset = char_offset;
  int last_id = charset_ascii;

  CODING_GET_INFO (coding, attrs, charset_list);

  val = charset_list;
  charset_roman = CHARSET_FROM_ID (XINT (XCAR (val))), val = XCDR (val);
  charset_kana = CHARSET_FROM_ID (XINT (XCAR (val))), val = XCDR (val);
  charset_kanji = CHARSET_FROM_ID (XINT (XCAR (val))), val = XCDR (val);
  charset_kanji2 = NILP (val) ? NULL : CHARSET_FROM_ID (XINT (XCAR (val)));

  while (1)
    {
      int c, c1;
      struct charset *charset;

      src_base = src;
      consumed_chars_base = consumed_chars;

      if (charbuf >= charbuf_end)
	break;

      ONE_MORE_BYTE (c);
      if (c < 0)
	goto invalid_code;
      if (c < 0x80)
	charset = charset_roman;
      else if (c == 0x80 || c == 0xA0)
	goto invalid_code;
      else if (c >= 0xA1 && c <= 0xDF)
	{
	  /* SJIS -> JISX0201-Kana */
	  c &= 0x7F;
	  charset = charset_kana;
	}
      else if (c <= 0xEF)
	{
	  /* SJIS -> JISX0208 */
	  ONE_MORE_BYTE (c1);
	  if (c1 < 0x40 || c1 == 0x7F || c1 > 0xFC)
	    goto invalid_code;
	  c = (c << 8) | c1;
	  SJIS_TO_JIS (c);
	  charset = charset_kanji;
	}
      else if (c <= 0xFC && charset_kanji2)
	{
	  /* SJIS -> JISX0213-2 */
	  ONE_MORE_BYTE (c1);
	  if (c1 < 0x40 || c1 == 0x7F || c1 > 0xFC)
	    goto invalid_code;
	  c = (c << 8) | c1;
	  SJIS_TO_JIS2 (c);
	  charset = charset_kanji2;
	}
      else
	goto invalid_code;
      if (charset->id != charset_ascii
	  && last_id != charset->id)
	{
	  if (last_id != charset_ascii)
	    ADD_CHARSET_DATA (charbuf, char_offset - last_offset, last_id);
	  last_id = charset->id;
	  last_offset = char_offset;
	}
      CODING_DECODE_CHAR (coding, src, src_base, src_end, charset, c, c);
      *charbuf++ = c;
      char_offset++;
      continue;

    invalid_code:
      src = src_base;
      consumed_chars = consumed_chars_base;
      ONE_MORE_BYTE (c);
      *charbuf++ = c < 0 ? -c : BYTE8_TO_CHAR (c);
      char_offset++;
      coding->errors++;
    }

 no_more_source:
  if (last_id != charset_ascii)
    ADD_CHARSET_DATA (charbuf, char_offset - last_offset, last_id);
  coding->consumed_char += consumed_chars_base;
  coding->consumed = src_base - coding->source;
  coding->charbuf_used = charbuf - coding->charbuf;
}

static void
decode_coding_big5 (coding)
     struct coding_system *coding;
{
  const unsigned char *src = coding->source + coding->consumed;
  const unsigned char *src_end = coding->source + coding->src_bytes;
  const unsigned char *src_base;
  int *charbuf = coding->charbuf + coding->charbuf_used;
  int *charbuf_end
    = coding->charbuf + coding->charbuf_size - MAX_ANNOTATION_LENGTH;
  int consumed_chars = 0, consumed_chars_base;
  int multibytep = coding->src_multibyte;
  struct charset *charset_roman, *charset_big5;
  Lisp_Object attrs, charset_list, val;
  int char_offset = coding->produced_char;
  int last_offset = char_offset;
  int last_id = charset_ascii;

  CODING_GET_INFO (coding, attrs, charset_list);
  val = charset_list;
  charset_roman = CHARSET_FROM_ID (XINT (XCAR (val))), val = XCDR (val);
  charset_big5 = CHARSET_FROM_ID (XINT (XCAR (val)));

  while (1)
    {
      int c, c1;
      struct charset *charset;

      src_base = src;
      consumed_chars_base = consumed_chars;

      if (charbuf >= charbuf_end)
	break;

      ONE_MORE_BYTE (c);

      if (c < 0)
	goto invalid_code;
      if (c < 0x80)
	charset = charset_roman;
      else
	{
	  /* BIG5 -> Big5 */
	  if (c < 0xA1 || c > 0xFE)
	    goto invalid_code;
	  ONE_MORE_BYTE (c1);
	  if (c1 < 0x40 || (c1 > 0x7E && c1 < 0xA1) || c1 > 0xFE)
	    goto invalid_code;
	  c = c << 8 | c1;
	  charset = charset_big5;
	}
      if (charset->id != charset_ascii
	  && last_id != charset->id)
	{
	  if (last_id != charset_ascii)
	    ADD_CHARSET_DATA (charbuf, char_offset - last_offset, last_id);
	  last_id = charset->id;
	  last_offset = char_offset;
	}
      CODING_DECODE_CHAR (coding, src, src_base, src_end, charset, c, c);
      *charbuf++ = c;
      char_offset++;
      continue;

    invalid_code:
      src = src_base;
      consumed_chars = consumed_chars_base;
      ONE_MORE_BYTE (c);
      *charbuf++ = c < 0 ? -c : BYTE8_TO_CHAR (c);
      char_offset++;
      coding->errors++;
    }

 no_more_source:
  if (last_id != charset_ascii)
    ADD_CHARSET_DATA (charbuf, char_offset - last_offset, last_id);
  coding->consumed_char += consumed_chars_base;
  coding->consumed = src_base - coding->source;
  coding->charbuf_used = charbuf - coding->charbuf;
}

/* See the above "GENERAL NOTES on `encode_coding_XXX ()' functions".
   This function can encode charsets `ascii', `katakana-jisx0201',
   `japanese-jisx0208', `chinese-big5-1', and `chinese-big5-2'.  We
   are sure that all these charsets are registered as official charset
   (i.e. do not have extended leading-codes).  Characters of other
   charsets are produced without any encoding.  If SJIS_P is 1, encode
   SJIS text, else encode BIG5 text.  */

static int
encode_coding_sjis (coding)
     struct coding_system *coding;
{
  int multibytep = coding->dst_multibyte;
  int *charbuf = coding->charbuf;
  int *charbuf_end = charbuf + coding->charbuf_used;
  unsigned char *dst = coding->destination + coding->produced;
  unsigned char *dst_end = coding->destination + coding->dst_bytes;
  int safe_room = 4;
  int produced_chars = 0;
  Lisp_Object attrs, charset_list, val;
  int ascii_compatible;
  struct charset *charset_roman, *charset_kanji, *charset_kana;
  struct charset *charset_kanji2;
  int c;

  CODING_GET_INFO (coding, attrs, charset_list);
  val = charset_list;
  charset_roman = CHARSET_FROM_ID (XINT (XCAR (val))), val = XCDR (val);
  charset_kana = CHARSET_FROM_ID (XINT (XCAR (val))), val = XCDR (val);
  charset_kanji = CHARSET_FROM_ID (XINT (XCAR (val))), val = XCDR (val);
  charset_kanji2 = NILP (val) ? NULL : CHARSET_FROM_ID (XINT (XCAR (val)));

  ascii_compatible = ! NILP (CODING_ATTR_ASCII_COMPAT (attrs));

  while (charbuf < charbuf_end)
    {
      ASSURE_DESTINATION (safe_room);
      c = *charbuf++;
      /* Now encode the character C.  */
      if (ASCII_CHAR_P (c) && ascii_compatible)
	EMIT_ONE_ASCII_BYTE (c);
      else if (CHAR_BYTE8_P (c))
	{
	  c = CHAR_TO_BYTE8 (c);
	  EMIT_ONE_BYTE (c);
	}
      else
	{
	  unsigned code;
	  struct charset *charset = char_charset (c, charset_list, &code);

	  if (!charset)
	    {
	      if (coding->mode & CODING_MODE_SAFE_ENCODING)
		{
		  code = CODING_INHIBIT_CHARACTER_SUBSTITUTION;
		  charset = CHARSET_FROM_ID (charset_ascii);
		}
	      else
		{
		  c = coding->default_char;
		  charset = char_charset (c, charset_list, &code);
		}
	    }
	  if (code == CHARSET_INVALID_CODE (charset))
	    abort ();
	  if (charset == charset_kanji)
	    {
	      int c1, c2;
	      JIS_TO_SJIS (code);
	      c1 = code >> 8, c2 = code & 0xFF;
	      EMIT_TWO_BYTES (c1, c2);
	    }
	  else if (charset == charset_kana)
	    EMIT_ONE_BYTE (code | 0x80);
	  else if (charset_kanji2 && charset == charset_kanji2)
	    {
	      int c1, c2;

	      c1 = code >> 8;
	      if (c1 == 0x21 || (c1 >= 0x23 && c1 < 0x25)
		  || (c1 >= 0x2C && c1 <= 0x2F) || c1 >= 0x6E)
		{
		  JIS_TO_SJIS2 (code);
		  c1 = code >> 8, c2 = code & 0xFF;
		  EMIT_TWO_BYTES (c1, c2);
		}
	      else
		EMIT_ONE_ASCII_BYTE (code & 0x7F);
	    }
	  else
	    EMIT_ONE_ASCII_BYTE (code & 0x7F);
	}
    }
  record_conversion_result (coding, CODING_RESULT_SUCCESS);
  coding->produced_char += produced_chars;
  coding->produced = dst - coding->destination;
  return 0;
}

static int
encode_coding_big5 (coding)
     struct coding_system *coding;
{
  int multibytep = coding->dst_multibyte;
  int *charbuf = coding->charbuf;
  int *charbuf_end = charbuf + coding->charbuf_used;
  unsigned char *dst = coding->destination + coding->produced;
  unsigned char *dst_end = coding->destination + coding->dst_bytes;
  int safe_room = 4;
  int produced_chars = 0;
  Lisp_Object attrs, charset_list, val;
  int ascii_compatible;
  struct charset *charset_roman, *charset_big5;
  int c;

  CODING_GET_INFO (coding, attrs, charset_list);
  val = charset_list;
  charset_roman = CHARSET_FROM_ID (XINT (XCAR (val))), val = XCDR (val);
  charset_big5 = CHARSET_FROM_ID (XINT (XCAR (val)));
  ascii_compatible = ! NILP (CODING_ATTR_ASCII_COMPAT (attrs));

  while (charbuf < charbuf_end)
    {
      ASSURE_DESTINATION (safe_room);
      c = *charbuf++;
      /* Now encode the character C.  */
      if (ASCII_CHAR_P (c) && ascii_compatible)
	EMIT_ONE_ASCII_BYTE (c);
      else if (CHAR_BYTE8_P (c))
	{
	  c = CHAR_TO_BYTE8 (c);
	  EMIT_ONE_BYTE (c);
	}
      else
	{
	  unsigned code;
	  struct charset *charset = char_charset (c, charset_list, &code);

	  if (! charset)
	    {
	      if (coding->mode & CODING_MODE_SAFE_ENCODING)
		{
		  code = CODING_INHIBIT_CHARACTER_SUBSTITUTION;
		  charset = CHARSET_FROM_ID (charset_ascii);
		}
	      else
		{
		  c = coding->default_char;
		  charset = char_charset (c, charset_list, &code);
		}
	    }
	  if (code == CHARSET_INVALID_CODE (charset))
	    abort ();
	  if (charset == charset_big5)
	    {
	      int c1, c2;

	      c1 = code >> 8, c2 = code & 0xFF;
	      EMIT_TWO_BYTES (c1, c2);
	    }
	  else
	    EMIT_ONE_ASCII_BYTE (code & 0x7F);
	}
    }
  record_conversion_result (coding, CODING_RESULT_SUCCESS);
  coding->produced_char += produced_chars;
  coding->produced = dst - coding->destination;
  return 0;
}


/*** 10. CCL handlers ***/

/* See the above "GENERAL NOTES on `detect_coding_XXX ()' functions".
   Check if a text is encoded in a coding system of which
   encoder/decoder are written in CCL program.  If it is, return
   CATEGORY_MASK_CCL, else return 0.  */

static int
detect_coding_ccl (coding, detect_info)
     struct coding_system *coding;
     struct coding_detection_info *detect_info;
{
  const unsigned char *src = coding->source, *src_base;
  const unsigned char *src_end = coding->source + coding->src_bytes;
  int multibytep = coding->src_multibyte;
  int consumed_chars = 0;
  int found = 0;
  unsigned char *valids;
  int head_ascii = coding->head_ascii;
  Lisp_Object attrs;

  detect_info->checked |= CATEGORY_MASK_CCL;

  coding = &coding_categories[coding_category_ccl];
  valids = CODING_CCL_VALIDS (coding);
  attrs = CODING_ID_ATTRS (coding->id);
  if (! NILP (CODING_ATTR_ASCII_COMPAT (attrs)))
    src += head_ascii;

  while (1)
    {
      int c;

      src_base = src;
      ONE_MORE_BYTE (c);
      if (c < 0 || ! valids[c])
	break;
      if ((valids[c] > 1))
	found = CATEGORY_MASK_CCL;
    }
  detect_info->rejected |= CATEGORY_MASK_CCL;
  return 0;

 no_more_source:
  detect_info->found |= found;
  return 1;
}

static void
decode_coding_ccl (coding)
     struct coding_system *coding;
{
  const unsigned char *src = coding->source + coding->consumed;
  const unsigned char *src_end = coding->source + coding->src_bytes;
  int *charbuf = coding->charbuf + coding->charbuf_used;
  int *charbuf_end = coding->charbuf + coding->charbuf_size;
  int consumed_chars = 0;
  int multibytep = coding->src_multibyte;
  struct ccl_program ccl;
  int source_charbuf[1024];
  int source_byteidx[1024];
  Lisp_Object attrs, charset_list;

  CODING_GET_INFO (coding, attrs, charset_list);
  setup_ccl_program (&ccl, CODING_CCL_DECODER (coding));

  while (src < src_end)
    {
      const unsigned char *p = src;
      int *source, *source_end;
      int i = 0;

      if (multibytep)
	while (i < 1024 && p < src_end)
	  {
	    source_byteidx[i] = p - src;
	    source_charbuf[i++] = STRING_CHAR_ADVANCE (p);
	  }
      else
	while (i < 1024 && p < src_end)
	  source_charbuf[i++] = *p++;

      if (p == src_end && coding->mode & CODING_MODE_LAST_BLOCK)
	ccl.last_block = 1;

      source = source_charbuf;
      source_end = source + i;
      while (source < source_end)
	{
	  ccl_driver (&ccl, source, charbuf,
		      source_end - source, charbuf_end - charbuf,
		      charset_list);
	  source += ccl.consumed;
	  charbuf += ccl.produced;
	  if (ccl.status != CCL_STAT_SUSPEND_BY_DST)
	    break;
	}
      if (source < source_end)
	src += source_byteidx[source - source_charbuf];
      else
	src = p;
      consumed_chars += source - source_charbuf;

      if (ccl.status != CCL_STAT_SUSPEND_BY_SRC
	  && ccl.status != CODING_RESULT_INSUFFICIENT_SRC)
	break;
    }

  switch (ccl.status)
    {
    case CCL_STAT_SUSPEND_BY_SRC:
      record_conversion_result (coding, CODING_RESULT_INSUFFICIENT_SRC);
      break;
    case CCL_STAT_SUSPEND_BY_DST:
      break;
    case CCL_STAT_QUIT:
    case CCL_STAT_INVALID_CMD:
      record_conversion_result (coding, CODING_RESULT_INTERRUPT);
      break;
    default:
      record_conversion_result (coding, CODING_RESULT_SUCCESS);
      break;
    }
  coding->consumed_char += consumed_chars;
  coding->consumed = src - coding->source;
  coding->charbuf_used = charbuf - coding->charbuf;
}

static int
encode_coding_ccl (coding)
     struct coding_system *coding;
{
  struct ccl_program ccl;
  int multibytep = coding->dst_multibyte;
  int *charbuf = coding->charbuf;
  int *charbuf_end = charbuf + coding->charbuf_used;
  unsigned char *dst = coding->destination + coding->produced;
  unsigned char *dst_end = coding->destination + coding->dst_bytes;
  unsigned char *adjusted_dst_end = dst_end - 1;
  int destination_charbuf[1024];
  int i, produced_chars = 0;
  Lisp_Object attrs, charset_list;

  CODING_GET_INFO (coding, attrs, charset_list);
  setup_ccl_program (&ccl, CODING_CCL_ENCODER (coding));

  ccl.last_block = coding->mode & CODING_MODE_LAST_BLOCK;
  ccl.dst_multibyte = coding->dst_multibyte;

  while (charbuf < charbuf_end && dst < adjusted_dst_end)
    {
      int dst_bytes = dst_end - dst;
      if (dst_bytes > 1024)
	dst_bytes = 1024;

      ccl_driver (&ccl, charbuf, destination_charbuf,
		  charbuf_end - charbuf, dst_bytes, charset_list);
      charbuf += ccl.consumed;
      if (multibytep)
	for (i = 0; i < ccl.produced; i++)
	  EMIT_ONE_BYTE (destination_charbuf[i] & 0xFF);
      else
	{
	  for (i = 0; i < ccl.produced; i++)	
	    *dst++ = destination_charbuf[i] & 0xFF;
	  produced_chars += ccl.produced;
	}
    }

  switch (ccl.status)
    {
    case CCL_STAT_SUSPEND_BY_SRC:
      record_conversion_result (coding, CODING_RESULT_INSUFFICIENT_SRC);
      break;
    case CCL_STAT_SUSPEND_BY_DST:
      record_conversion_result (coding, CODING_RESULT_INSUFFICIENT_DST);
      break;
    case CCL_STAT_QUIT:
    case CCL_STAT_INVALID_CMD:
      record_conversion_result (coding, CODING_RESULT_INTERRUPT);
      break;
    default:
      record_conversion_result (coding, CODING_RESULT_SUCCESS);
      break;
    }

  coding->produced_char += produced_chars;
  coding->produced = dst - coding->destination;
  return 0;
}



/*** 10, 11. no-conversion handlers ***/

/* See the above "GENERAL NOTES on `decode_coding_XXX ()' functions".  */

static void
decode_coding_raw_text (coding)
     struct coding_system *coding;
{
  coding->chars_at_source = 1;
  coding->consumed_char = 0;
  coding->consumed = 0;
  record_conversion_result (coding, CODING_RESULT_SUCCESS);
}

static int
encode_coding_raw_text (coding)
     struct coding_system *coding;
{
  int multibytep = coding->dst_multibyte;
  int *charbuf = coding->charbuf;
  int *charbuf_end = coding->charbuf + coding->charbuf_used;
  unsigned char *dst = coding->destination + coding->produced;
  unsigned char *dst_end = coding->destination + coding->dst_bytes;
  int produced_chars = 0;
  int c;

  if (multibytep)
    {
      int safe_room = MAX_MULTIBYTE_LENGTH * 2;

      if (coding->src_multibyte)
	while (charbuf < charbuf_end)
	  {
	    ASSURE_DESTINATION (safe_room);
	    c = *charbuf++;
	    if (ASCII_CHAR_P (c))
	      EMIT_ONE_ASCII_BYTE (c);
	    else if (CHAR_BYTE8_P (c))
	      {
		c = CHAR_TO_BYTE8 (c);
		EMIT_ONE_BYTE (c);
	      }
	    else
	      {
		unsigned char str[MAX_MULTIBYTE_LENGTH], *p0 = str, *p1 = str;

		CHAR_STRING_ADVANCE (c, p1);
		while (p0 < p1)
		  {
		    EMIT_ONE_BYTE (*p0);
		    p0++;
		  }
	      }
	  }
      else
	while (charbuf < charbuf_end)
	  {
	    ASSURE_DESTINATION (safe_room);
	    c = *charbuf++;
	    EMIT_ONE_BYTE (c);
	  }
    }
  else
    {
      if (coding->src_multibyte)
	{
	  int safe_room = MAX_MULTIBYTE_LENGTH;

	  while (charbuf < charbuf_end)
	    {
	      ASSURE_DESTINATION (safe_room);
	      c = *charbuf++;
	      if (ASCII_CHAR_P (c))
		*dst++ = c;
	      else if (CHAR_BYTE8_P (c))
		*dst++ = CHAR_TO_BYTE8 (c);
	      else
		CHAR_STRING_ADVANCE (c, dst);
	      produced_chars++;
	    }
	}
      else
	{
	  ASSURE_DESTINATION (charbuf_end - charbuf);
	  while (charbuf < charbuf_end && dst < dst_end)
	    *dst++ = *charbuf++;
	  produced_chars = dst - (coding->destination + coding->dst_bytes);
	}
    }
  record_conversion_result (coding, CODING_RESULT_SUCCESS);
  coding->produced_char += produced_chars;
  coding->produced = dst - coding->destination;
  return 0;
}

/* See the above "GENERAL NOTES on `detect_coding_XXX ()' functions".
   Check if a text is encoded in a charset-based coding system.  If it
   is, return 1, else return 0.  */

static int
detect_coding_charset (coding, detect_info)
     struct coding_system *coding;
     struct coding_detection_info *detect_info;
{
  const unsigned char *src = coding->source, *src_base;
  const unsigned char *src_end = coding->source + coding->src_bytes;
  int multibytep = coding->src_multibyte;
  int consumed_chars = 0;
  Lisp_Object attrs, valids;
  int found = 0;

  detect_info->checked |= CATEGORY_MASK_CHARSET;

  coding = &coding_categories[coding_category_charset];
  attrs = CODING_ID_ATTRS (coding->id);
  valids = AREF (attrs, coding_attr_charset_valids);

  if (! NILP (CODING_ATTR_ASCII_COMPAT (attrs)))
    src += coding->head_ascii;

  while (1)
    {
      int c;

      src_base = src;
      ONE_MORE_BYTE (c);
      if (c < 0)
	continue;
      if (NILP (AREF (valids, c)))
	break;
      if (c >= 0x80)
	found = CATEGORY_MASK_CHARSET;
    }
  detect_info->rejected |= CATEGORY_MASK_CHARSET;
  return 0;

 no_more_source:
  detect_info->found |= found;
  return 1;
}

static void
decode_coding_charset (coding)
     struct coding_system *coding;
{
  const unsigned char *src = coding->source + coding->consumed;
  const unsigned char *src_end = coding->source + coding->src_bytes;
  const unsigned char *src_base;
  int *charbuf = coding->charbuf + coding->charbuf_used;
  int *charbuf_end
    = coding->charbuf + coding->charbuf_size - MAX_ANNOTATION_LENGTH;
  int consumed_chars = 0, consumed_chars_base;
  int multibytep = coding->src_multibyte;
  Lisp_Object attrs, charset_list, valids;
  int char_offset = coding->produced_char;
  int last_offset = char_offset;
  int last_id = charset_ascii;

  CODING_GET_INFO (coding, attrs, charset_list);
  valids = AREF (attrs, coding_attr_charset_valids);

  while (1)
    {
      int c;
      Lisp_Object val;
      struct charset *charset;
      int dim;
      int len = 1;
      unsigned code;

      src_base = src;
      consumed_chars_base = consumed_chars;

      if (charbuf >= charbuf_end)
	break;

      ONE_MORE_BYTE (c);
      if (c < 0)
	goto invalid_code;
      code = c;

      val = AREF (valids, c);
      if (NILP (val))
	goto invalid_code;
      if (INTEGERP (val))
	{
	  charset = CHARSET_FROM_ID (XFASTINT (val));
	  dim = CHARSET_DIMENSION (charset);
	  while (len < dim)
	    {
	      ONE_MORE_BYTE (c);
	      code = (code << 8) | c;
	      len++;
	    }
	  CODING_DECODE_CHAR (coding, src, src_base, src_end,
			      charset, code, c);
	}
      else
	{
	  /* VAL is a list of charset IDs.  It is assured that the
	     list is sorted by charset dimensions (smaller one
	     comes first).  */
	  while (CONSP (val))
	    {
	      charset = CHARSET_FROM_ID (XFASTINT (XCAR (val)));
	      dim = CHARSET_DIMENSION (charset);
	      while (len < dim)
		{
		  ONE_MORE_BYTE (c);
		  code = (code << 8) | c;
		  len++;
		}
	      CODING_DECODE_CHAR (coding, src, src_base,
				  src_end, charset, code, c);
	      if (c >= 0)
		break;
	      val = XCDR (val);
	    }
	}
      if (c < 0)
	goto invalid_code;
      if (charset->id != charset_ascii
	  && last_id != charset->id)
	{
	  if (last_id != charset_ascii)
	    ADD_CHARSET_DATA (charbuf, char_offset - last_offset, last_id);
	  last_id = charset->id;
	  last_offset = char_offset;
	}

      *charbuf++ = c;
      char_offset++;
      continue;

    invalid_code:
      src = src_base;
      consumed_chars = consumed_chars_base;
      ONE_MORE_BYTE (c);
      *charbuf++ = c < 0 ? -c : ASCII_BYTE_P (c) ? c : BYTE8_TO_CHAR (c);
      char_offset++;
      coding->errors++;
    }

 no_more_source:
  if (last_id != charset_ascii)
    ADD_CHARSET_DATA (charbuf, char_offset - last_offset, last_id);
  coding->consumed_char += consumed_chars_base;
  coding->consumed = src_base - coding->source;
  coding->charbuf_used = charbuf - coding->charbuf;
}

static int
encode_coding_charset (coding)
     struct coding_system *coding;
{
  int multibytep = coding->dst_multibyte;
  int *charbuf = coding->charbuf;
  int *charbuf_end = charbuf + coding->charbuf_used;
  unsigned char *dst = coding->destination + coding->produced;
  unsigned char *dst_end = coding->destination + coding->dst_bytes;
  int safe_room = MAX_MULTIBYTE_LENGTH;
  int produced_chars = 0;
  Lisp_Object attrs, charset_list;
  int ascii_compatible;
  int c;

  CODING_GET_INFO (coding, attrs, charset_list);
  ascii_compatible = ! NILP (CODING_ATTR_ASCII_COMPAT (attrs));

  while (charbuf < charbuf_end)
    {
      struct charset *charset;
      unsigned code;

      ASSURE_DESTINATION (safe_room);
      c = *charbuf++;
      if (ascii_compatible && ASCII_CHAR_P (c))
	EMIT_ONE_ASCII_BYTE (c);
      else if (CHAR_BYTE8_P (c))
	{
	  c = CHAR_TO_BYTE8 (c);
	  EMIT_ONE_BYTE (c);
	}
      else
	{
	  charset = char_charset (c, charset_list, &code);
	  if (charset)
	    {
	      if (CHARSET_DIMENSION (charset) == 1)
		EMIT_ONE_BYTE (code);
	      else if (CHARSET_DIMENSION (charset) == 2)
		EMIT_TWO_BYTES (code >> 8, code & 0xFF);
	      else if (CHARSET_DIMENSION (charset) == 3)
		EMIT_THREE_BYTES (code >> 16, (code >> 8) & 0xFF, code & 0xFF);
	      else
		EMIT_FOUR_BYTES (code >> 24, (code >> 16) & 0xFF,
				 (code >> 8) & 0xFF, code & 0xFF);
	    }
	  else
	    {
	      if (coding->mode & CODING_MODE_SAFE_ENCODING)
		c = CODING_INHIBIT_CHARACTER_SUBSTITUTION;
	      else
		c = coding->default_char;
	      EMIT_ONE_BYTE (c);
	    }
	}
    }

  record_conversion_result (coding, CODING_RESULT_SUCCESS);
  coding->produced_char += produced_chars;
  coding->produced = dst - coding->destination;
  return 0;
}


/*** 7. C library functions ***/

/* Setup coding context CODING from information about CODING_SYSTEM.
   If CODING_SYSTEM is nil, `no-conversion' is assumed.  If
   CODING_SYSTEM is invalid, signal an error.  */

void
setup_coding_system (coding_system, coding)
     Lisp_Object coding_system;
     struct coding_system *coding;
{
  Lisp_Object attrs;
  Lisp_Object eol_type;
  Lisp_Object coding_type;
  Lisp_Object val;

  if (NILP (coding_system))
    coding_system = Qundecided;

  CHECK_CODING_SYSTEM_GET_ID (coding_system, coding->id);

  attrs = CODING_ID_ATTRS (coding->id);
  eol_type = CODING_ID_EOL_TYPE (coding->id);

  coding->mode = 0;
  coding->head_ascii = -1;
  coding->common_flags
    = (VECTORP (eol_type) ? CODING_REQUIRE_DETECTION_MASK : 0);
  if (! NILP (CODING_ATTR_POST_READ (attrs)))
    coding->common_flags |= CODING_REQUIRE_DECODING_MASK;
  if (! NILP (CODING_ATTR_PRE_WRITE (attrs)))
    coding->common_flags |= CODING_REQUIRE_ENCODING_MASK;
  if (! NILP (CODING_ATTR_FOR_UNIBYTE (attrs)))
    coding->common_flags |= CODING_FOR_UNIBYTE_MASK;

  val = CODING_ATTR_SAFE_CHARSETS (attrs);
  coding->max_charset_id = SCHARS (val) - 1;
  coding->safe_charsets = (char *) SDATA (val);
  coding->default_char = XINT (CODING_ATTR_DEFAULT_CHAR (attrs));

  coding_type = CODING_ATTR_TYPE (attrs);
  if (EQ (coding_type, Qundecided))
    {
      coding->detector = NULL;
      coding->decoder = decode_coding_raw_text;
      coding->encoder = encode_coding_raw_text;
      coding->common_flags |= CODING_REQUIRE_DETECTION_MASK;
    }
  else if (EQ (coding_type, Qiso_2022))
    {
      int i;
      int flags = XINT (AREF (attrs, coding_attr_iso_flags));

      /* Invoke graphic register 0 to plane 0.  */
      CODING_ISO_INVOCATION (coding, 0) = 0;
      /* Invoke graphic register 1 to plane 1 if we can use 8-bit.  */
      CODING_ISO_INVOCATION (coding, 1)
	= (flags & CODING_ISO_FLAG_SEVEN_BITS ? -1 : 1);
      /* Setup the initial status of designation.  */
      for (i = 0; i < 4; i++)
	CODING_ISO_DESIGNATION (coding, i) = CODING_ISO_INITIAL (coding, i);
      /* Not single shifting initially.  */
      CODING_ISO_SINGLE_SHIFTING (coding) = 0;
      /* Beginning of buffer should also be regarded as bol. */
      CODING_ISO_BOL (coding) = 1;
      coding->detector = detect_coding_iso_2022;
      coding->decoder = decode_coding_iso_2022;
      coding->encoder = encode_coding_iso_2022;
      if (flags & CODING_ISO_FLAG_SAFE)
	coding->mode |= CODING_MODE_SAFE_ENCODING;
      coding->common_flags
	|= (CODING_REQUIRE_DECODING_MASK | CODING_REQUIRE_ENCODING_MASK
	    | CODING_REQUIRE_FLUSHING_MASK);
      if (flags & CODING_ISO_FLAG_COMPOSITION)
	coding->common_flags |= CODING_ANNOTATE_COMPOSITION_MASK;
      if (flags & CODING_ISO_FLAG_DESIGNATION)
	coding->common_flags |= CODING_ANNOTATE_CHARSET_MASK;
      if (flags & CODING_ISO_FLAG_FULL_SUPPORT)
	{
	  setup_iso_safe_charsets (attrs);
	  val = CODING_ATTR_SAFE_CHARSETS (attrs);
	  coding->max_charset_id = SCHARS (val) - 1;
	  coding->safe_charsets = (char *) SDATA (val);
	}
      CODING_ISO_FLAGS (coding) = flags;
    }
  else if (EQ (coding_type, Qcharset))
    {
      coding->detector = detect_coding_charset;
      coding->decoder = decode_coding_charset;
      coding->encoder = encode_coding_charset;
      coding->common_flags
	|= (CODING_REQUIRE_DECODING_MASK | CODING_REQUIRE_ENCODING_MASK);
    }
  else if (EQ (coding_type, Qutf_8))
    {
      coding->detector = detect_coding_utf_8;
      coding->decoder = decode_coding_utf_8;
      coding->encoder = encode_coding_utf_8;
      coding->common_flags
	|= (CODING_REQUIRE_DECODING_MASK | CODING_REQUIRE_ENCODING_MASK);
    }
  else if (EQ (coding_type, Qutf_16))
    {
      val = AREF (attrs, coding_attr_utf_16_bom);
      CODING_UTF_16_BOM (coding) = (CONSP (val) ? utf_16_detect_bom
				    : EQ (val, Qt) ? utf_16_with_bom
				    : utf_16_without_bom);
      val = AREF (attrs, coding_attr_utf_16_endian);
      CODING_UTF_16_ENDIAN (coding) = (EQ (val, Qbig) ? utf_16_big_endian
				       : utf_16_little_endian);
      CODING_UTF_16_SURROGATE (coding) = 0;
      coding->detector = detect_coding_utf_16;
      coding->decoder = decode_coding_utf_16;
      coding->encoder = encode_coding_utf_16;
      coding->common_flags
	|= (CODING_REQUIRE_DECODING_MASK | CODING_REQUIRE_ENCODING_MASK);
      if (CODING_UTF_16_BOM (coding) == utf_16_detect_bom)
	coding->common_flags |= CODING_REQUIRE_DETECTION_MASK;
    }
  else if (EQ (coding_type, Qccl))
    {
      coding->detector = detect_coding_ccl;
      coding->decoder = decode_coding_ccl;
      coding->encoder = encode_coding_ccl;
      coding->common_flags
	|= (CODING_REQUIRE_DECODING_MASK | CODING_REQUIRE_ENCODING_MASK
	    | CODING_REQUIRE_FLUSHING_MASK);
    }
  else if (EQ (coding_type, Qemacs_mule))
    {
      coding->detector = detect_coding_emacs_mule;
      coding->decoder = decode_coding_emacs_mule;
      coding->encoder = encode_coding_emacs_mule;
      coding->common_flags
	|= (CODING_REQUIRE_DECODING_MASK | CODING_REQUIRE_ENCODING_MASK);
      if (! NILP (AREF (attrs, coding_attr_emacs_mule_full))
	  && ! EQ (CODING_ATTR_CHARSET_LIST (attrs), Vemacs_mule_charset_list))
	{
	  Lisp_Object tail, safe_charsets;
	  int max_charset_id = 0;

	  for (tail = Vemacs_mule_charset_list; CONSP (tail);
	       tail = XCDR (tail))
	    if (max_charset_id < XFASTINT (XCAR (tail)))
	      max_charset_id = XFASTINT (XCAR (tail));
	  safe_charsets = Fmake_string (make_number (max_charset_id + 1),
					make_number (255));
	  for (tail = Vemacs_mule_charset_list; CONSP (tail);
	       tail = XCDR (tail))
	    SSET (safe_charsets, XFASTINT (XCAR (tail)), 0);
	  coding->max_charset_id = max_charset_id;
	  coding->safe_charsets = (char *) SDATA (safe_charsets);
	}
    }
  else if (EQ (coding_type, Qshift_jis))
    {
      coding->detector = detect_coding_sjis;
      coding->decoder = decode_coding_sjis;
      coding->encoder = encode_coding_sjis;
      coding->common_flags
	|= (CODING_REQUIRE_DECODING_MASK | CODING_REQUIRE_ENCODING_MASK);
    }
  else if (EQ (coding_type, Qbig5))
    {
      coding->detector = detect_coding_big5;
      coding->decoder = decode_coding_big5;
      coding->encoder = encode_coding_big5;
      coding->common_flags
	|= (CODING_REQUIRE_DECODING_MASK | CODING_REQUIRE_ENCODING_MASK);
    }
  else				/* EQ (coding_type, Qraw_text) */
    {
      coding->detector = NULL;
      coding->decoder = decode_coding_raw_text;
      coding->encoder = encode_coding_raw_text;
      if (! EQ (eol_type, Qunix))
	{
	  coding->common_flags |= CODING_REQUIRE_DECODING_MASK;
	  if (! VECTORP (eol_type))
	    coding->common_flags |= CODING_REQUIRE_ENCODING_MASK;
	}

    }

  return;
}

/* Return a list of charsets supported by CODING.  */

Lisp_Object
coding_charset_list (coding)
     struct coding_system *coding;
{
  Lisp_Object attrs, charset_list;

  CODING_GET_INFO (coding, attrs, charset_list);
  if (EQ (CODING_ATTR_TYPE (attrs), Qiso_2022))
    {
      int flags = XINT (AREF (attrs, coding_attr_iso_flags));

      if (flags & CODING_ISO_FLAG_FULL_SUPPORT)
	charset_list = Viso_2022_charset_list;
    }
  else if (EQ (CODING_ATTR_TYPE (attrs), Qemacs_mule))
    {
      charset_list = Vemacs_mule_charset_list;
    }
  return charset_list;
}


/* Return raw-text or one of its subsidiaries that has the same
   eol_type as CODING-SYSTEM.  */

Lisp_Object
raw_text_coding_system (coding_system)
     Lisp_Object coding_system;
{
  Lisp_Object spec, attrs;
  Lisp_Object eol_type, raw_text_eol_type;

  if (NILP (coding_system))
    return Qraw_text;
  spec = CODING_SYSTEM_SPEC (coding_system);
  attrs = AREF (spec, 0);

  if (EQ (CODING_ATTR_TYPE (attrs), Qraw_text))
    return coding_system;

  eol_type = AREF (spec, 2);
  if (VECTORP (eol_type))
    return Qraw_text;
  spec = CODING_SYSTEM_SPEC (Qraw_text);
  raw_text_eol_type = AREF (spec, 2);
  return (EQ (eol_type, Qunix) ? AREF (raw_text_eol_type, 0)
	  : EQ (eol_type, Qdos) ? AREF (raw_text_eol_type, 1)
	  : AREF (raw_text_eol_type, 2));
}


/* If CODING_SYSTEM doesn't specify end-of-line format but PARENT
   does, return one of the subsidiary that has the same eol-spec as
   PARENT.  Otherwise, return CODING_SYSTEM.  */

Lisp_Object
coding_inherit_eol_type (coding_system, parent)
     Lisp_Object coding_system, parent;
{
  Lisp_Object spec, eol_type;

  if (NILP (coding_system))
    coding_system = Qraw_text;
  spec = CODING_SYSTEM_SPEC (coding_system);
  eol_type = AREF (spec, 2);
  if (VECTORP (eol_type)
      && ! NILP (parent))
    {
      Lisp_Object parent_spec;
      Lisp_Object parent_eol_type;

      parent_spec
	= CODING_SYSTEM_SPEC (buffer_defaults.buffer_file_coding_system);
      parent_eol_type = AREF (parent_spec, 2);
      if (EQ (parent_eol_type, Qunix))
	coding_system = AREF (eol_type, 0);
      else if (EQ (parent_eol_type, Qdos))
	coding_system = AREF (eol_type, 1);
      else if (EQ (parent_eol_type, Qmac))
	coding_system = AREF (eol_type, 2);
    }
  return coding_system;
}

/* Emacs has a mechanism to automatically detect a coding system if it
   is one of Emacs' internal format, ISO2022, SJIS, and BIG5.  But,
   it's impossible to distinguish some coding systems accurately
   because they use the same range of codes.  So, at first, coding
   systems are categorized into 7, those are:

   o coding-category-emacs-mule

   	The category for a coding system which has the same code range
	as Emacs' internal format.  Assigned the coding-system (Lisp
	symbol) `emacs-mule' by default.

   o coding-category-sjis

	The category for a coding system which has the same code range
	as SJIS.  Assigned the coding-system (Lisp
	symbol) `japanese-shift-jis' by default.

   o coding-category-iso-7

   	The category for a coding system which has the same code range
	as ISO2022 of 7-bit environment.  This doesn't use any locking
	shift and single shift functions.  This can encode/decode all
	charsets.  Assigned the coding-system (Lisp symbol)
	`iso-2022-7bit' by default.

   o coding-category-iso-7-tight

	Same as coding-category-iso-7 except that this can
	encode/decode only the specified charsets.

   o coding-category-iso-8-1

   	The category for a coding system which has the same code range
	as ISO2022 of 8-bit environment and graphic plane 1 used only
	for DIMENSION1 charset.  This doesn't use any locking shift
	and single shift functions.  Assigned the coding-system (Lisp
	symbol) `iso-latin-1' by default.

   o coding-category-iso-8-2

   	The category for a coding system which has the same code range
	as ISO2022 of 8-bit environment and graphic plane 1 used only
	for DIMENSION2 charset.  This doesn't use any locking shift
	and single shift functions.  Assigned the coding-system (Lisp
	symbol) `japanese-iso-8bit' by default.

   o coding-category-iso-7-else

   	The category for a coding system which has the same code range
	as ISO2022 of 7-bit environemnt but uses locking shift or
	single shift functions.  Assigned the coding-system (Lisp
	symbol) `iso-2022-7bit-lock' by default.

   o coding-category-iso-8-else

   	The category for a coding system which has the same code range
	as ISO2022 of 8-bit environemnt but uses locking shift or
	single shift functions.  Assigned the coding-system (Lisp
	symbol) `iso-2022-8bit-ss2' by default.

   o coding-category-big5

   	The category for a coding system which has the same code range
	as BIG5.  Assigned the coding-system (Lisp symbol)
	`cn-big5' by default.

   o coding-category-utf-8

	The category for a coding system which has the same code range
	as UTF-8 (cf. RFC3629).  Assigned the coding-system (Lisp
	symbol) `utf-8' by default.

   o coding-category-utf-16-be

	The category for a coding system in which a text has an
	Unicode signature (cf. Unicode Standard) in the order of BIG
	endian at the head.  Assigned the coding-system (Lisp symbol)
	`utf-16-be' by default.

   o coding-category-utf-16-le

	The category for a coding system in which a text has an
	Unicode signature (cf. Unicode Standard) in the order of
	LITTLE endian at the head.  Assigned the coding-system (Lisp
	symbol) `utf-16-le' by default.

   o coding-category-ccl

	The category for a coding system of which encoder/decoder is
	written in CCL programs.  The default value is nil, i.e., no
	coding system is assigned.

   o coding-category-binary

   	The category for a coding system not categorized in any of the
	above.  Assigned the coding-system (Lisp symbol)
	`no-conversion' by default.

   Each of them is a Lisp symbol and the value is an actual
   `coding-system's (this is also a Lisp symbol) assigned by a user.
   What Emacs does actually is to detect a category of coding system.
   Then, it uses a `coding-system' assigned to it.  If Emacs can't
   decide only one possible category, it selects a category of the
   highest priority.  Priorities of categories are also specified by a
   user in a Lisp variable `coding-category-list'.

*/

#define EOL_SEEN_NONE	0
#define EOL_SEEN_LF	1
#define EOL_SEEN_CR	2
#define EOL_SEEN_CRLF	4

/* Detect how end-of-line of a text of length SRC_BYTES pointed by
   SOURCE is encoded.  If CATEGORY is one of
   coding_category_utf_16_XXXX, assume that CR and LF are encoded by
   two-byte, else they are encoded by one-byte.

   Return one of EOL_SEEN_XXX.  */

#define MAX_EOL_CHECK_COUNT 3

static int
detect_eol (source, src_bytes, category)
     const unsigned char *source;
     EMACS_INT src_bytes;
     enum coding_category category;
{
  const unsigned char *src = source, *src_end = src + src_bytes;
  unsigned char c;
  int total  = 0;
  int eol_seen = EOL_SEEN_NONE;

  if ((1 << category) & CATEGORY_MASK_UTF_16)
    {
      int msb, lsb;

      msb = category == (coding_category_utf_16_le
			 | coding_category_utf_16_le_nosig);
      lsb = 1 - msb;

      while (src + 1 < src_end)
	{
	  c = src[lsb];
	  if (src[msb] == 0 && (c == '\n' || c == '\r'))
	    {
	      int this_eol;

	      if (c == '\n')
		this_eol = EOL_SEEN_LF;
	      else if (src + 3 >= src_end
		       || src[msb + 2] != 0
		       || src[lsb + 2] != '\n')
		this_eol = EOL_SEEN_CR;
	      else
		this_eol = EOL_SEEN_CRLF;

	      if (eol_seen == EOL_SEEN_NONE)
		/* This is the first end-of-line.  */
		eol_seen = this_eol;
	      else if (eol_seen != this_eol)
		{
		  /* The found type is different from what found before.  */
		  eol_seen = EOL_SEEN_LF;
		  break;
		}
	      if (++total == MAX_EOL_CHECK_COUNT)
		break;
	    }
	  src += 2;
	}
    }
  else
    {
      while (src < src_end)
	{
	  c = *src++;
	  if (c == '\n' || c == '\r')
	    {
	      int this_eol;

	      if (c == '\n')
		this_eol = EOL_SEEN_LF;
	      else if (src >= src_end || *src != '\n')
		this_eol = EOL_SEEN_CR;
	      else
		this_eol = EOL_SEEN_CRLF, src++;

	      if (eol_seen == EOL_SEEN_NONE)
		/* This is the first end-of-line.  */
		eol_seen = this_eol;
	      else if (eol_seen != this_eol)
		{
		  /* The found type is different from what found before.  */
		  eol_seen = EOL_SEEN_LF;
		  break;
		}
	      if (++total == MAX_EOL_CHECK_COUNT)
		break;
	    }
	}
    }
  return eol_seen;
}


static Lisp_Object
adjust_coding_eol_type (coding, eol_seen)
     struct coding_system *coding;
     int eol_seen;
{
  Lisp_Object eol_type;

  eol_type = CODING_ID_EOL_TYPE (coding->id);
  if (eol_seen & EOL_SEEN_LF)
    {
      coding->id = CODING_SYSTEM_ID (AREF (eol_type, 0));
      eol_type = Qunix;
    }
  else if (eol_seen & EOL_SEEN_CRLF)
    {
      coding->id = CODING_SYSTEM_ID (AREF (eol_type, 1));
      eol_type = Qdos;
    }
  else if (eol_seen & EOL_SEEN_CR)
    {
      coding->id = CODING_SYSTEM_ID (AREF (eol_type, 2));
      eol_type = Qmac;
    }
  return eol_type;
}

/* Detect how a text specified in CODING is encoded.  If a coding
   system is detected, update fields of CODING by the detected coding
   system.  */

void
detect_coding (coding)
     struct coding_system *coding;
{
  const unsigned char *src, *src_end;

  coding->consumed = coding->consumed_char = 0;
  coding->produced = coding->produced_char = 0;
  coding_set_source (coding);

  src_end = coding->source + coding->src_bytes;

  /* If we have not yet decided the text encoding type, detect it
     now.  */
  if (EQ (CODING_ATTR_TYPE (CODING_ID_ATTRS (coding->id)), Qundecided))
    {
      int c, i;
      struct coding_detection_info detect_info;

      detect_info.checked = detect_info.found = detect_info.rejected = 0;
      for (i = 0, src = coding->source; src < src_end; i++, src++)
	{
	  c = *src;
	  if (c & 0x80)
	    break;
	  if (c < 0x20
	      && (c == ISO_CODE_ESC || c == ISO_CODE_SI || c == ISO_CODE_SO)
	      && ! inhibit_iso_escape_detection
	      && ! detect_info.checked)
	    {
	      coding->head_ascii = src - (coding->source + coding->consumed);
	      if (detect_coding_iso_2022 (coding, &detect_info))
		{
		  /* We have scanned the whole data.  */
		  if (! (detect_info.rejected & CATEGORY_MASK_ISO_7_ELSE))
		    /* We didn't find an 8-bit code.  */
		    src = src_end;
		  break;
		}
	    }
	}
      coding->head_ascii = src - (coding->source + coding->consumed);

      if (coding->head_ascii < coding->src_bytes
	  || detect_info.found)
	{
	  enum coding_category category;
	  struct coding_system *this;

	  if (coding->head_ascii == coding->src_bytes)
	    /* As all bytes are 7-bit, we can ignore non-ISO-2022 codings.  */
	    for (i = 0; i < coding_category_raw_text; i++)
	      {
		category = coding_priorities[i];
		this = coding_categories + category;
		if (detect_info.found & (1 << category))
		  break;
	      }
	  else
	    for (i = 0; i < coding_category_raw_text; i++)
	      {
		category = coding_priorities[i];
		this = coding_categories + category;
		if (this->id < 0)
		  {
		    /* No coding system of this category is defined.  */
		    detect_info.rejected |= (1 << category);
		  }
		else if (category >= coding_category_raw_text)
		  continue;
		else if (detect_info.checked & (1 << category))
		  {
		    if (detect_info.found & (1 << category))
		      break;
		  }
		else if ((*(this->detector)) (coding, &detect_info)
			 && detect_info.found & (1 << category))
		  {
		    if (category == coding_category_utf_16_auto)
		      {
			if (detect_info.found & CATEGORY_MASK_UTF_16_LE)
			  category = coding_category_utf_16_le;
			else
			  category = coding_category_utf_16_be;
		      }
		    break;
		  }
	      }
	  
	  if (i < coding_category_raw_text)
	    setup_coding_system (CODING_ID_NAME (this->id), coding);
	  else if (detect_info.rejected == CATEGORY_MASK_ANY)
	    setup_coding_system (Qraw_text, coding);
	  else if (detect_info.rejected)
	    for (i = 0; i < coding_category_raw_text; i++)
	      if (! (detect_info.rejected & (1 << coding_priorities[i])))
		{
		  this = coding_categories + coding_priorities[i];
		  setup_coding_system (CODING_ID_NAME (this->id), coding);
		  break;
		}
	}
    }
  else if (XINT (CODING_ATTR_CATEGORY (CODING_ID_ATTRS (coding->id)))
	   == coding_category_utf_16_auto)
    {
      Lisp_Object coding_systems;
      struct coding_detection_info detect_info;

      coding_systems
	= AREF (CODING_ID_ATTRS (coding->id), coding_attr_utf_16_bom);
      detect_info.found = detect_info.rejected = 0;
      if (CONSP (coding_systems)
	  && detect_coding_utf_16 (coding, &detect_info))
	{
	  if (detect_info.found & CATEGORY_MASK_UTF_16_LE)
	    setup_coding_system (XCAR (coding_systems), coding);
	  else if (detect_info.found & CATEGORY_MASK_UTF_16_BE)
	    setup_coding_system (XCDR (coding_systems), coding);
	}
    }
}


static void
decode_eol (coding)
     struct coding_system *coding;
{
  Lisp_Object eol_type;
  unsigned char *p, *pbeg, *pend;
  
  eol_type = CODING_ID_EOL_TYPE (coding->id);
  if (EQ (eol_type, Qunix))
    return;

  if (NILP (coding->dst_object))
    pbeg = coding->destination;
  else
    pbeg = BYTE_POS_ADDR (coding->dst_pos_byte);
  pend = pbeg + coding->produced;

  if (VECTORP (eol_type))
    {
      int eol_seen = EOL_SEEN_NONE;

      for (p = pbeg; p < pend; p++)
	{
	  if (*p == '\n')
	    eol_seen |= EOL_SEEN_LF;
	  else if (*p == '\r')
	    {
	      if (p + 1 < pend && *(p + 1) == '\n')
		{
		  eol_seen |= EOL_SEEN_CRLF;
		  p++;
		}
	      else
		eol_seen |= EOL_SEEN_CR;
	    }
	}
      if (eol_seen != EOL_SEEN_NONE
	  && eol_seen != EOL_SEEN_LF
	  && eol_seen != EOL_SEEN_CRLF
	  && eol_seen != EOL_SEEN_CR)
	eol_seen = EOL_SEEN_LF;
      if (eol_seen != EOL_SEEN_NONE)
	eol_type = adjust_coding_eol_type (coding, eol_seen);
    }

  if (EQ (eol_type, Qmac))
    {
      for (p = pbeg; p < pend; p++)
	if (*p == '\r')
	  *p = '\n';
    }
  else if (EQ (eol_type, Qdos))
    {
      int n = 0;

      if (NILP (coding->dst_object))
	{
	  for (p = pend - 2; p >= pbeg; p--)
	    if (*p == '\r')
	      {
		safe_bcopy ((char *) (p + 1), (char *) p, pend-- - p - 1);
		n++;
	      }
	}
      else
	{
	  for (p = pend - 2; p >= pbeg; p--)
	    if (*p == '\r')
	      {
		int pos_byte = coding->dst_pos_byte + (p - pbeg);
		int pos = BYTE_TO_CHAR (pos_byte);
		
		del_range_2 (pos, pos_byte, pos + 1, pos_byte + 1, 0);
		n++;
	      }
	}
      coding->produced -= n;
      coding->produced_char -= n;
    }
}


/* Return a translation table (or list of them) from coding system
   attribute vector ATTRS for encoding (ENCODEP is nonzero) or
   decoding (ENCODEP is zero). */

static Lisp_Object
get_translation_table (attrs, encodep, max_lookup)
     Lisp_Object attrs;
     int encodep, *max_lookup;
{
  Lisp_Object standard, translation_table;
  Lisp_Object val;

  if (encodep)
    translation_table = CODING_ATTR_ENCODE_TBL (attrs),
      standard = Vstandard_translation_table_for_encode;
  else
    translation_table = CODING_ATTR_DECODE_TBL (attrs),
      standard = Vstandard_translation_table_for_decode;
  if (NILP (translation_table))
    translation_table = standard;
  else
    {
      if (SYMBOLP (translation_table))
	translation_table = Fget (translation_table, Qtranslation_table);
      else if (CONSP (translation_table))
	{
	  translation_table = Fcopy_sequence (translation_table);
	  for (val = translation_table; CONSP (val); val = XCDR (val))
	    if (SYMBOLP (XCAR (val)))
	      XSETCAR (val, Fget (XCAR (val), Qtranslation_table));
	}
      if (CHAR_TABLE_P (standard))
	{
	  if (CONSP (translation_table))
	    translation_table = nconc2 (translation_table,
					Fcons (standard, Qnil));
	  else
	    translation_table = Fcons (translation_table,
				       Fcons (standard, Qnil));
	}
    }

  if (max_lookup)
    {
      *max_lookup = 1;
      if (CHAR_TABLE_P (translation_table)
	  && CHAR_TABLE_EXTRA_SLOTS (XCHAR_TABLE (translation_table)) > 1)
	{
	  val = XCHAR_TABLE (translation_table)->extras[1];
	  if (NATNUMP (val) && *max_lookup < XFASTINT (val))
	    *max_lookup = XFASTINT (val);
	}
      else if (CONSP (translation_table))
	{
	  Lisp_Object tail, val;

	  for (tail = translation_table; CONSP (tail); tail = XCDR (tail))
	    if (CHAR_TABLE_P (XCAR (tail))
		&& CHAR_TABLE_EXTRA_SLOTS (XCHAR_TABLE (XCAR (tail))) > 1)
	      {
		val = XCHAR_TABLE (XCAR (tail))->extras[1];
		if (NATNUMP (val) && *max_lookup < XFASTINT (val))
		  *max_lookup = XFASTINT (val);
	      }
	}
    }
  return translation_table;
}

#define LOOKUP_TRANSLATION_TABLE(table, c, trans)		\
  do {								\
    trans = Qnil;						\
    if (CHAR_TABLE_P (table))					\
      {								\
	trans = CHAR_TABLE_REF (table, c);			\
	if (CHARACTERP (trans))					\
	  c = XFASTINT (trans), trans = Qnil;			\
      }								\
    else if (CONSP (table))					\
      {								\
	Lisp_Object tail;					\
								\
	for (tail = table; CONSP (tail); tail = XCDR (tail))	\
	  if (CHAR_TABLE_P (XCAR (tail)))			\
	    {							\
	      trans = CHAR_TABLE_REF (XCAR (tail), c);		\
	      if (CHARACTERP (trans))				\
		c = XFASTINT (trans), trans = Qnil;		\
	      else if (! NILP (trans))				\
		break;						\
	    }							\
      }								\
  } while (0)


static Lisp_Object
get_translation (val, buf, buf_end, last_block, from_nchars, to_nchars)
     Lisp_Object val;
     int *buf, *buf_end;
     int last_block;
     int *from_nchars, *to_nchars;
{
  /* VAL is TO or (([FROM-CHAR ...] .  TO) ...) where TO is TO-CHAR or
     [TO-CHAR ...].  */
  if (CONSP (val))
    {
      Lisp_Object from, tail;
      int i, len;

      for (tail = val; CONSP (tail); tail = XCDR (tail))
	{
	  val = XCAR (tail);
	  from = XCAR (val);
	  len = ASIZE (from);
	  for (i = 0; i < len; i++)
	    {
	      if (buf + i == buf_end)
		{
		  if (! last_block)
		    return Qt;
		  break;
		}
	      if (XINT (AREF (from, i)) != buf[i])
		break;
	    }
	  if (i == len)
	    {
	      val = XCDR (val);
	      *from_nchars = len;
	      break;
	    }
	}
      if (! CONSP (tail))
	return Qnil;
    }
  if (VECTORP (val))
    *buf = XINT (AREF (val, 0)), *to_nchars = ASIZE (val);
  else
    *buf = XINT (val);
  return val;
}


static int
produce_chars (coding, translation_table, last_block)
     struct coding_system *coding;
     Lisp_Object translation_table;
     int last_block;
{
  unsigned char *dst = coding->destination + coding->produced;
  unsigned char *dst_end = coding->destination + coding->dst_bytes;
  int produced;
  int produced_chars = 0;
  int carryover = 0;

  if (! coding->chars_at_source)
    {
      /* Characters are in coding->charbuf.  */
      int *buf = coding->charbuf;
      int *buf_end = buf + coding->charbuf_used;

      if (BUFFERP (coding->src_object)
	  && EQ (coding->src_object, coding->dst_object))
	dst_end = ((unsigned char *) coding->source) + coding->consumed;

      while (buf < buf_end)
	{
	  int c = *buf, i;

	  if (c >= 0)
	    {
	      int from_nchars = 1, to_nchars = 1;
	      Lisp_Object trans = Qnil;

	      LOOKUP_TRANSLATION_TABLE (translation_table, c, trans);
	      if (! NILP (trans))
		{
		  trans = get_translation (trans, buf, buf_end, last_block,
					   &from_nchars, &to_nchars);
		  if (EQ (trans, Qt))
		    break;
		  c = *buf;
		}

	      if (dst + MAX_MULTIBYTE_LENGTH * to_nchars > dst_end)
		{
		  dst = alloc_destination (coding,
					   buf_end - buf
					   + MAX_MULTIBYTE_LENGTH * to_nchars,
					   dst);
		  dst_end = coding->destination + coding->dst_bytes;
		}

	      for (i = 0; i < to_nchars; i++)
		{
		  if (i > 0)
		    c = XINT (AREF (trans, i));
		  if (coding->dst_multibyte
		      || ! CHAR_BYTE8_P (c))
		    CHAR_STRING_ADVANCE (c, dst);
		  else
		    *dst++ = CHAR_TO_BYTE8 (c);
		}
	      produced_chars += to_nchars;
	      *buf++ = to_nchars;
	      while (--from_nchars > 0)
		*buf++ = 0;
	    }
	  else
	    /* This is an annotation datum.  (-C) is the length.  */
	    buf += -c;
	}
      carryover = buf_end - buf;
    }
  else
    {
      const unsigned char *src = coding->source;
      const unsigned char *src_end = src + coding->src_bytes;
      Lisp_Object eol_type;

      eol_type = CODING_ID_EOL_TYPE (coding->id);

      if (coding->src_multibyte != coding->dst_multibyte)
	{
	  if (coding->src_multibyte)
	    {
	      int multibytep = 1;
	      int consumed_chars;

	      while (1)
		{
		  const unsigned char *src_base = src;
		  int c;

		  ONE_MORE_BYTE (c);
		  if (c == '\r')
		    {
		      if (EQ (eol_type, Qdos))
			{
			  if (src == src_end)
			    {
			      record_conversion_result
				(coding, CODING_RESULT_INSUFFICIENT_SRC);
			      goto no_more_source;
			    }
			  if (*src == '\n')
			    c = *src++;
			}
		      else if (EQ (eol_type, Qmac))
			c = '\n';
		    }
		  if (dst == dst_end)
		    {
		      coding->consumed = src - coding->source;

		    if (EQ (coding->src_object, coding->dst_object))
		      dst_end = (unsigned char *) src;
		    if (dst == dst_end)
		      {
			dst = alloc_destination (coding, src_end - src + 1,
						 dst);
			dst_end = coding->destination + coding->dst_bytes;
			coding_set_source (coding);
			src = coding->source + coding->consumed;
			src_end = coding->source + coding->src_bytes;
		      }
		    }
		  *dst++ = c;
		  produced_chars++;
		}
	    no_more_source:
	      ;
	    }
	  else
	    while (src < src_end)
	      {
		int multibytep = 1;
		int c = *src++;

		if (c == '\r')
		  {
		    if (EQ (eol_type, Qdos))
		      {
			if (src < src_end
			    && *src == '\n')
			  c = *src++;
		      }
		    else if (EQ (eol_type, Qmac))
		      c = '\n';
		  }
		if (dst >= dst_end - 1)
		  {
		    coding->consumed = src - coding->source;

		    if (EQ (coding->src_object, coding->dst_object))
		      dst_end = (unsigned char *) src;
		    if (dst >= dst_end - 1)
		      {
			dst = alloc_destination (coding, src_end - src + 2,
						 dst);
			dst_end = coding->destination + coding->dst_bytes;
			coding_set_source (coding);
			src = coding->source + coding->consumed;
			src_end = coding->source + coding->src_bytes;
		      }
		  }
		EMIT_ONE_BYTE (c);
	      }
	}
      else
	{
	  if (!EQ (coding->src_object, coding->dst_object))
	    {
	      int require = coding->src_bytes - coding->dst_bytes;

	      if (require > 0)
		{
		  EMACS_INT offset = src - coding->source;

		  dst = alloc_destination (coding, require, dst);
		  coding_set_source (coding);
		  src = coding->source + offset;
		  src_end = coding->source + coding->src_bytes;
		}
	    }
	  produced_chars = coding->src_chars;
	  while (src < src_end)
	    {
	      int c = *src++;

	      if (c == '\r')
		{
		  if (EQ (eol_type, Qdos))
		    {
		      if (src < src_end
			  && *src == '\n')
			c = *src++;
		      produced_chars--;
		    }
		  else if (EQ (eol_type, Qmac))
		    c = '\n';
		}
	      *dst++ = c;
	    }
	}
      coding->consumed = coding->src_bytes;
      coding->consumed_char = coding->src_chars;
    }

  produced = dst - (coding->destination + coding->produced);
  if (BUFFERP (coding->dst_object))
    insert_from_gap (produced_chars, produced);
  coding->produced += produced;
  coding->produced_char += produced_chars;
  return carryover;
}

/* Compose text in CODING->object according to the annotation data at
   CHARBUF.  CHARBUF is an array:
     [ -LENGTH ANNOTATION_MASK FROM TO METHOD COMP_LEN [ COMPONENTS... ] ]
 */

static INLINE void
produce_composition (coding, charbuf, pos)
     struct coding_system *coding;
     int *charbuf;
     EMACS_INT pos;
{
  int len;
  EMACS_INT to;
  enum composition_method method;
  Lisp_Object components;

  len = -charbuf[0];
  to = pos + charbuf[2];
  if (to <= pos)
    return;
  method = (enum composition_method) (charbuf[3]);

  if (method == COMPOSITION_RELATIVE)
    components = Qnil;
  else if (method >= COMPOSITION_WITH_RULE
	   && method <= COMPOSITION_WITH_RULE_ALTCHARS)
    {
      Lisp_Object args[MAX_COMPOSITION_COMPONENTS * 2 - 1];
      int i;

      len -= 4;
      charbuf += 4;
      for (i = 0; i < len; i++)
	{
	  args[i] = make_number (charbuf[i]);
	  if (args[i] < 0)
	    return;
	}
      components = (method == COMPOSITION_WITH_ALTCHARS
		    ? Fstring (len, args) : Fvector (len, args));
    }
  else
    return;
  compose_text (pos, to, components, Qnil, coding->dst_object);
}


/* Put `charset' property on text in CODING->object according to
   the annotation data at CHARBUF.  CHARBUF is an array:
     [ -LENGTH ANNOTATION_MASK NCHARS CHARSET-ID ]
 */

static INLINE void
produce_charset (coding, charbuf, pos)
     struct coding_system *coding;
     int *charbuf;
     EMACS_INT pos;
{
  EMACS_INT from = pos - charbuf[2];
  struct charset *charset = CHARSET_FROM_ID (charbuf[3]);

  Fput_text_property (make_number (from), make_number (pos),
		      Qcharset, CHARSET_NAME (charset),
		      coding->dst_object);
}


#define CHARBUF_SIZE 0x4000

#define ALLOC_CONVERSION_WORK_AREA(coding)				\
  do {									\
    int size = CHARBUF_SIZE;;						\
    									\
    coding->charbuf = NULL;						\
    while (size > 1024)							\
      {									\
	coding->charbuf = (int *) alloca (sizeof (int) * size);		\
	if (coding->charbuf)						\
	  break;							\
	size >>= 1;							\
      }									\
    if (! coding->charbuf)						\
      {									\
	record_conversion_result (coding, CODING_RESULT_INSUFFICIENT_MEM); \
	return coding->result;						\
      }									\
    coding->charbuf_size = size;					\
  } while (0)


static void
produce_annotation (coding, pos)
     struct coding_system *coding;
     EMACS_INT pos;
{
  int *charbuf = coding->charbuf;
  int *charbuf_end = charbuf + coding->charbuf_used;

  if (NILP (coding->dst_object))
    return;

  while (charbuf < charbuf_end)
    {
      if (*charbuf >= 0)
	pos += *charbuf++;
      else
	{
	  int len = -*charbuf;
	  switch (charbuf[1])
	    {
	    case CODING_ANNOTATE_COMPOSITION_MASK:
	      produce_composition (coding, charbuf, pos);
	      break;
	    case CODING_ANNOTATE_CHARSET_MASK:
	      produce_charset (coding, charbuf, pos);
	      break;
	    default:
	      abort ();
	    }
	  charbuf += len;
	}
    }
}

/* Decode the data at CODING->src_object into CODING->dst_object.
   CODING->src_object is a buffer, a string, or nil.
   CODING->dst_object is a buffer.

   If CODING->src_object is a buffer, it must be the current buffer.
   In this case, if CODING->src_pos is positive, it is a position of
   the source text in the buffer, otherwise, the source text is in the
   gap area of the buffer, and CODING->src_pos specifies the offset of
   the text from GPT (which must be the same as PT).  If this is the
   same buffer as CODING->dst_object, CODING->src_pos must be
   negative.

   If CODING->src_object is a string, CODING->src_pos in an index to
   that string.

   If CODING->src_object is nil, CODING->source must already point to
   the non-relocatable memory area.  In this case, CODING->src_pos is
   an offset from CODING->source.

   The decoded data is inserted at the current point of the buffer
   CODING->dst_object.
*/

static int
decode_coding (coding)
     struct coding_system *coding;
{
  Lisp_Object attrs;
  Lisp_Object undo_list;
  Lisp_Object translation_table;
  int carryover;
  int i;

  if (BUFFERP (coding->src_object)
      && coding->src_pos > 0
      && coding->src_pos < GPT
      && coding->src_pos + coding->src_chars > GPT)
    move_gap_both (coding->src_pos, coding->src_pos_byte);

  undo_list = Qt;
  if (BUFFERP (coding->dst_object))
    {
      if (current_buffer != XBUFFER (coding->dst_object))
	set_buffer_internal (XBUFFER (coding->dst_object));
      if (GPT != PT)
	move_gap_both (PT, PT_BYTE);
      undo_list = current_buffer->undo_list;
      current_buffer->undo_list = Qt;
    }

  coding->consumed = coding->consumed_char = 0;
  coding->produced = coding->produced_char = 0;
  coding->chars_at_source = 0;
  record_conversion_result (coding, CODING_RESULT_SUCCESS);
  coding->errors = 0;

  ALLOC_CONVERSION_WORK_AREA (coding);

  attrs = CODING_ID_ATTRS (coding->id);
  translation_table = get_translation_table (attrs, 0, NULL);

  carryover = 0;
  do
    {
      EMACS_INT pos = coding->dst_pos + coding->produced_char;

      coding_set_source (coding);
      coding->annotated = 0;
      coding->charbuf_used = carryover;
      (*(coding->decoder)) (coding);
      coding_set_destination (coding);
      carryover = produce_chars (coding, translation_table, 0);
      if (coding->annotated)
	produce_annotation (coding, pos);
      for (i = 0; i < carryover; i++)
	coding->charbuf[i]
	  = coding->charbuf[coding->charbuf_used - carryover + i];
    }
  while (coding->consumed < coding->src_bytes
	 && ! coding->result);

  if (carryover > 0)
    {
      coding_set_destination (coding);
      coding->charbuf_used = carryover;
      produce_chars (coding, translation_table, 1);
    }

  coding->carryover_bytes = 0;
  if (coding->consumed < coding->src_bytes)
    {
      int nbytes = coding->src_bytes - coding->consumed;
      const unsigned char *src;

      coding_set_source (coding);
      coding_set_destination (coding);
      src = coding->source + coding->consumed;

      if (coding->mode & CODING_MODE_LAST_BLOCK)
	{
	  /* Flush out unprocessed data as binary chars.  We are sure
	     that the number of data is less than the size of
	     coding->charbuf.  */
	  coding->charbuf_used = 0;
	  while (nbytes-- > 0)
	    {
	      int c = *src++;

	      if (c & 0x80)
		c = BYTE8_TO_CHAR (c);
	      coding->charbuf[coding->charbuf_used++] = c;
	    }
	  produce_chars (coding, Qnil, 1);
	}
      else
	{
	  /* Record unprocessed bytes in coding->carryover.  We are
	     sure that the number of data is less than the size of
	     coding->carryover.  */
	  unsigned char *p = coding->carryover;

	  coding->carryover_bytes = nbytes;
	  while (nbytes-- > 0)
	    *p++ = *src++;
	}
      coding->consumed = coding->src_bytes;
    }

  if (BUFFERP (coding->dst_object))
    {
      current_buffer->undo_list = undo_list;
      record_insert (coding->dst_pos, coding->produced_char);
    }
  if (! EQ (CODING_ID_EOL_TYPE (coding->id), Qunix))
    decode_eol (coding);
  return coding->result;
}


/* Extract an annotation datum from a composition starting at POS and
   ending before LIMIT of CODING->src_object (buffer or string), store
   the data in BUF, set *STOP to a starting position of the next
   composition (if any) or to LIMIT, and return the address of the
   next element of BUF.

   If such an annotation is not found, set *STOP to a starting
   position of a composition after POS (if any) or to LIMIT, and
   return BUF.  */

static INLINE int *
handle_composition_annotation (pos, limit, coding, buf, stop)
     EMACS_INT pos, limit;
     struct coding_system *coding;
     int *buf;
     EMACS_INT *stop;
{
  EMACS_INT start, end;
  Lisp_Object prop;

  if (! find_composition (pos, limit, &start, &end, &prop, coding->src_object)
      || end > limit)
    *stop = limit;
  else if (start > pos)
    *stop = start;
  else
    {
      if (start == pos)
	{
	  /* We found a composition.  Store the corresponding
	     annotation data in BUF.  */
	  int *head = buf;
	  enum composition_method method = COMPOSITION_METHOD (prop);
	  int nchars = COMPOSITION_LENGTH (prop);

	  ADD_COMPOSITION_DATA (buf, nchars, method);
	  if (method != COMPOSITION_RELATIVE)
	    {
	      Lisp_Object components;
	      int len, i, i_byte;

	      components = COMPOSITION_COMPONENTS (prop);
	      if (VECTORP (components))
		{
		  len = XVECTOR (components)->size;
		  for (i = 0; i < len; i++)
		    *buf++ = XINT (AREF (components, i));
		}
	      else if (STRINGP (components))
		{
		  len = SCHARS (components);
		  i = i_byte = 0;
		  while (i < len)
		    {
		      FETCH_STRING_CHAR_ADVANCE (*buf, components, i, i_byte);
		      buf++;
		    }
		}
	      else if (INTEGERP (components))
		{
		  len = 1;
		  *buf++ = XINT (components);
		}
	      else if (CONSP (components))
		{
		  for (len = 0; CONSP (components);
		       len++, components = XCDR (components))
		    *buf++ = XINT (XCAR (components));
		}
	      else
		abort ();
	      *head -= len;
	    }
	}

      if (find_composition (end, limit, &start, &end, &prop,
			    coding->src_object)
	  && end <= limit)
	*stop = start;
      else
	*stop = limit;
    }
  return buf;
}


/* Extract an annotation datum from a text property `charset' at POS of
   CODING->src_object (buffer of string), store the data in BUF, set
   *STOP to the position where the value of `charset' property changes
   (limiting by LIMIT), and return the address of the next element of
   BUF.

   If the property value is nil, set *STOP to the position where the
   property value is non-nil (limiting by LIMIT), and return BUF.  */

static INLINE int *
handle_charset_annotation (pos, limit, coding, buf, stop)
     EMACS_INT pos, limit;
     struct coding_system *coding;
     int *buf;
     EMACS_INT *stop;
{
  Lisp_Object val, next;
  int id;

  val = Fget_text_property (make_number (pos), Qcharset, coding->src_object);
  if (! NILP (val) && CHARSETP (val))
    id = XINT (CHARSET_SYMBOL_ID (val));
  else
    id = -1;
  ADD_CHARSET_DATA (buf, 0, id);
  next = Fnext_single_property_change (make_number (pos), Qcharset,
				       coding->src_object,
				       make_number (limit));
  *stop = XINT (next);
  return buf;
}


static void
consume_chars (coding, translation_table, max_lookup)
     struct coding_system *coding;
     Lisp_Object translation_table;
     int max_lookup;
{
  int *buf = coding->charbuf;
  int *buf_end = coding->charbuf + coding->charbuf_size;
  const unsigned char *src = coding->source + coding->consumed;
  const unsigned char *src_end = coding->source + coding->src_bytes;
  EMACS_INT pos = coding->src_pos + coding->consumed_char;
  EMACS_INT end_pos = coding->src_pos + coding->src_chars;
  int multibytep = coding->src_multibyte;
  Lisp_Object eol_type;
  int c;
  EMACS_INT stop, stop_composition, stop_charset;
  int *lookup_buf = NULL;

  if (! NILP (translation_table))
    lookup_buf = alloca (sizeof (int) * max_lookup);

  eol_type = CODING_ID_EOL_TYPE (coding->id);
  if (VECTORP (eol_type))
    eol_type = Qunix;

  /* Note: composition handling is not yet implemented.  */
  coding->common_flags &= ~CODING_ANNOTATE_COMPOSITION_MASK;

  if (NILP (coding->src_object))
    stop = stop_composition = stop_charset = end_pos;
  else
    {
      if (coding->common_flags & CODING_ANNOTATE_COMPOSITION_MASK)
	stop = stop_composition = pos;
      else
	stop = stop_composition = end_pos;
      if (coding->common_flags & CODING_ANNOTATE_CHARSET_MASK)
	stop = stop_charset = pos;
      else
	stop_charset = end_pos;
    }

  /* Compensate for CRLF and conversion.  */
  buf_end -= 1 + MAX_ANNOTATION_LENGTH;
  while (buf < buf_end)
    {
      Lisp_Object trans;

      if (pos == stop)
	{
	  if (pos == end_pos)
	    break;
	  if (pos == stop_composition)
	    buf = handle_composition_annotation (pos, end_pos, coding,
						 buf, &stop_composition);
	  if (pos == stop_charset)
	    buf = handle_charset_annotation (pos, end_pos, coding,
					     buf, &stop_charset);
	  stop = (stop_composition < stop_charset
		  ? stop_composition : stop_charset);
	}

      if (! multibytep)
	{
	  EMACS_INT bytes;

	  if (coding->encoder == encode_coding_raw_text)
	    c = *src++, pos++;
	  else if ((bytes = MULTIBYTE_LENGTH (src, src_end)) > 0)
	    c = STRING_CHAR_ADVANCE (src), pos += bytes;
	  else
	    c = BYTE8_TO_CHAR (*src), src++, pos++;
	}
      else
	c = STRING_CHAR_ADVANCE (src), pos++;
      if ((c == '\r') && (coding->mode & CODING_MODE_SELECTIVE_DISPLAY))
	c = '\n';
      if (! EQ (eol_type, Qunix))
	{
	  if (c == '\n')
	    {
	      if (EQ (eol_type, Qdos))
		*buf++ = '\r';
	      else
		c = '\r';
	    }
	}

      trans = Qnil;
      LOOKUP_TRANSLATION_TABLE (translation_table, c, trans);
      if (NILP (trans))
	*buf++ = c;
      else
	{
	  int from_nchars = 1, to_nchars = 1;
	  int *lookup_buf_end;
	  const unsigned char *p = src;
	  int i;

	  lookup_buf[0] = c;
	  for (i = 1; i < max_lookup && p < src_end; i++)
	    lookup_buf[i] = STRING_CHAR_ADVANCE (p);
	  lookup_buf_end = lookup_buf + i;
	  trans = get_translation (trans, lookup_buf, lookup_buf_end, 1,
				   &from_nchars, &to_nchars);
	  if (EQ (trans, Qt)
	      || buf + to_nchars > buf_end)
	    break;
	  *buf++ = *lookup_buf;
	  for (i = 1; i < to_nchars; i++)
	    *buf++ = XINT (AREF (trans, i));
	  for (i = 1; i < from_nchars; i++, pos++)
	    src += MULTIBYTE_LENGTH_NO_CHECK (src);
	}
    }

  coding->consumed = src - coding->source;
  coding->consumed_char = pos - coding->src_pos;
  coding->charbuf_used = buf - coding->charbuf;
  coding->chars_at_source = 0;
}


/* Encode the text at CODING->src_object into CODING->dst_object.
   CODING->src_object is a buffer or a string.
   CODING->dst_object is a buffer or nil.

   If CODING->src_object is a buffer, it must be the current buffer.
   In this case, if CODING->src_pos is positive, it is a position of
   the source text in the buffer, otherwise. the source text is in the
   gap area of the buffer, and coding->src_pos specifies the offset of
   the text from GPT (which must be the same as PT).  If this is the
   same buffer as CODING->dst_object, CODING->src_pos must be
   negative and CODING should not have `pre-write-conversion'.

   If CODING->src_object is a string, CODING should not have
   `pre-write-conversion'.

   If CODING->dst_object is a buffer, the encoded data is inserted at
   the current point of that buffer.

   If CODING->dst_object is nil, the encoded data is placed at the
   memory area specified by CODING->destination.  */

static int
encode_coding (coding)
     struct coding_system *coding;
{
  Lisp_Object attrs;
  Lisp_Object translation_table;
  int max_lookup;

  attrs = CODING_ID_ATTRS (coding->id);
  if (coding->encoder == encode_coding_raw_text)
    translation_table = Qnil, max_lookup = 0;
  else
    translation_table = get_translation_table (attrs, 1, &max_lookup);

  if (BUFFERP (coding->dst_object))
    {
      set_buffer_internal (XBUFFER (coding->dst_object));
      coding->dst_multibyte
	= ! NILP (current_buffer->enable_multibyte_characters);
    }

  coding->consumed = coding->consumed_char = 0;
  coding->produced = coding->produced_char = 0;
  record_conversion_result (coding, CODING_RESULT_SUCCESS);
  coding->errors = 0;

  ALLOC_CONVERSION_WORK_AREA (coding);

  do {
    coding_set_source (coding);
    consume_chars (coding, translation_table, max_lookup);
    coding_set_destination (coding);
    (*(coding->encoder)) (coding);
  } while (coding->consumed_char < coding->src_chars);

  if (BUFFERP (coding->dst_object))
    insert_from_gap (coding->produced_char, coding->produced);

  return (coding->result);
}


/* Name (or base name) of work buffer for code conversion.  */
static Lisp_Object Vcode_conversion_workbuf_name;

/* A working buffer used by the top level conversion.  Once it is
   created, it is never destroyed.  It has the name
   Vcode_conversion_workbuf_name.  The other working buffers are
   destroyed after the use is finished, and their names are modified
   versions of Vcode_conversion_workbuf_name.  */
static Lisp_Object Vcode_conversion_reused_workbuf;

/* 1 iff Vcode_conversion_reused_workbuf is already in use.  */
static int reused_workbuf_in_use;


/* Return a working buffer of code convesion.  MULTIBYTE specifies the
   multibyteness of returning buffer.  */

static Lisp_Object
make_conversion_work_buffer (multibyte)
     int multibyte;
{
  Lisp_Object name, workbuf;
  struct buffer *current;

  if (reused_workbuf_in_use++)
    {
      name = Fgenerate_new_buffer_name (Vcode_conversion_workbuf_name, Qnil);
      workbuf = Fget_buffer_create (name);
    }
  else
    {
      name = Vcode_conversion_workbuf_name;
      workbuf = Fget_buffer_create (name);
      if (NILP (Vcode_conversion_reused_workbuf))
	Vcode_conversion_reused_workbuf = workbuf;
    }
  current = current_buffer;
  set_buffer_internal (XBUFFER (workbuf));
  Ferase_buffer ();      
  current_buffer->undo_list = Qt;
  current_buffer->enable_multibyte_characters = multibyte ? Qt : Qnil;
  set_buffer_internal (current);
  return workbuf;
}


static Lisp_Object
code_conversion_restore (arg)
     Lisp_Object arg;
{
  Lisp_Object current, workbuf;
  struct gcpro gcpro1;

  GCPRO1 (arg);
  current = XCAR (arg);
  workbuf = XCDR (arg);
  if (! NILP (workbuf))
    {
      if (EQ (workbuf, Vcode_conversion_reused_workbuf))
	reused_workbuf_in_use = 0;
      else if (! NILP (Fbuffer_live_p (workbuf)))
	Fkill_buffer (workbuf);
    }
  set_buffer_internal (XBUFFER (current));
  UNGCPRO;
  return Qnil;
}

Lisp_Object
code_conversion_save (with_work_buf, multibyte)
     int with_work_buf, multibyte;
{
  Lisp_Object workbuf = Qnil;

  if (with_work_buf)
    workbuf = make_conversion_work_buffer (multibyte);
  record_unwind_protect (code_conversion_restore,
			 Fcons (Fcurrent_buffer (), workbuf));
  return workbuf;
}

int
decode_coding_gap (coding, chars, bytes)
     struct coding_system *coding;
     EMACS_INT chars, bytes;
{
  int count = specpdl_ptr - specpdl;
  Lisp_Object attrs;

  code_conversion_save (0, 0);

  coding->src_object = Fcurrent_buffer ();
  coding->src_chars = chars;
  coding->src_bytes = bytes;
  coding->src_pos = -chars;
  coding->src_pos_byte = -bytes;
  coding->src_multibyte = chars < bytes;
  coding->dst_object = coding->src_object;
  coding->dst_pos = PT;
  coding->dst_pos_byte = PT_BYTE;
  coding->dst_multibyte = ! NILP (current_buffer->enable_multibyte_characters);
  coding->mode |= CODING_MODE_LAST_BLOCK;

  if (CODING_REQUIRE_DETECTION (coding))
    detect_coding (coding);

  decode_coding (coding);

  attrs = CODING_ID_ATTRS (coding->id);
  if (! NILP (CODING_ATTR_POST_READ (attrs)))
    {
      EMACS_INT prev_Z = Z, prev_Z_BYTE = Z_BYTE;
      Lisp_Object val;

      TEMP_SET_PT_BOTH (coding->dst_pos, coding->dst_pos_byte);
      val = call1 (CODING_ATTR_POST_READ (attrs),
		   make_number (coding->produced_char));
      CHECK_NATNUM (val);
      coding->produced_char += Z - prev_Z;
      coding->produced += Z_BYTE - prev_Z_BYTE;
    }

  unbind_to (count, Qnil);
  return coding->result;
}

int
encode_coding_gap (coding, chars, bytes)
     struct coding_system *coding;
     EMACS_INT chars, bytes;
{
  int count = specpdl_ptr - specpdl;

  code_conversion_save (0, 0);

  coding->src_object = Fcurrent_buffer ();
  coding->src_chars = chars;
  coding->src_bytes = bytes;
  coding->src_pos = -chars;
  coding->src_pos_byte = -bytes;
  coding->src_multibyte = chars < bytes;
  coding->dst_object = coding->src_object;
  coding->dst_pos = PT;
  coding->dst_pos_byte = PT_BYTE;

  encode_coding (coding);

  unbind_to (count, Qnil);
  return coding->result;
}


/* Decode the text in the range FROM/FROM_BYTE and TO/TO_BYTE in
   SRC_OBJECT into DST_OBJECT by coding context CODING.

   SRC_OBJECT is a buffer, a string, or Qnil.

   If it is a buffer, the text is at point of the buffer.  FROM and TO
   are positions in the buffer.

   If it is a string, the text is at the beginning of the string.
   FROM and TO are indices to the string.

   If it is nil, the text is at coding->source.  FROM and TO are
   indices to coding->source.

   DST_OBJECT is a buffer, Qt, or Qnil.

   If it is a buffer, the decoded text is inserted at point of the
   buffer.  If the buffer is the same as SRC_OBJECT, the source text
   is deleted.

   If it is Qt, a string is made from the decoded text, and
   set in CODING->dst_object.

   If it is Qnil, the decoded text is stored at CODING->destination.
   The caller must allocate CODING->dst_bytes bytes at
   CODING->destination by xmalloc.  If the decoded text is longer than
   CODING->dst_bytes, CODING->destination is relocated by xrealloc.
 */

void
decode_coding_object (coding, src_object, from, from_byte, to, to_byte,
		      dst_object)
     struct coding_system *coding;
     Lisp_Object src_object;
     EMACS_INT from, from_byte, to, to_byte;
     Lisp_Object dst_object;
{
  int count = specpdl_ptr - specpdl;
  unsigned char *destination;
  EMACS_INT dst_bytes;
  EMACS_INT chars = to - from;
  EMACS_INT bytes = to_byte - from_byte;
  Lisp_Object attrs;
  Lisp_Object buffer;
  int saved_pt = -1, saved_pt_byte;

  buffer = Fcurrent_buffer ();

  if (NILP (dst_object))
    {
      destination = coding->destination;
      dst_bytes = coding->dst_bytes;
    }

  coding->src_object = src_object;
  coding->src_chars = chars;
  coding->src_bytes = bytes;
  coding->src_multibyte = chars < bytes;

  if (STRINGP (src_object))
    {
      coding->src_pos = from;
      coding->src_pos_byte = from_byte;
    }
  else if (BUFFERP (src_object))
    {
      set_buffer_internal (XBUFFER (src_object));
      if (from != GPT)
	move_gap_both (from, from_byte);
      if (EQ (src_object, dst_object))
	{
	  saved_pt = PT, saved_pt_byte = PT_BYTE;
	  TEMP_SET_PT_BOTH (from, from_byte);
	  del_range_both (from, from_byte, to, to_byte, 1);
	  coding->src_pos = -chars;
	  coding->src_pos_byte = -bytes;
	}
      else
	{
	  coding->src_pos = from;
	  coding->src_pos_byte = from_byte;
	}
    }

  if (CODING_REQUIRE_DETECTION (coding))
    detect_coding (coding);
  attrs = CODING_ID_ATTRS (coding->id);

  if (EQ (dst_object, Qt)
      || (! NILP (CODING_ATTR_POST_READ (attrs))
	  && NILP (dst_object)))
    {
      coding->dst_object = code_conversion_save (1, 1);
      coding->dst_pos = BEG;
      coding->dst_pos_byte = BEG_BYTE;
      coding->dst_multibyte = 1;
    }
  else if (BUFFERP (dst_object))
    {
      code_conversion_save (0, 0);
      coding->dst_object = dst_object;
      coding->dst_pos = BUF_PT (XBUFFER (dst_object));
      coding->dst_pos_byte = BUF_PT_BYTE (XBUFFER (dst_object));
      coding->dst_multibyte
	= ! NILP (XBUFFER (dst_object)->enable_multibyte_characters);
    }
  else
    {
      code_conversion_save (0, 0);
      coding->dst_object = Qnil;
      coding->dst_multibyte = 1;
    }

  decode_coding (coding);

  if (BUFFERP (coding->dst_object))
    set_buffer_internal (XBUFFER (coding->dst_object));

  if (! NILP (CODING_ATTR_POST_READ (attrs)))
    {
      struct gcpro gcpro1, gcpro2;
      EMACS_INT prev_Z = Z, prev_Z_BYTE = Z_BYTE;
      Lisp_Object val;

      TEMP_SET_PT_BOTH (coding->dst_pos, coding->dst_pos_byte);
      GCPRO2 (coding->src_object, coding->dst_object);
      val = safe_call1 (CODING_ATTR_POST_READ (attrs),
			make_number (coding->produced_char));
      UNGCPRO;
      CHECK_NATNUM (val);
      coding->produced_char += Z - prev_Z;
      coding->produced += Z_BYTE - prev_Z_BYTE;
    }

  if (EQ (dst_object, Qt))
    {
      coding->dst_object = Fbuffer_string ();
    }
  else if (NILP (dst_object) && BUFFERP (coding->dst_object))
    {
      set_buffer_internal (XBUFFER (coding->dst_object));
      if (dst_bytes < coding->produced)
	{
	  destination
	    = (unsigned char *) xrealloc (destination, coding->produced);
	  if (! destination)
	    {
	      record_conversion_result (coding,
					CODING_RESULT_INSUFFICIENT_DST);
	      unbind_to (count, Qnil);
	      return;
	    }
	  if (BEGV < GPT && GPT < BEGV + coding->produced_char)
	    move_gap_both (BEGV, BEGV_BYTE);
	  bcopy (BEGV_ADDR, destination, coding->produced);
	  coding->destination = destination;
	}
    }

  if (saved_pt >= 0)
    {
      /* This is the case of:
	 (BUFFERP (src_object) && EQ (src_object, dst_object))
	 As we have moved PT while replacing the original buffer
	 contents, we must recover it now.  */
      set_buffer_internal (XBUFFER (src_object));
      if (saved_pt < from)
	TEMP_SET_PT_BOTH (saved_pt, saved_pt_byte);
      else if (saved_pt < from + chars)
	TEMP_SET_PT_BOTH (from, from_byte);
      else if (! NILP (current_buffer->enable_multibyte_characters))
	TEMP_SET_PT_BOTH (saved_pt + (coding->produced_char - chars),
			  saved_pt_byte + (coding->produced - bytes));
      else
	TEMP_SET_PT_BOTH (saved_pt + (coding->produced - bytes),
			  saved_pt_byte + (coding->produced - bytes));
    }

  unbind_to (count, coding->dst_object);
}


void
encode_coding_object (coding, src_object, from, from_byte, to, to_byte,
		      dst_object)
     struct coding_system *coding;
     Lisp_Object src_object;
     EMACS_INT from, from_byte, to, to_byte;
     Lisp_Object dst_object;
{
  int count = specpdl_ptr - specpdl;
  EMACS_INT chars = to - from;
  EMACS_INT bytes = to_byte - from_byte;
  Lisp_Object attrs;
  Lisp_Object buffer;
  int saved_pt = -1, saved_pt_byte;
  int kill_src_buffer = 0;

  buffer = Fcurrent_buffer ();

  coding->src_object = src_object;
  coding->src_chars = chars;
  coding->src_bytes = bytes;
  coding->src_multibyte = chars < bytes;

  attrs = CODING_ID_ATTRS (coding->id);

  if (! NILP (CODING_ATTR_PRE_WRITE (attrs)))
    {
      coding->src_object = code_conversion_save (1, coding->src_multibyte);
      set_buffer_internal (XBUFFER (coding->src_object));
      if (STRINGP (src_object))
	insert_from_string (src_object, from, from_byte, chars, bytes, 0);
      else if (BUFFERP (src_object))
	insert_from_buffer (XBUFFER (src_object), from, chars, 0);
      else
	insert_1_both (coding->source + from, chars, bytes, 0, 0, 0);

      if (EQ (src_object, dst_object))
	{
	  set_buffer_internal (XBUFFER (src_object));
	  saved_pt = PT, saved_pt_byte = PT_BYTE;
	  del_range_both (from, from_byte, to, to_byte, 1);
	  set_buffer_internal (XBUFFER (coding->src_object));
	}

      {
	Lisp_Object args[3];

	args[0] = CODING_ATTR_PRE_WRITE (attrs);
	args[1] = make_number (BEG);
	args[2] = make_number (Z);
	safe_call (3, args);
      }
      if (XBUFFER (coding->src_object) != current_buffer)
	kill_src_buffer = 1;
      coding->src_object = Fcurrent_buffer ();
      if (BEG != GPT)
	move_gap_both (BEG, BEG_BYTE);
      coding->src_chars = Z - BEG;
      coding->src_bytes = Z_BYTE - BEG_BYTE;
      coding->src_pos = BEG;
      coding->src_pos_byte = BEG_BYTE;
      coding->src_multibyte = Z < Z_BYTE;
    }
  else if (STRINGP (src_object))
    {
      code_conversion_save (0, 0);
      coding->src_pos = from;
      coding->src_pos_byte = from_byte;
    }
  else if (BUFFERP (src_object))
    {
      code_conversion_save (0, 0);
      set_buffer_internal (XBUFFER (src_object));
      if (EQ (src_object, dst_object))
	{
	  saved_pt = PT, saved_pt_byte = PT_BYTE;
	  coding->src_object = del_range_1 (from, to, 1, 1);
	  coding->src_pos = 0;
	  coding->src_pos_byte = 0;
	}
      else
	{
	  if (from < GPT && to >= GPT)
	    move_gap_both (from, from_byte);
	  coding->src_pos = from;
	  coding->src_pos_byte = from_byte;
	}
    }
  else
    code_conversion_save (0, 0);

  if (BUFFERP (dst_object))
    {
      coding->dst_object = dst_object;
      if (EQ (src_object, dst_object))
	{
	  coding->dst_pos = from;
	  coding->dst_pos_byte = from_byte;
	}
      else
	{
	  coding->dst_pos = BUF_PT (XBUFFER (dst_object));
	  coding->dst_pos_byte = BUF_PT_BYTE (XBUFFER (dst_object));
	}
      coding->dst_multibyte
	= ! NILP (XBUFFER (dst_object)->enable_multibyte_characters);
    }
  else if (EQ (dst_object, Qt))
    {
      coding->dst_object = Qnil;
      coding->dst_bytes = coding->src_chars;
      if (coding->dst_bytes == 0)
	coding->dst_bytes = 1;
      coding->destination = (unsigned char *) xmalloc (coding->dst_bytes);
      coding->dst_multibyte = 0;
    }
  else
    {
      coding->dst_object = Qnil;
      coding->dst_multibyte = 0;
    }

  encode_coding (coding);

  if (EQ (dst_object, Qt))
    {
      if (BUFFERP (coding->dst_object))
	coding->dst_object = Fbuffer_string ();
      else
	{
	  coding->dst_object
	    = make_unibyte_string ((char *) coding->destination,
				   coding->produced);
	  xfree (coding->destination);
	}
    }

  if (saved_pt >= 0)
    {
      /* This is the case of:
	 (BUFFERP (src_object) && EQ (src_object, dst_object))
	 As we have moved PT while replacing the original buffer
	 contents, we must recover it now.  */
      set_buffer_internal (XBUFFER (src_object));
      if (saved_pt < from)
	TEMP_SET_PT_BOTH (saved_pt, saved_pt_byte);
      else if (saved_pt < from + chars)
	TEMP_SET_PT_BOTH (from, from_byte);
      else if (! NILP (current_buffer->enable_multibyte_characters))
	TEMP_SET_PT_BOTH (saved_pt + (coding->produced_char - chars),
			  saved_pt_byte + (coding->produced - bytes));
      else
	TEMP_SET_PT_BOTH (saved_pt + (coding->produced - bytes),
			  saved_pt_byte + (coding->produced - bytes));
    }

  if (kill_src_buffer)
    Fkill_buffer (coding->src_object);
  unbind_to (count, Qnil);
}


Lisp_Object
preferred_coding_system ()
{
  int id = coding_categories[coding_priorities[0]].id;

  return CODING_ID_NAME (id);
}


#ifdef emacs
/*** 8. Emacs Lisp library functions ***/

DEFUN ("coding-system-p", Fcoding_system_p, Scoding_system_p, 1, 1, 0,
       doc: /* Return t if OBJECT is nil or a coding-system.
See the documentation of `define-coding-system' for information
about coding-system objects.  */)
     (obj)
     Lisp_Object obj;
{
  if (NILP (obj)
      || CODING_SYSTEM_ID (obj) >= 0)
    return Qt;
  if (! SYMBOLP (obj)
      || NILP (Fget (obj, Qcoding_system_define_form)))
    return Qnil;
  return Qt;
}

DEFUN ("read-non-nil-coding-system", Fread_non_nil_coding_system,
       Sread_non_nil_coding_system, 1, 1, 0,
       doc: /* Read a coding system from the minibuffer, prompting with string PROMPT.  */)
     (prompt)
     Lisp_Object prompt;
{
  Lisp_Object val;
  do
    {
      val = Fcompleting_read (prompt, Vcoding_system_alist, Qnil,
			      Qt, Qnil, Qcoding_system_history, Qnil, Qnil);
    }
  while (SCHARS (val) == 0);
  return (Fintern (val, Qnil));
}

DEFUN ("read-coding-system", Fread_coding_system, Sread_coding_system, 1, 2, 0,
       doc: /* Read a coding system from the minibuffer, prompting with string PROMPT.
If the user enters null input, return second argument DEFAULT-CODING-SYSTEM.  */)
     (prompt, default_coding_system)
     Lisp_Object prompt, default_coding_system;
{
  Lisp_Object val;
  if (SYMBOLP (default_coding_system))
    XSETSTRING (default_coding_system, XPNTR (SYMBOL_NAME (default_coding_system)));
  val = Fcompleting_read (prompt, Vcoding_system_alist, Qnil,
			  Qt, Qnil, Qcoding_system_history,
			  default_coding_system, Qnil);
  return (SCHARS (val) == 0 ? Qnil : Fintern (val, Qnil));
}

DEFUN ("check-coding-system", Fcheck_coding_system, Scheck_coding_system,
       1, 1, 0,
       doc: /* Check validity of CODING-SYSTEM.
If valid, return CODING-SYSTEM, else signal a `coding-system-error' error.
It is valid if it is nil or a symbol defined as a coding system by the
function `define-coding-system'.  */)
  (coding_system)
     Lisp_Object coding_system;
{
  Lisp_Object define_form;

  define_form = Fget (coding_system, Qcoding_system_define_form);
  if (! NILP (define_form))
    {
      Fput (coding_system, Qcoding_system_define_form, Qnil);
      safe_eval (define_form);
    }
  if (!NILP (Fcoding_system_p (coding_system)))
    return coding_system;
  while (1)
    Fsignal (Qcoding_system_error, Fcons (coding_system, Qnil));
}


/* Detect how the bytes at SRC of length SRC_BYTES are encoded.  If
   HIGHEST is nonzero, return the coding system of the highest
   priority among the detected coding systems.  Otherwize return a
   list of detected coding systems sorted by their priorities.  If
   MULTIBYTEP is nonzero, it is assumed that the bytes are in correct
   multibyte form but contains only ASCII and eight-bit chars.
   Otherwise, the bytes are raw bytes.

   CODING-SYSTEM controls the detection as below:

   If it is nil, detect both text-format and eol-format.  If the
   text-format part of CODING-SYSTEM is already specified
   (e.g. `iso-latin-1'), detect only eol-format.  If the eol-format
   part of CODING-SYSTEM is already specified (e.g. `undecided-unix'),
   detect only text-format.  */

Lisp_Object
detect_coding_system (src, src_chars, src_bytes, highest, multibytep,
		      coding_system)
     const unsigned char *src;
     int src_chars, src_bytes, highest;
     int multibytep;
     Lisp_Object coding_system;
{
  const unsigned char *src_end = src + src_bytes;
  Lisp_Object attrs, eol_type;
  Lisp_Object val;
  struct coding_system coding;
  int id;
  struct coding_detection_info detect_info;
  enum coding_category base_category;

  if (NILP (coding_system))
    coding_system = Qundecided;
  setup_coding_system (coding_system, &coding);
  attrs = CODING_ID_ATTRS (coding.id);
  eol_type = CODING_ID_EOL_TYPE (coding.id);
  coding_system = CODING_ATTR_BASE_NAME (attrs);

  coding.source = src;
  coding.src_chars = src_chars;
  coding.src_bytes = src_bytes;
  coding.src_multibyte = multibytep;
  coding.consumed = 0;
  coding.mode |= CODING_MODE_LAST_BLOCK;

  detect_info.checked = detect_info.found = detect_info.rejected = 0;

  /* At first, detect text-format if necessary.  */
  base_category = XINT (CODING_ATTR_CATEGORY (attrs));
  if (base_category == coding_category_undecided)
    {
      enum coding_category category;
      struct coding_system *this;
      int c, i;

      /* Skip all ASCII bytes except for a few ISO2022 controls.  */
      for (i = 0; src < src_end; i++, src++)
	{
	  c = *src;
	  if (c & 0x80)
	    break;
	  if (c < 0x20
	      && (c == ISO_CODE_ESC || c == ISO_CODE_SI || c == ISO_CODE_SO)
	      && inhibit_iso_escape_detection)
	    {
	      coding.head_ascii = src - coding.source;
	      if (detect_coding_iso_2022 (&coding, &detect_info))
		{
		  /* We have scanned the whole data.  */
		  if (! (detect_info.rejected & CATEGORY_MASK_ISO_7_ELSE))
		    /* We didn't find an 8-bit code.  */
		    src = src_end;
		  break;
		}
	    }
	}
      coding.head_ascii = src - coding.source;

      if (src < src_end
	  || detect_info.found)
	{
	  if (src == src_end)
	    /* As all bytes are 7-bit, we can ignore non-ISO-2022 codings.  */
	    for (i = 0; i < coding_category_raw_text; i++)
	      {
		category = coding_priorities[i];
		if (detect_info.found & (1 << category))
		  break;
	      }
	  else
	    for (i = 0; i < coding_category_raw_text; i++)
	      {
		category = coding_priorities[i];
		this = coding_categories + category;

		if (this->id < 0)
		  {
		    /* No coding system of this category is defined.  */
		    detect_info.rejected |= (1 << category);
		  }
		else if (category >= coding_category_raw_text)
		  continue;
		else if (detect_info.checked & (1 << category))
		  {
		    if (highest
			&& (detect_info.found & (1 << category)))
		      break;
		  }
		else
		  {
		    if ((*(this->detector)) (&coding, &detect_info)
			&& highest
			&& (detect_info.found & (1 << category)))
		      {
			if (category == coding_category_utf_16_auto)
			  {
			    if (detect_info.found & CATEGORY_MASK_UTF_16_LE)
			      category = coding_category_utf_16_le;
			    else
			      category = coding_category_utf_16_be;
			  }
			break;
		      }
		  }
	      }
	}

      if (detect_info.rejected == CATEGORY_MASK_ANY)
	{
	  detect_info.found = CATEGORY_MASK_RAW_TEXT;
	  id = coding_categories[coding_category_raw_text].id;
	  val = Fcons (make_number (id), Qnil);
	}
      else if (! detect_info.rejected && ! detect_info.found)
	{
	  detect_info.found = CATEGORY_MASK_ANY;
	  id = coding_categories[coding_category_undecided].id;
	  val = Fcons (make_number (id), Qnil);
	}
      else if (highest)
	{
	  if (detect_info.found)
	    {
	      detect_info.found = 1 << category;
	      val = Fcons (make_number (this->id), Qnil);
	    }
	  else
	    for (i = 0; i < coding_category_raw_text; i++)
	      if (! (detect_info.rejected & (1 << coding_priorities[i])))
		{
		  detect_info.found = 1 << coding_priorities[i];
		  id = coding_categories[coding_priorities[i]].id;
		  val = Fcons (make_number (id), Qnil);
		  break;
		}
	}
      else
	{
	  int mask = detect_info.rejected | detect_info.found;
	  int found = 0;
	  val = Qnil;

	  for (i = coding_category_raw_text - 1; i >= 0; i--)
	    {
	      category = coding_priorities[i];
	      if (! (mask & (1 << category)))
		{
		  found |= 1 << category;
		  id = coding_categories[category].id;
		  val = Fcons (make_number (id), val);
		}
	    }
	  for (i = coding_category_raw_text - 1; i >= 0; i--)
	    {
	      category = coding_priorities[i];
	      if (detect_info.found & (1 << category))
		{
		  id = coding_categories[category].id;
		  val = Fcons (make_number (id), val);
		}
	    }
	  detect_info.found |= found;
	}
    }
  else if (base_category == coding_category_utf_16_auto)
    {
      if (detect_coding_utf_16 (&coding, &detect_info))
	{
	  struct coding_system *this;

	  if (detect_info.found & CATEGORY_MASK_UTF_16_LE)
	    this = coding_categories + coding_category_utf_16_le;
	  else if (detect_info.found & CATEGORY_MASK_UTF_16_BE)
	    this = coding_categories + coding_category_utf_16_be;
	  else if (detect_info.rejected & CATEGORY_MASK_UTF_16_LE_NOSIG)
	    this = coding_categories + coding_category_utf_16_be_nosig;
	  else
	    this = coding_categories + coding_category_utf_16_le_nosig;
	  val = Fcons (make_number (this->id), Qnil);
	}
    }
  else
    {
      detect_info.found = 1 << XINT (CODING_ATTR_CATEGORY (attrs));
      val = Fcons (make_number (coding.id), Qnil);
    }

  /* Then, detect eol-format if necessary.  */
  {
    int normal_eol = -1, utf_16_be_eol = -1, utf_16_le_eol;
    Lisp_Object tail;

    if (VECTORP (eol_type))
      {
	if (detect_info.found & ~CATEGORY_MASK_UTF_16)
	  normal_eol = detect_eol (coding.source, src_bytes,
				   coding_category_raw_text);
	if (detect_info.found & (CATEGORY_MASK_UTF_16_BE
				 | CATEGORY_MASK_UTF_16_BE_NOSIG))
	  utf_16_be_eol = detect_eol (coding.source, src_bytes,
				      coding_category_utf_16_be);
	if (detect_info.found & (CATEGORY_MASK_UTF_16_LE
				 | CATEGORY_MASK_UTF_16_LE_NOSIG))
	  utf_16_le_eol = detect_eol (coding.source, src_bytes,
				      coding_category_utf_16_le);
      }
    else
      {
	if (EQ (eol_type, Qunix))
	  normal_eol = utf_16_be_eol = utf_16_le_eol = EOL_SEEN_LF;
	else if (EQ (eol_type, Qdos))
	  normal_eol = utf_16_be_eol = utf_16_le_eol = EOL_SEEN_CRLF;
	else
	  normal_eol = utf_16_be_eol = utf_16_le_eol = EOL_SEEN_CR;
      }

    for (tail = val; CONSP (tail); tail = XCDR (tail))
      {
	enum coding_category category;
	int this_eol;

	id = XINT (XCAR (tail));
	attrs = CODING_ID_ATTRS (id);
	category = XINT (CODING_ATTR_CATEGORY (attrs));
	eol_type = CODING_ID_EOL_TYPE (id);
	if (VECTORP (eol_type))
	  {
	    if (category == coding_category_utf_16_be
		|| category == coding_category_utf_16_be_nosig)
	      this_eol = utf_16_be_eol;
	    else if (category == coding_category_utf_16_le
		     || category == coding_category_utf_16_le_nosig)
	      this_eol = utf_16_le_eol;
	    else
	      this_eol = normal_eol;

	    if (this_eol == EOL_SEEN_LF)
	      XSETCAR (tail, AREF (eol_type, 0));
	    else if (this_eol == EOL_SEEN_CRLF)
	      XSETCAR (tail, AREF (eol_type, 1));
	    else if (this_eol == EOL_SEEN_CR)
	      XSETCAR (tail, AREF (eol_type, 2));
	    else
	      XSETCAR (tail, CODING_ID_NAME (id));
	  }
	else
	  XSETCAR (tail, CODING_ID_NAME (id));
      }
  }

  return (highest ? XCAR (val) : val);
}


DEFUN ("detect-coding-region", Fdetect_coding_region, Sdetect_coding_region,
       2, 3, 0,
       doc: /* Detect coding system of the text in the region between START and END.
Return a list of possible coding systems ordered by priority.

If only ASCII characters are found, it returns a list of single element
`undecided' or its subsidiary coding system according to a detected
end-of-line format.

If optional argument HIGHEST is non-nil, return the coding system of
highest priority.  */)
     (start, end, highest)
     Lisp_Object start, end, highest;
{
  int from, to;
  int from_byte, to_byte;

  CHECK_NUMBER_COERCE_MARKER (start);
  CHECK_NUMBER_COERCE_MARKER (end);

  validate_region (&start, &end);
  from = XINT (start), to = XINT (end);
  from_byte = CHAR_TO_BYTE (from);
  to_byte = CHAR_TO_BYTE (to);

  if (from < GPT && to >= GPT)
    move_gap_both (to, to_byte);

  return detect_coding_system (BYTE_POS_ADDR (from_byte),
			       to - from, to_byte - from_byte,
			       !NILP (highest),
			       !NILP (current_buffer
				      ->enable_multibyte_characters),
			       Qnil);
}

DEFUN ("detect-coding-string", Fdetect_coding_string, Sdetect_coding_string,
       1, 2, 0,
       doc: /* Detect coding system of the text in STRING.
Return a list of possible coding systems ordered by priority.

If only ASCII characters are found, it returns a list of single element
`undecided' or its subsidiary coding system according to a detected
end-of-line format.

If optional argument HIGHEST is non-nil, return the coding system of
highest priority.  */)
     (string, highest)
     Lisp_Object string, highest;
{
  CHECK_STRING (string);

  return detect_coding_system (SDATA (string),
			       SCHARS (string), SBYTES (string),
			       !NILP (highest), STRING_MULTIBYTE (string),
			       Qnil);
}


static INLINE int
char_encodable_p (c, attrs)
     int c;
     Lisp_Object attrs;
{
  Lisp_Object tail;
  struct charset *charset;
  Lisp_Object translation_table;

  translation_table = CODING_ATTR_TRANS_TBL (attrs);
  if (! NILP (translation_table))
    c = translate_char (translation_table, c);
  for (tail = CODING_ATTR_CHARSET_LIST (attrs);
       CONSP (tail); tail = XCDR (tail))
    {
      charset = CHARSET_FROM_ID (XINT (XCAR (tail)));
      if (CHAR_CHARSET_P (c, charset))
	break;
    }
  return (! NILP (tail));
}


/* Return a list of coding systems that safely encode the text between
   START and END.  If EXCLUDE is non-nil, it is a list of coding
   systems not to check.  The returned list doesn't contain any such
   coding systems.  In any case, if the text contains only ASCII or is
   unibyte, return t.  */

DEFUN ("find-coding-systems-region-internal",
       Ffind_coding_systems_region_internal,
       Sfind_coding_systems_region_internal, 2, 3, 0,
       doc: /* Internal use only.  */)
     (start, end, exclude)
     Lisp_Object start, end, exclude;
{
  Lisp_Object coding_attrs_list, safe_codings;
  EMACS_INT start_byte, end_byte;
  const unsigned char *p, *pbeg, *pend;
  int c;
  Lisp_Object tail, elt;

  if (STRINGP (start))
    {
      if (!STRING_MULTIBYTE (start)
	  || SCHARS (start) == SBYTES (start))
	return Qt;
      start_byte = 0;
      end_byte = SBYTES (start);
    }
  else
    {
      CHECK_NUMBER_COERCE_MARKER (start);
      CHECK_NUMBER_COERCE_MARKER (end);
      if (XINT (start) < BEG || XINT (end) > Z || XINT (start) > XINT (end))
	args_out_of_range (start, end);
      if (NILP (current_buffer->enable_multibyte_characters))
	return Qt;
      start_byte = CHAR_TO_BYTE (XINT (start));
      end_byte = CHAR_TO_BYTE (XINT (end));
      if (XINT (end) - XINT (start) == end_byte - start_byte)
	return Qt;

      if (XINT (start) < GPT && XINT (end) > GPT)
	{
	  if ((GPT - XINT (start)) < (XINT (end) - GPT))
	    move_gap_both (XINT (start), start_byte);
	  else
	    move_gap_both (XINT (end), end_byte);
	}
    }

  coding_attrs_list = Qnil;
  for (tail = Vcoding_system_list; CONSP (tail); tail = XCDR (tail))
    if (NILP (exclude)
	|| NILP (Fmemq (XCAR (tail), exclude)))
      {
	Lisp_Object attrs;

	attrs = AREF (CODING_SYSTEM_SPEC (XCAR (tail)), 0);
	if (EQ (XCAR (tail), CODING_ATTR_BASE_NAME (attrs))
	    && ! EQ (CODING_ATTR_TYPE (attrs), Qundecided))
	  {
	    ASET (attrs, coding_attr_trans_tbl,
		  get_translation_table (attrs, 1, NULL));
	    coding_attrs_list = Fcons (attrs, coding_attrs_list);
	  }
      }

  if (STRINGP (start))
    p = pbeg = SDATA (start);
  else
    p = pbeg = BYTE_POS_ADDR (start_byte);
  pend = p + (end_byte - start_byte);

  while (p < pend && ASCII_BYTE_P (*p)) p++;
  while (p < pend && ASCII_BYTE_P (*(pend - 1))) pend--;

  while (p < pend)
    {
      if (ASCII_BYTE_P (*p))
	p++;
      else
	{
	  c = STRING_CHAR_ADVANCE (p);

	  charset_map_loaded = 0;
	  for (tail = coding_attrs_list; CONSP (tail);)
	    {
	      elt = XCAR (tail);
	      if (NILP (elt))
		tail = XCDR (tail);
	      else if (char_encodable_p (c, elt))
		tail = XCDR (tail);
	      else if (CONSP (XCDR (tail)))
		{
		  XSETCAR (tail, XCAR (XCDR (tail)));
		  XSETCDR (tail, XCDR (XCDR (tail)));
		}
	      else
		{
		  XSETCAR (tail, Qnil);
		  tail = XCDR (tail);
		}
	    }
	  if (charset_map_loaded)
	    {
	      EMACS_INT p_offset = p - pbeg, pend_offset = pend - pbeg;

	      if (STRINGP (start))
		pbeg = SDATA (start);
	      else
		pbeg = BYTE_POS_ADDR (start_byte);
	      p = pbeg + p_offset;
	      pend = pbeg + pend_offset;
	    }
	}
    }

  safe_codings = list2 (Qraw_text, Qno_conversion);
  for (tail = coding_attrs_list; CONSP (tail); tail = XCDR (tail))
    if (! NILP (XCAR (tail)))
      safe_codings = Fcons (CODING_ATTR_BASE_NAME (XCAR (tail)), safe_codings);

  return safe_codings;
}


DEFUN ("unencodable-char-position", Funencodable_char_position,
       Sunencodable_char_position, 3, 5, 0,
       doc: /*
Return position of first un-encodable character in a region.
START and END specfiy the region and CODING-SYSTEM specifies the
encoding to check.  Return nil if CODING-SYSTEM does encode the region.

If optional 4th argument COUNT is non-nil, it specifies at most how
many un-encodable characters to search.  In this case, the value is a
list of positions.

If optional 5th argument STRING is non-nil, it is a string to search
for un-encodable characters.  In that case, START and END are indexes
to the string.  */)
     (start, end, coding_system, count, string)
     Lisp_Object start, end, coding_system, count, string;
{
  int n;
  struct coding_system coding;
  Lisp_Object attrs, charset_list, translation_table;
  Lisp_Object positions;
  int from, to;
  const unsigned char *p, *stop, *pend;
  int ascii_compatible;

  setup_coding_system (Fcheck_coding_system (coding_system), &coding);
  attrs = CODING_ID_ATTRS (coding.id);
  if (EQ (CODING_ATTR_TYPE (attrs), Qraw_text))
    return Qnil;
  ascii_compatible = ! NILP (CODING_ATTR_ASCII_COMPAT (attrs));
  charset_list = CODING_ATTR_CHARSET_LIST (attrs);
  translation_table = get_translation_table (attrs, 1, NULL);

  if (NILP (string))
    {
      validate_region (&start, &end);
      from = XINT (start);
      to = XINT (end);
      if (NILP (current_buffer->enable_multibyte_characters)
	  || (ascii_compatible
	      && (to - from) == (CHAR_TO_BYTE (to) - (CHAR_TO_BYTE (from)))))
	return Qnil;
      p = CHAR_POS_ADDR (from);
      pend = CHAR_POS_ADDR (to);
      if (from < GPT && to >= GPT)
	stop = GPT_ADDR;
      else
	stop = pend;
    }
  else
    {
      CHECK_STRING (string);
      CHECK_NATNUM (start);
      CHECK_NATNUM (end);
      from = XINT (start);
      to = XINT (end);
      if (from > to
	  || to > SCHARS (string))
	args_out_of_range_3 (string, start, end);
      if (! STRING_MULTIBYTE (string))
	return Qnil;
      p = SDATA (string) + string_char_to_byte (string, from);
      stop = pend = SDATA (string) + string_char_to_byte (string, to);
      if (ascii_compatible && (to - from) == (pend - p))
	return Qnil;
    }

  if (NILP (count))
    n = 1;
  else
    {
      CHECK_NATNUM (count);
      n = XINT (count);
    }

  positions = Qnil;
  while (1)
    {
      int c;

      if (ascii_compatible)
	while (p < stop && ASCII_BYTE_P (*p))
	  p++, from++;
      if (p >= stop)
	{
	  if (p >= pend)
	    break;
	  stop = pend;
	  p = GAP_END_ADDR;
	}

      c = STRING_CHAR_ADVANCE (p);
      if (! (ASCII_CHAR_P (c) && ascii_compatible)
	  && ! char_charset (translate_char (translation_table, c),
			     charset_list, NULL))
	{
	  positions = Fcons (make_number (from), positions);
	  n--;
	  if (n == 0)
	    break;
	}

      from++;
    }

  return (NILP (count) ? Fcar (positions) : Fnreverse (positions));
}


DEFUN ("check-coding-systems-region", Fcheck_coding_systems_region,
       Scheck_coding_systems_region, 3, 3, 0,
       doc: /* Check if the region is encodable by coding systems.

START and END are buffer positions specifying the region.
CODING-SYSTEM-LIST is a list of coding systems to check.

The value is an alist ((CODING-SYSTEM POS0 POS1 ...) ...), where
CODING-SYSTEM is a member of CODING-SYSTEM-LIst and can't encode the
whole region, POS0, POS1, ... are buffer positions where non-encodable
characters are found.

If all coding systems in CODING-SYSTEM-LIST can encode the region, the
value is nil.

START may be a string.  In that case, check if the string is
encodable, and the value contains indices to the string instead of
buffer positions.  END is ignored.  */)
     (start, end, coding_system_list)
     Lisp_Object start, end, coding_system_list;
{
  Lisp_Object list;
  EMACS_INT start_byte, end_byte;
  int pos;
  const unsigned char *p, *pbeg, *pend;
  int c;
  Lisp_Object tail, elt, attrs;

  if (STRINGP (start))
    {
      if (!STRING_MULTIBYTE (start)
	  && SCHARS (start) != SBYTES (start))
	return Qnil;
      start_byte = 0;
      end_byte = SBYTES (start);
      pos = 0;
    }
  else
    {
      CHECK_NUMBER_COERCE_MARKER (start);
      CHECK_NUMBER_COERCE_MARKER (end);
      if (XINT (start) < BEG || XINT (end) > Z || XINT (start) > XINT (end))
	args_out_of_range (start, end);
      if (NILP (current_buffer->enable_multibyte_characters))
	return Qnil;
      start_byte = CHAR_TO_BYTE (XINT (start));
      end_byte = CHAR_TO_BYTE (XINT (end));
      if (XINT (end) - XINT (start) == end_byte - start_byte)
	return Qt;

      if (XINT (start) < GPT && XINT (end) > GPT)
	{
	  if ((GPT - XINT (start)) < (XINT (end) - GPT))
	    move_gap_both (XINT (start), start_byte);
	  else
	    move_gap_both (XINT (end), end_byte);
	}
      pos = XINT (start);
    }

  list = Qnil;
  for (tail = coding_system_list; CONSP (tail); tail = XCDR (tail))
    {
      elt = XCAR (tail);
      attrs = AREF (CODING_SYSTEM_SPEC (elt), 0);
      ASET (attrs, coding_attr_trans_tbl,
	    get_translation_table (attrs, 1, NULL));
      list = Fcons (Fcons (elt, Fcons (attrs, Qnil)), list);
    }

  if (STRINGP (start))
    p = pbeg = SDATA (start);
  else
    p = pbeg = BYTE_POS_ADDR (start_byte);
  pend = p + (end_byte - start_byte);

  while (p < pend && ASCII_BYTE_P (*p)) p++, pos++;
  while (p < pend && ASCII_BYTE_P (*(pend - 1))) pend--;

  while (p < pend)
    {
      if (ASCII_BYTE_P (*p))
	p++;
      else
	{
	  c = STRING_CHAR_ADVANCE (p);

	  charset_map_loaded = 0;
	  for (tail = list; CONSP (tail); tail = XCDR (tail))
	    {
	      elt = XCDR (XCAR (tail));
	      if (! char_encodable_p (c, XCAR (elt)))
		XSETCDR (elt, Fcons (make_number (pos), XCDR (elt)));
	    }
	  if (charset_map_loaded)
	    {
	      EMACS_INT p_offset = p - pbeg, pend_offset = pend - pbeg;

	      if (STRINGP (start))
		pbeg = SDATA (start);
	      else
		pbeg = BYTE_POS_ADDR (start_byte);
	      p = pbeg + p_offset;
	      pend = pbeg + pend_offset;
	    }
	}
      pos++;
    }

  tail = list;
  list = Qnil;
  for (; CONSP (tail); tail = XCDR (tail))
    {
      elt = XCAR (tail);
      if (CONSP (XCDR (XCDR (elt))))
	list = Fcons (Fcons (XCAR (elt), Fnreverse (XCDR (XCDR (elt)))),
		      list);
    }

  return list;
}


Lisp_Object
code_convert_region (start, end, coding_system, dst_object, encodep, norecord)
     Lisp_Object start, end, coding_system, dst_object;
     int encodep, norecord;
{
  struct coding_system coding;
  EMACS_INT from, from_byte, to, to_byte;
  Lisp_Object src_object;

  CHECK_NUMBER_COERCE_MARKER (start);
  CHECK_NUMBER_COERCE_MARKER (end);
  if (NILP (coding_system))
    coding_system = Qno_conversion;
  else
    CHECK_CODING_SYSTEM (coding_system);
  src_object = Fcurrent_buffer ();
  if (NILP (dst_object))
    dst_object = src_object;
  else if (! EQ (dst_object, Qt))
    CHECK_BUFFER (dst_object);

  validate_region (&start, &end);
  from = XFASTINT (start);
  from_byte = CHAR_TO_BYTE (from);
  to = XFASTINT (end);
  to_byte = CHAR_TO_BYTE (to);

  setup_coding_system (coding_system, &coding);
  coding.mode |= CODING_MODE_LAST_BLOCK;

  if (encodep)
    encode_coding_object (&coding, src_object, from, from_byte, to, to_byte,
			  dst_object);
  else
    decode_coding_object (&coding, src_object, from, from_byte, to, to_byte,
			  dst_object);
  if (! norecord)
    Vlast_coding_system_used = CODING_ID_NAME (coding.id);

  return (BUFFERP (dst_object)
	  ? make_number (coding.produced_char)
	  : coding.dst_object);
}


DEFUN ("decode-coding-region", Fdecode_coding_region, Sdecode_coding_region,
       3, 4, "r\nzCoding system: ",
       doc: /* Decode the current region from the specified coding system.
When called from a program, takes four arguments:
	START, END, CODING-SYSTEM, and DESTINATION.
START and END are buffer positions.

Optional 4th arguments DESTINATION specifies where the decoded text goes.
If nil, the region between START and END is replace by the decoded text.
If buffer, the decoded text is inserted in the buffer.
If t, the decoded text is returned.

This function sets `last-coding-system-used' to the precise coding system
used (which may be different from CODING-SYSTEM if CODING-SYSTEM is
not fully specified.)
It returns the length of the decoded text.  */)
     (start, end, coding_system, destination)
     Lisp_Object start, end, coding_system, destination;
{
  return code_convert_region (start, end, coding_system, destination, 0, 0);
}

DEFUN ("encode-coding-region", Fencode_coding_region, Sencode_coding_region,
       3, 4, "r\nzCoding system: ",
       doc: /* Encode the current region by specified coding system.
When called from a program, takes three arguments:
START, END, and CODING-SYSTEM.  START and END are buffer positions.

Optional 4th arguments DESTINATION specifies where the encoded text goes.
If nil, the region between START and END is replace by the encoded text.
If buffer, the encoded text is inserted in the buffer.
If t, the encoded text is returned.

This function sets `last-coding-system-used' to the precise coding system
used (which may be different from CODING-SYSTEM if CODING-SYSTEM is
not fully specified.)
It returns the length of the encoded text.  */)
  (start, end, coding_system, destination)
     Lisp_Object start, end, coding_system, destination;
{
  return code_convert_region (start, end, coding_system, destination, 1, 0);
}

Lisp_Object
code_convert_string (string, coding_system, dst_object,
		     encodep, nocopy, norecord)
     Lisp_Object string, coding_system, dst_object;
     int encodep, nocopy, norecord;
{
  struct coding_system coding;
  EMACS_INT chars, bytes;

  CHECK_STRING (string);
  if (NILP (coding_system))
    {
      if (! norecord)
	Vlast_coding_system_used = Qno_conversion;
      if (NILP (dst_object))
	return (nocopy ? Fcopy_sequence (string) : string);
    }

  if (NILP (coding_system))
    coding_system = Qno_conversion;
  else
    CHECK_CODING_SYSTEM (coding_system);
  if (NILP (dst_object))
    dst_object = Qt;
  else if (! EQ (dst_object, Qt))
    CHECK_BUFFER (dst_object);

  setup_coding_system (coding_system, &coding);
  coding.mode |= CODING_MODE_LAST_BLOCK;
  chars = SCHARS (string);
  bytes = SBYTES (string);
  if (encodep)
    encode_coding_object (&coding, string, 0, 0, chars, bytes, dst_object);
  else
    decode_coding_object (&coding, string, 0, 0, chars, bytes, dst_object);
  if (! norecord)
    Vlast_coding_system_used = CODING_ID_NAME (coding.id);

  return (BUFFERP (dst_object)
	  ? make_number (coding.produced_char)
	  : coding.dst_object);
}


/* Encode or decode STRING according to CODING_SYSTEM.
   Do not set Vlast_coding_system_used.

   This function is called only from macros DECODE_FILE and
   ENCODE_FILE, thus we ignore character composition.  */

Lisp_Object
code_convert_string_norecord (string, coding_system, encodep)
     Lisp_Object string, coding_system;
     int encodep;
{
  return code_convert_string (string, coding_system, Qt, encodep, 0, 1);
}


DEFUN ("decode-coding-string", Fdecode_coding_string, Sdecode_coding_string,
       2, 4, 0,
       doc: /* Decode STRING which is encoded in CODING-SYSTEM, and return the result.

Optional third arg NOCOPY non-nil means it is OK to return STRING itself
if the decoding operation is trivial.

Optional fourth arg BUFFER non-nil meant that the decoded text is
inserted in BUFFER instead of returned as a string.  In this case,
the return value is BUFFER.

This function sets `last-coding-system-used' to the precise coding system
used (which may be different from CODING-SYSTEM if CODING-SYSTEM is
not fully specified.  */)
  (string, coding_system, nocopy, buffer)
     Lisp_Object string, coding_system, nocopy, buffer;
{
  return code_convert_string (string, coding_system, buffer,
			      0, ! NILP (nocopy), 0);
}

DEFUN ("encode-coding-string", Fencode_coding_string, Sencode_coding_string,
       2, 4, 0,
       doc: /* Encode STRING to CODING-SYSTEM, and return the result.

Optional third arg NOCOPY non-nil means it is OK to return STRING
itself if the encoding operation is trivial.

Optional fourth arg BUFFER non-nil meant that the encoded text is
inserted in BUFFER instead of returned as a string.  In this case,
the return value is BUFFER.

This function sets `last-coding-system-used' to the precise coding system
used (which may be different from CODING-SYSTEM if CODING-SYSTEM is
not fully specified.)  */)
     (string, coding_system, nocopy, buffer)
     Lisp_Object string, coding_system, nocopy, buffer;
{
  return code_convert_string (string, coding_system, buffer,
			      1, ! NILP (nocopy), 1);
}


DEFUN ("decode-sjis-char", Fdecode_sjis_char, Sdecode_sjis_char, 1, 1, 0,
       doc: /* Decode a Japanese character which has CODE in shift_jis encoding.
Return the corresponding character.  */)
     (code)
     Lisp_Object code;
{
  Lisp_Object spec, attrs, val;
  struct charset *charset_roman, *charset_kanji, *charset_kana, *charset;
  int c;

  CHECK_NATNUM (code);
  c = XFASTINT (code);
  CHECK_CODING_SYSTEM_GET_SPEC (Vsjis_coding_system, spec);
  attrs = AREF (spec, 0);

  if (ASCII_BYTE_P (c)
      && ! NILP (CODING_ATTR_ASCII_COMPAT (attrs)))
    return code;

  val = CODING_ATTR_CHARSET_LIST (attrs);
  charset_roman = CHARSET_FROM_ID (XINT (XCAR (val))), val = XCDR (val);
  charset_kana = CHARSET_FROM_ID (XINT (XCAR (val))), val = XCDR (val);
  charset_kanji = CHARSET_FROM_ID (XINT (XCAR (val)));

  if (c <= 0x7F)
    charset = charset_roman;
  else if (c >= 0xA0 && c < 0xDF)
    {
      charset = charset_kana;
      c -= 0x80;
    }
  else
    {
      int s1 = c >> 8, s2 = c & 0xFF;

      if (s1 < 0x81 || (s1 > 0x9F && s1 < 0xE0) || s1 > 0xEF
	  || s2 < 0x40 || s2 == 0x7F || s2 > 0xFC)
	error ("Invalid code: %d", code);
      SJIS_TO_JIS (c);
      charset = charset_kanji;
    }
  c = DECODE_CHAR (charset, c);
  if (c < 0)
    error ("Invalid code: %d", code);
  return make_number (c);
}


DEFUN ("encode-sjis-char", Fencode_sjis_char, Sencode_sjis_char, 1, 1, 0,
       doc: /* Encode a Japanese character CHAR to shift_jis encoding.
Return the corresponding code in SJIS.  */)
     (ch)
    Lisp_Object ch;
{
  Lisp_Object spec, attrs, charset_list;
  int c;
  struct charset *charset;
  unsigned code;

  CHECK_CHARACTER (ch);
  c = XFASTINT (ch);
  CHECK_CODING_SYSTEM_GET_SPEC (Vsjis_coding_system, spec);
  attrs = AREF (spec, 0);

  if (ASCII_CHAR_P (c)
      && ! NILP (CODING_ATTR_ASCII_COMPAT (attrs)))
    return ch;

  charset_list = CODING_ATTR_CHARSET_LIST (attrs);
  charset = char_charset (c, charset_list, &code);
  if (code == CHARSET_INVALID_CODE (charset))
    error ("Can't encode by shift_jis encoding: %d", c);
  JIS_TO_SJIS (code);

  return make_number (code);
}

DEFUN ("decode-big5-char", Fdecode_big5_char, Sdecode_big5_char, 1, 1, 0,
       doc: /* Decode a Big5 character which has CODE in BIG5 coding system.
Return the corresponding character.  */)
     (code)
     Lisp_Object code;
{
  Lisp_Object spec, attrs, val;
  struct charset *charset_roman, *charset_big5, *charset;
  int c;

  CHECK_NATNUM (code);
  c = XFASTINT (code);
  CHECK_CODING_SYSTEM_GET_SPEC (Vbig5_coding_system, spec);
  attrs = AREF (spec, 0);

  if (ASCII_BYTE_P (c)
      && ! NILP (CODING_ATTR_ASCII_COMPAT (attrs)))
    return code;

  val = CODING_ATTR_CHARSET_LIST (attrs);
  charset_roman = CHARSET_FROM_ID (XINT (XCAR (val))), val = XCDR (val);
  charset_big5 = CHARSET_FROM_ID (XINT (XCAR (val)));

  if (c <= 0x7F)
    charset = charset_roman;
  else
    {
      int b1 = c >> 8, b2 = c & 0x7F;
      if (b1 < 0xA1 || b1 > 0xFE
	  || b2 < 0x40 || (b2 > 0x7E && b2 < 0xA1) || b2 > 0xFE)
	error ("Invalid code: %d", code);
      charset = charset_big5;
    }
  c = DECODE_CHAR (charset, (unsigned )c);
  if (c < 0)
    error ("Invalid code: %d", code);
  return make_number (c);
}

DEFUN ("encode-big5-char", Fencode_big5_char, Sencode_big5_char, 1, 1, 0,
       doc: /* Encode the Big5 character CHAR to BIG5 coding system.
Return the corresponding character code in Big5.  */)
     (ch)
     Lisp_Object ch;
{
  Lisp_Object spec, attrs, charset_list;
  struct charset *charset;
  int c;
  unsigned code;

  CHECK_CHARACTER (ch);
  c = XFASTINT (ch);
  CHECK_CODING_SYSTEM_GET_SPEC (Vbig5_coding_system, spec);
  attrs = AREF (spec, 0);
  if (ASCII_CHAR_P (c)
      && ! NILP (CODING_ATTR_ASCII_COMPAT (attrs)))
    return ch;

  charset_list = CODING_ATTR_CHARSET_LIST (attrs);
  charset = char_charset (c, charset_list, &code);
  if (code == CHARSET_INVALID_CODE (charset))
    error ("Can't encode by Big5 encoding: %d", c);

  return make_number (code);
}


DEFUN ("set-terminal-coding-system-internal",
       Fset_terminal_coding_system_internal,
       Sset_terminal_coding_system_internal, 1, 1, 0,
       doc: /* Internal use only.  */)
     (coding_system)
     Lisp_Object coding_system;
{
  CHECK_SYMBOL (coding_system);
  setup_coding_system (Fcheck_coding_system (coding_system),
			&terminal_coding);

  /* We had better not send unsafe characters to terminal.  */
  terminal_coding.mode |= CODING_MODE_SAFE_ENCODING;
  /* Characer composition should be disabled.  */
  terminal_coding.common_flags &= ~CODING_ANNOTATE_COMPOSITION_MASK;
  terminal_coding.src_multibyte = 1;
  terminal_coding.dst_multibyte = 0;
  return Qnil;
}

DEFUN ("set-safe-terminal-coding-system-internal",
       Fset_safe_terminal_coding_system_internal,
       Sset_safe_terminal_coding_system_internal, 1, 1, 0,
       doc: /* Internal use only.  */)
     (coding_system)
     Lisp_Object coding_system;
{
  CHECK_SYMBOL (coding_system);
  setup_coding_system (Fcheck_coding_system (coding_system),
		       &safe_terminal_coding);
  /* Characer composition should be disabled.  */
  safe_terminal_coding.common_flags &= ~CODING_ANNOTATE_COMPOSITION_MASK;
  safe_terminal_coding.src_multibyte = 1;
  safe_terminal_coding.dst_multibyte = 0;
  return Qnil;
}

DEFUN ("terminal-coding-system",
       Fterminal_coding_system, Sterminal_coding_system, 0, 0, 0,
       doc: /* Return coding system specified for terminal output.  */)
     ()
{
  Lisp_Object coding_system;

  coding_system = CODING_ID_NAME (terminal_coding.id);
  /* For backward compatibility, return nil if it is `undecided'. */
  return (coding_system != Qundecided ? coding_system : Qnil);
}

DEFUN ("set-keyboard-coding-system-internal",
       Fset_keyboard_coding_system_internal,
       Sset_keyboard_coding_system_internal, 1, 1, 0,
       doc: /* Internal use only.  */)
     (coding_system)
     Lisp_Object coding_system;
{
  CHECK_SYMBOL (coding_system);
  setup_coding_system (Fcheck_coding_system (coding_system),
		       &keyboard_coding);
  /* Characer composition should be disabled.  */
  keyboard_coding.common_flags &= ~CODING_ANNOTATE_COMPOSITION_MASK;
  return Qnil;
}

DEFUN ("keyboard-coding-system",
       Fkeyboard_coding_system, Skeyboard_coding_system, 0, 0, 0,
       doc: /* Return coding system specified for decoding keyboard input.  */)
     ()
{
  return CODING_ID_NAME (keyboard_coding.id);
}


DEFUN ("find-operation-coding-system", Ffind_operation_coding_system,
       Sfind_operation_coding_system,  1, MANY, 0,
       doc: /* Choose a coding system for an operation based on the target name.
The value names a pair of coding systems: (DECODING-SYSTEM . ENCODING-SYSTEM).
DECODING-SYSTEM is the coding system to use for decoding
\(in case OPERATION does decoding), and ENCODING-SYSTEM is the coding system
for encoding (in case OPERATION does encoding).

The first argument OPERATION specifies an I/O primitive:
  For file I/O, `insert-file-contents' or `write-region'.
  For process I/O, `call-process', `call-process-region', or `start-process'.
  For network I/O, `open-network-stream'.

The remaining arguments should be the same arguments that were passed
to the primitive.  Depending on which primitive, one of those arguments
is selected as the TARGET.  For example, if OPERATION does file I/O,
whichever argument specifies the file name is TARGET.

TARGET has a meaning which depends on OPERATION:
  For file I/O, TARGET is a file name.
  For process I/O, TARGET is a process name.
  For network I/O, TARGET is a service name or a port number

This function looks up what specified for TARGET in,
`file-coding-system-alist', `process-coding-system-alist',
or `network-coding-system-alist' depending on OPERATION.
They may specify a coding system, a cons of coding systems,
or a function symbol to call.
In the last case, we call the function with one argument,
which is a list of all the arguments given to this function.

usage: (find-operation-coding-system OPERATION ARGUMENTS ...)  */)
     (nargs, args)
     int nargs;
     Lisp_Object *args;
{
  Lisp_Object operation, target_idx, target, val;
  register Lisp_Object chain;

  if (nargs < 2)
    error ("Too few arguments");
  operation = args[0];
  if (!SYMBOLP (operation)
      || !INTEGERP (target_idx = Fget (operation, Qtarget_idx)))
    error ("Invalid first arguement");
  if (nargs < 1 + XINT (target_idx))
    error ("Too few arguments for operation: %s",
	   SDATA (SYMBOL_NAME (operation)));
  target = args[XINT (target_idx) + 1];
  if (!(STRINGP (target)
	|| (EQ (operation, Qopen_network_stream) && INTEGERP (target))))
    error ("Invalid %dth argument", XINT (target_idx) + 1);

  chain = ((EQ (operation, Qinsert_file_contents)
	    || EQ (operation, Qwrite_region))
	   ? Vfile_coding_system_alist
	   : (EQ (operation, Qopen_network_stream)
	      ? Vnetwork_coding_system_alist
	      : Vprocess_coding_system_alist));
  if (NILP (chain))
    return Qnil;

  for (; CONSP (chain); chain = XCDR (chain))
    {
      Lisp_Object elt;

      elt = XCAR (chain);
      if (CONSP (elt)
	  && ((STRINGP (target)
	       && STRINGP (XCAR (elt))
	       && fast_string_match (XCAR (elt), target) >= 0)
	      || (INTEGERP (target) && EQ (target, XCAR (elt)))))
	{
	  val = XCDR (elt);
	  /* Here, if VAL is both a valid coding system and a valid
             function symbol, we return VAL as a coding system.  */
	  if (CONSP (val))
	    return val;
	  if (! SYMBOLP (val))
	    return Qnil;
	  if (! NILP (Fcoding_system_p (val)))
	    return Fcons (val, val);
	  if (! NILP (Ffboundp (val)))
	    {
	      val = call1 (val, Flist (nargs, args));
	      if (CONSP (val))
		return val;
	      if (SYMBOLP (val) && ! NILP (Fcoding_system_p (val)))
		return Fcons (val, val);
	    }
	  return Qnil;
	}
    }
  return Qnil;
}

DEFUN ("set-coding-system-priority", Fset_coding_system_priority,
       Sset_coding_system_priority, 0, MANY, 0,
       doc: /* Assign higher priority to the coding systems given as arguments.
If multiple coding systems belongs to the same category,
all but the first one are ignored.

usage: (set-coding-system-priority ...)  */)
     (nargs, args)
     int nargs;
     Lisp_Object *args;
{
  int i, j;
  int changed[coding_category_max];
  enum coding_category priorities[coding_category_max];

  bzero (changed, sizeof changed);

  for (i = j = 0; i < nargs; i++)
    {
      enum coding_category category;
      Lisp_Object spec, attrs;

      CHECK_CODING_SYSTEM_GET_SPEC (args[i], spec);
      attrs = AREF (spec, 0);
      category = XINT (CODING_ATTR_CATEGORY (attrs));
      if (changed[category])
	/* Ignore this coding system because a coding system of the
	   same category already had a higher priority.  */
	continue;
      changed[category] = 1;
      priorities[j++] = category;
      if (coding_categories[category].id >= 0
	  && ! EQ (args[i], CODING_ID_NAME (coding_categories[category].id)))
	setup_coding_system (args[i], &coding_categories[category]);
      Fset (AREF (Vcoding_category_table, category), args[i]);
    }

  /* Now we have decided top J priorities.  Reflect the order of the
     original priorities to the remaining priorities.  */

  for (i = j, j = 0; i < coding_category_max; i++, j++)
    {
      while (j < coding_category_max
	     && changed[coding_priorities[j]])
	j++;
      if (j == coding_category_max)
	abort ();
      priorities[i] = coding_priorities[j];
    }

  bcopy (priorities, coding_priorities, sizeof priorities);

  /* Update `coding-category-list'.  */
  Vcoding_category_list = Qnil;
  for (i = coding_category_max - 1; i >= 0; i--)
    Vcoding_category_list
      = Fcons (AREF (Vcoding_category_table, priorities[i]),
	       Vcoding_category_list);

  return Qnil;
}

DEFUN ("coding-system-priority-list", Fcoding_system_priority_list,
       Scoding_system_priority_list, 0, 1, 0,
       doc: /* Return a list of coding systems ordered by their priorities.
HIGHESTP non-nil means just return the highest priority one.  */)
     (highestp)
     Lisp_Object highestp;
{
  int i;
  Lisp_Object val;

  for (i = 0, val = Qnil; i < coding_category_max; i++)
    {
      enum coding_category category = coding_priorities[i];
      int id = coding_categories[category].id;
      Lisp_Object attrs;

      if (id < 0)
	continue;
      attrs = CODING_ID_ATTRS (id);
      if (! NILP (highestp))
	return CODING_ATTR_BASE_NAME (attrs);
      val = Fcons (CODING_ATTR_BASE_NAME (attrs), val);
    }
  return Fnreverse (val);
}

static char *suffixes[] = { "-unix", "-dos", "-mac" };

static Lisp_Object
make_subsidiaries (base)
     Lisp_Object base;
{
  Lisp_Object subsidiaries;
  int base_name_len = SBYTES (SYMBOL_NAME (base));
  char *buf = (char *) alloca (base_name_len + 6);
  int i;

  bcopy (SDATA (SYMBOL_NAME (base)), buf, base_name_len);
  subsidiaries = Fmake_vector (make_number (3), Qnil);
  for (i = 0; i < 3; i++)
    {
      bcopy (suffixes[i], buf + base_name_len, strlen (suffixes[i]) + 1);
      ASET (subsidiaries, i, intern (buf));
    }
  return subsidiaries;
}


DEFUN ("define-coding-system-internal", Fdefine_coding_system_internal,
       Sdefine_coding_system_internal, coding_arg_max, MANY, 0,
       doc: /* For internal use only.
usage: (define-coding-system-internal ...)  */)
     (nargs, args)
     int nargs;
     Lisp_Object *args;
{
  Lisp_Object name;
  Lisp_Object spec_vec;		/* [ ATTRS ALIASE EOL_TYPE ] */
  Lisp_Object attrs;		/* Vector of attributes.  */
  Lisp_Object eol_type;
  Lisp_Object aliases;
  Lisp_Object coding_type, charset_list, safe_charsets;
  enum coding_category category;
  Lisp_Object tail, val;
  int max_charset_id = 0;
  int i;

  if (nargs < coding_arg_max)
    goto short_args;

  attrs = Fmake_vector (make_number (coding_attr_last_index), Qnil);

  name = args[coding_arg_name];
  CHECK_SYMBOL (name);
  CODING_ATTR_BASE_NAME (attrs) = name;

  val = args[coding_arg_mnemonic];
  if (! STRINGP (val))
    CHECK_CHARACTER (val);
  CODING_ATTR_MNEMONIC (attrs) = val;

  coding_type = args[coding_arg_coding_type];
  CHECK_SYMBOL (coding_type);
  CODING_ATTR_TYPE (attrs) = coding_type;

  charset_list = args[coding_arg_charset_list];
  if (SYMBOLP (charset_list))
    {
      if (EQ (charset_list, Qiso_2022))
	{
	  if (! EQ (coding_type, Qiso_2022))
	    error ("Invalid charset-list");
	  charset_list = Viso_2022_charset_list;
	}
      else if (EQ (charset_list, Qemacs_mule))
	{
	  if (! EQ (coding_type, Qemacs_mule))
	    error ("Invalid charset-list");
	  charset_list = Vemacs_mule_charset_list;
	}
      for (tail = charset_list; CONSP (tail); tail = XCDR (tail))
	if (max_charset_id < XFASTINT (XCAR (tail)))
	  max_charset_id = XFASTINT (XCAR (tail));
    }
  else
    {
      charset_list = Fcopy_sequence (charset_list);
      for (tail = charset_list; !NILP (tail); tail = Fcdr (tail))
	{
	  struct charset *charset;

	  val = Fcar (tail);
	  CHECK_CHARSET_GET_CHARSET (val, charset);
	  if (EQ (coding_type, Qiso_2022)
	      ? CHARSET_ISO_FINAL (charset) < 0
	      : EQ (coding_type, Qemacs_mule)
	      ? CHARSET_EMACS_MULE_ID (charset) < 0
	      : 0)
	    error ("Can't handle charset `%s'",
		   SDATA (SYMBOL_NAME (CHARSET_NAME (charset))));

	  XSETCAR (tail, make_number (charset->id));
	  if (max_charset_id < charset->id)
	    max_charset_id = charset->id;
	}
    }
  CODING_ATTR_CHARSET_LIST (attrs) = charset_list;

  safe_charsets = Fmake_string (make_number (max_charset_id + 1),
				make_number (255));
  for (tail = charset_list; CONSP (tail); tail = XCDR (tail))
    SSET (safe_charsets, XFASTINT (XCAR (tail)), 0);
  CODING_ATTR_SAFE_CHARSETS (attrs) = safe_charsets;

  CODING_ATTR_ASCII_COMPAT (attrs) = args[coding_arg_ascii_compatible_p];

  val = args[coding_arg_decode_translation_table];
  if (! CHAR_TABLE_P (val) && ! CONSP (val))
    CHECK_SYMBOL (val);
  CODING_ATTR_DECODE_TBL (attrs) = val;

  val = args[coding_arg_encode_translation_table];
  if (! CHAR_TABLE_P (val) && ! CONSP (val))
    CHECK_SYMBOL (val);
  CODING_ATTR_ENCODE_TBL (attrs) = val;

  val = args[coding_arg_post_read_conversion];
  CHECK_SYMBOL (val);
  CODING_ATTR_POST_READ (attrs) = val;

  val = args[coding_arg_pre_write_conversion];
  CHECK_SYMBOL (val);
  CODING_ATTR_PRE_WRITE (attrs) = val;

  val = args[coding_arg_default_char];
  if (NILP (val))
    CODING_ATTR_DEFAULT_CHAR (attrs) = make_number (' ');
  else
    {
      CHECK_CHARACTER (val);
      CODING_ATTR_DEFAULT_CHAR (attrs) = val;
    }

  val = args[coding_arg_for_unibyte];
  CODING_ATTR_FOR_UNIBYTE (attrs) = NILP (val) ? Qnil : Qt;

  val = args[coding_arg_plist];
  CHECK_LIST (val);
  CODING_ATTR_PLIST (attrs) = val;

  if (EQ (coding_type, Qcharset))
    {
      /* Generate a lisp vector of 256 elements.  Each element is nil,
	 integer, or a list of charset IDs.

	 If Nth element is nil, the byte code N is invalid in this
	 coding system.

	 If Nth element is a number NUM, N is the first byte of a
	 charset whose ID is NUM.

	 If Nth element is a list of charset IDs, N is the first byte
	 of one of them.  The list is sorted by dimensions of the
	 charsets.  A charset of smaller dimension comes firtst. */
      val = Fmake_vector (make_number (256), Qnil);

      for (tail = charset_list; CONSP (tail); tail = XCDR (tail))
	{
	  struct charset *charset = CHARSET_FROM_ID (XFASTINT (XCAR (tail)));
	  int dim = CHARSET_DIMENSION (charset);
	  int idx = (dim - 1) * 4;

	  if (CHARSET_ASCII_COMPATIBLE_P (charset))
	    CODING_ATTR_ASCII_COMPAT (attrs) = Qt;

	  for (i = charset->code_space[idx];
	       i <= charset->code_space[idx + 1]; i++)
	    {
	      Lisp_Object tmp, tmp2;
	      int dim2;

	      tmp = AREF (val, i);
	      if (NILP (tmp))
		tmp = XCAR (tail);
	      else if (NUMBERP (tmp))
		{
		  dim2 = CHARSET_DIMENSION (CHARSET_FROM_ID (XFASTINT (tmp)));
		  if (dim < dim2)
		    tmp = Fcons (XCAR (tail), Fcons (tmp, Qnil));
		  else
		    tmp = Fcons (tmp, Fcons (XCAR (tail), Qnil));
		}
	      else
		{
		  for (tmp2 = tmp; CONSP (tmp2); tmp2 = XCDR (tmp2))
		    {
		      dim2 = CHARSET_DIMENSION (CHARSET_FROM_ID (XFASTINT (XCAR (tmp2))));
		      if (dim < dim2)
			break;
		    }
		  if (NILP (tmp2))
		    tmp = nconc2 (tmp, Fcons (XCAR (tail), Qnil));
		  else
		    {
		      XSETCDR (tmp2, Fcons (XCAR (tmp2), XCDR (tmp2)));
		      XSETCAR (tmp2, XCAR (tail));
		    }
		}
	      ASET (val, i, tmp);
	    }
	}
      ASET (attrs, coding_attr_charset_valids, val);
      category = coding_category_charset;
    }
  else if (EQ (coding_type, Qccl))
    {
      Lisp_Object valids;

      if (nargs < coding_arg_ccl_max)
	goto short_args;

      val = args[coding_arg_ccl_decoder];
      CHECK_CCL_PROGRAM (val);
      if (VECTORP (val))
	val = Fcopy_sequence (val);
      ASET (attrs, coding_attr_ccl_decoder, val);

      val = args[coding_arg_ccl_encoder];
      CHECK_CCL_PROGRAM (val);
      if (VECTORP (val))
	val = Fcopy_sequence (val);
      ASET (attrs, coding_attr_ccl_encoder, val);

      val = args[coding_arg_ccl_valids];
      valids = Fmake_string (make_number (256), make_number (0));
      for (tail = val; !NILP (tail); tail = Fcdr (tail))
	{
	  int from, to;

	  val = Fcar (tail);
	  if (INTEGERP (val))
	    {
	      from = to = XINT (val);
	      if (from < 0 || from > 255)
		args_out_of_range_3 (val, make_number (0), make_number (255));
	    }
	  else
	    {
	      CHECK_CONS (val);
	      CHECK_NATNUM_CAR (val);
	      CHECK_NATNUM_CDR (val);
	      from = XINT (XCAR (val));
	      if (from > 255)
		args_out_of_range_3 (XCAR (val),
				     make_number (0), make_number (255));
	      to = XINT (XCDR (val));
	      if (to < from || to > 255)
		args_out_of_range_3 (XCDR (val),
				     XCAR (val), make_number (255));
	    }
	  for (i = from; i <= to; i++)
	    SSET (valids, i, 1);
	}
      ASET (attrs, coding_attr_ccl_valids, valids);

      category = coding_category_ccl;
    }
  else if (EQ (coding_type, Qutf_16))
    {
      Lisp_Object bom, endian;

      CODING_ATTR_ASCII_COMPAT (attrs) = Qnil;

      if (nargs < coding_arg_utf16_max)
	goto short_args;

      bom = args[coding_arg_utf16_bom];
      if (! NILP (bom) && ! EQ (bom, Qt))
	{
	  CHECK_CONS (bom);
	  val = XCAR (bom);
	  CHECK_CODING_SYSTEM (val);
	  val = XCDR (bom);
	  CHECK_CODING_SYSTEM (val);
	}
      ASET (attrs, coding_attr_utf_16_bom, bom);

      endian = args[coding_arg_utf16_endian];
      CHECK_SYMBOL (endian);
      if (NILP (endian))
	endian = Qbig;
      else if (! EQ (endian, Qbig) && ! EQ (endian, Qlittle))
	error ("Invalid endian: %s", SDATA (SYMBOL_NAME (endian)));
      ASET (attrs, coding_attr_utf_16_endian, endian);

      category = (CONSP (bom)
		  ? coding_category_utf_16_auto
		  : NILP (bom)
		  ? (EQ (endian, Qbig)
		     ? coding_category_utf_16_be_nosig
		     : coding_category_utf_16_le_nosig)
		  : (EQ (endian, Qbig)
		     ? coding_category_utf_16_be
		     : coding_category_utf_16_le));
    }
  else if (EQ (coding_type, Qiso_2022))
    {
      Lisp_Object initial, reg_usage, request, flags;
      int i;

      if (nargs < coding_arg_iso2022_max)
	goto short_args;

      initial = Fcopy_sequence (args[coding_arg_iso2022_initial]);
      CHECK_VECTOR (initial);
      for (i = 0; i < 4; i++)
	{
	  val = Faref (initial, make_number (i));
	  if (! NILP (val))
	    {
	      struct charset *charset;

	      CHECK_CHARSET_GET_CHARSET (val, charset);
	      ASET (initial, i, make_number (CHARSET_ID (charset)));
	      if (i == 0 && CHARSET_ASCII_COMPATIBLE_P (charset))
		CODING_ATTR_ASCII_COMPAT (attrs) = Qt;
	    }
	  else
	    ASET (initial, i, make_number (-1));
	}

      reg_usage = args[coding_arg_iso2022_reg_usage];
      CHECK_CONS (reg_usage);
      CHECK_NUMBER_CAR (reg_usage);
      CHECK_NUMBER_CDR (reg_usage);

      request = Fcopy_sequence (args[coding_arg_iso2022_request]);
      for (tail = request; ! NILP (tail); tail = Fcdr (tail))
	{
	  int id;
	  Lisp_Object tmp;

	  val = Fcar (tail);
	  CHECK_CONS (val);
	  tmp = XCAR (val);
	  CHECK_CHARSET_GET_ID (tmp, id);
	  CHECK_NATNUM_CDR (val);
	  if (XINT (XCDR (val)) >= 4)
	    error ("Invalid graphic register number: %d", XINT (XCDR (val)));
	  XSETCAR (val, make_number (id));
	}

      flags = args[coding_arg_iso2022_flags];
      CHECK_NATNUM (flags);
      i = XINT (flags);
      if (EQ (args[coding_arg_charset_list], Qiso_2022))
	flags = make_number (i | CODING_ISO_FLAG_FULL_SUPPORT);

      ASET (attrs, coding_attr_iso_initial, initial);
      ASET (attrs, coding_attr_iso_usage, reg_usage);
      ASET (attrs, coding_attr_iso_request, request);
      ASET (attrs, coding_attr_iso_flags, flags);
      setup_iso_safe_charsets (attrs);

      if (i & CODING_ISO_FLAG_SEVEN_BITS)
	category = ((i & (CODING_ISO_FLAG_LOCKING_SHIFT
			  | CODING_ISO_FLAG_SINGLE_SHIFT))
		    ? coding_category_iso_7_else
		    : EQ (args[coding_arg_charset_list], Qiso_2022)
		    ? coding_category_iso_7
		    : coding_category_iso_7_tight);
      else
	{
	  int id = XINT (AREF (initial, 1));

	  category = (((i & CODING_ISO_FLAG_LOCKING_SHIFT)
		       || EQ (args[coding_arg_charset_list], Qiso_2022)
		       || id < 0)
		      ? coding_category_iso_8_else
		      : (CHARSET_DIMENSION (CHARSET_FROM_ID (id)) == 1)
		      ? coding_category_iso_8_1
		      : coding_category_iso_8_2);
	}
      if (category != coding_category_iso_8_1
	  && category != coding_category_iso_8_2)
	CODING_ATTR_ASCII_COMPAT (attrs) = Qnil;
    }
  else if (EQ (coding_type, Qemacs_mule))
    {
      if (EQ (args[coding_arg_charset_list], Qemacs_mule))
	ASET (attrs, coding_attr_emacs_mule_full, Qt);
      CODING_ATTR_ASCII_COMPAT (attrs) = Qt;
      category = coding_category_emacs_mule;
    }
  else if (EQ (coding_type, Qshift_jis))
    {

      struct charset *charset;

      if (XINT (Flength (charset_list)) != 3
	  && XINT (Flength (charset_list)) != 4)
	error ("There should be three or four charsets");

      charset = CHARSET_FROM_ID (XINT (XCAR (charset_list)));
      if (CHARSET_DIMENSION (charset) != 1)
	error ("Dimension of charset %s is not one",
	       SDATA (SYMBOL_NAME (CHARSET_NAME (charset))));
      if (CHARSET_ASCII_COMPATIBLE_P (charset))
	CODING_ATTR_ASCII_COMPAT (attrs) = Qt;

      charset_list = XCDR (charset_list);
      charset = CHARSET_FROM_ID (XINT (XCAR (charset_list)));
      if (CHARSET_DIMENSION (charset) != 1)
	error ("Dimension of charset %s is not one",
	       SDATA (SYMBOL_NAME (CHARSET_NAME (charset))));

      charset_list = XCDR (charset_list);
      charset = CHARSET_FROM_ID (XINT (XCAR (charset_list)));
      if (CHARSET_DIMENSION (charset) != 2)
	error ("Dimension of charset %s is not two",
	       SDATA (SYMBOL_NAME (CHARSET_NAME (charset))));

      charset_list = XCDR (charset_list);
      if (! NILP (charset_list))
	{
	  charset = CHARSET_FROM_ID (XINT (XCAR (charset_list)));
	  if (CHARSET_DIMENSION (charset) != 2)
	    error ("Dimension of charset %s is not two",
		   SDATA (SYMBOL_NAME (CHARSET_NAME (charset))));
	}

      category = coding_category_sjis;
      Vsjis_coding_system = name;
    }
  else if (EQ (coding_type, Qbig5))
    {
      struct charset *charset;

      if (XINT (Flength (charset_list)) != 2)
	error ("There should be just two charsets");

      charset = CHARSET_FROM_ID (XINT (XCAR (charset_list)));
      if (CHARSET_DIMENSION (charset) != 1)
	error ("Dimension of charset %s is not one",
	       SDATA (SYMBOL_NAME (CHARSET_NAME (charset))));
      if (CHARSET_ASCII_COMPATIBLE_P (charset))
	CODING_ATTR_ASCII_COMPAT (attrs) = Qt;

      charset_list = XCDR (charset_list);
      charset = CHARSET_FROM_ID (XINT (XCAR (charset_list)));
      if (CHARSET_DIMENSION (charset) != 2)
	error ("Dimension of charset %s is not two",
	       SDATA (SYMBOL_NAME (CHARSET_NAME (charset))));

      category = coding_category_big5;
      Vbig5_coding_system = name;
    }
  else if (EQ (coding_type, Qraw_text))
    {
      category = coding_category_raw_text;
      CODING_ATTR_ASCII_COMPAT (attrs) = Qt;
    }
  else if (EQ (coding_type, Qutf_8))
    {
      category = coding_category_utf_8;
      CODING_ATTR_ASCII_COMPAT (attrs) = Qt;
    }
  else if (EQ (coding_type, Qundecided))
    category = coding_category_undecided;
  else
    error ("Invalid coding system type: %s",
	   SDATA (SYMBOL_NAME (coding_type)));

  CODING_ATTR_CATEGORY (attrs) = make_number (category);
  CODING_ATTR_PLIST (attrs)
    = Fcons (QCcategory, Fcons (AREF (Vcoding_category_table, category),
				CODING_ATTR_PLIST (attrs)));
  CODING_ATTR_PLIST (attrs)
    = Fcons (QCascii_compatible_p, 
	     Fcons (CODING_ATTR_ASCII_COMPAT (attrs),
		    CODING_ATTR_PLIST (attrs)));

  eol_type = args[coding_arg_eol_type];
  if (! NILP (eol_type)
      && ! EQ (eol_type, Qunix)
      && ! EQ (eol_type, Qdos)
      && ! EQ (eol_type, Qmac))
    error ("Invalid eol-type");

  aliases = Fcons (name, Qnil);

  if (NILP (eol_type))
    {
      eol_type = make_subsidiaries (name);
      for (i = 0; i < 3; i++)
	{
	  Lisp_Object this_spec, this_name, this_aliases, this_eol_type;

	  this_name = AREF (eol_type, i);
	  this_aliases = Fcons (this_name, Qnil);
	  this_eol_type = (i == 0 ? Qunix : i == 1 ? Qdos : Qmac);
	  this_spec = Fmake_vector (make_number (3), attrs);
	  ASET (this_spec, 1, this_aliases);
	  ASET (this_spec, 2, this_eol_type);
	  Fputhash (this_name, this_spec, Vcoding_system_hash_table);
	  Vcoding_system_list = Fcons (this_name, Vcoding_system_list);
	  val = Fassoc (Fsymbol_name (this_name), Vcoding_system_alist);
	  if (NILP (val))
	    Vcoding_system_alist
	      = Fcons (Fcons (Fsymbol_name (this_name), Qnil),
		       Vcoding_system_alist);
	}
    }

  spec_vec = Fmake_vector (make_number (3), attrs);
  ASET (spec_vec, 1, aliases);
  ASET (spec_vec, 2, eol_type);

  Fputhash (name, spec_vec, Vcoding_system_hash_table);
  Vcoding_system_list = Fcons (name, Vcoding_system_list);
  val = Fassoc (Fsymbol_name (name), Vcoding_system_alist);
  if (NILP (val))
    Vcoding_system_alist = Fcons (Fcons (Fsymbol_name (name), Qnil),
				  Vcoding_system_alist);

  {
    int id = coding_categories[category].id;

    if (id < 0 || EQ (name, CODING_ID_NAME (id)))
      setup_coding_system (name, &coding_categories[category]);
  }

  return Qnil;

 short_args:
  return Fsignal (Qwrong_number_of_arguments,
		  Fcons (intern ("define-coding-system-internal"),
			 make_number (nargs)));
}


DEFUN ("coding-system-put", Fcoding_system_put, Scoding_system_put,
       3, 3, 0,
       doc: /* Change value in CODING-SYSTEM's property list PROP to VAL.  */)
  (coding_system, prop, val)
     Lisp_Object coding_system, prop, val;
{
  Lisp_Object spec, attrs;

  CHECK_CODING_SYSTEM_GET_SPEC (coding_system, spec);
  attrs = AREF (spec, 0);
  if (EQ (prop, QCmnemonic))
    {
      if (! STRINGP (val))
	CHECK_CHARACTER (val);
      CODING_ATTR_MNEMONIC (attrs) = val;
    }
  else if (EQ (prop, QCdefalut_char))
    {
      if (NILP (val))
	val = make_number (' ');
      else
	CHECK_CHARACTER (val);
      CODING_ATTR_DEFAULT_CHAR (attrs) = val;
    }
  else if (EQ (prop, QCdecode_translation_table))
    {
      if (! CHAR_TABLE_P (val) && ! CONSP (val))
	CHECK_SYMBOL (val);
      CODING_ATTR_DECODE_TBL (attrs) = val;
    }
  else if (EQ (prop, QCencode_translation_table))
    {
      if (! CHAR_TABLE_P (val) && ! CONSP (val))
	CHECK_SYMBOL (val);
      CODING_ATTR_ENCODE_TBL (attrs) = val;
    }
  else if (EQ (prop, QCpost_read_conversion))
    {
      CHECK_SYMBOL (val);
      CODING_ATTR_POST_READ (attrs) = val;
    }
  else if (EQ (prop, QCpre_write_conversion))
    {
      CHECK_SYMBOL (val);
      CODING_ATTR_PRE_WRITE (attrs) = val;
    }
  else if (EQ (prop, QCascii_compatible_p))
    {
      CODING_ATTR_ASCII_COMPAT (attrs) = val;
    }

  CODING_ATTR_PLIST (attrs)
    = Fplist_put (CODING_ATTR_PLIST (attrs), prop, val);
  return val;
}


DEFUN ("define-coding-system-alias", Fdefine_coding_system_alias,
       Sdefine_coding_system_alias, 2, 2, 0,
       doc: /* Define ALIAS as an alias for CODING-SYSTEM.  */)
     (alias, coding_system)
     Lisp_Object alias, coding_system;
{
  Lisp_Object spec, aliases, eol_type, val;

  CHECK_SYMBOL (alias);
  CHECK_CODING_SYSTEM_GET_SPEC (coding_system, spec);
  aliases = AREF (spec, 1);
  /* ALISES should be a list of length more than zero, and the first
     element is a base coding system.  Append ALIAS at the tail of the
     list.  */
  while (!NILP (XCDR (aliases)))
    aliases = XCDR (aliases);
  XSETCDR (aliases, Fcons (alias, Qnil));

  eol_type = AREF (spec, 2);
  if (VECTORP (eol_type))
    {
      Lisp_Object subsidiaries;
      int i;

      subsidiaries = make_subsidiaries (alias);
      for (i = 0; i < 3; i++)
	Fdefine_coding_system_alias (AREF (subsidiaries, i),
				     AREF (eol_type, i));
    }

  Fputhash (alias, spec, Vcoding_system_hash_table);
  Vcoding_system_list = Fcons (alias, Vcoding_system_list);
  val = Fassoc (Fsymbol_name (alias), Vcoding_system_alist);
  if (NILP (val))
    Vcoding_system_alist = Fcons (Fcons (Fsymbol_name (alias), Qnil),
				  Vcoding_system_alist);

  return Qnil;
}

DEFUN ("coding-system-base", Fcoding_system_base, Scoding_system_base,
       1, 1, 0,
       doc: /* Return the base of CODING-SYSTEM.
Any alias or subsidiary coding system is not a base coding system.  */)
  (coding_system)
     Lisp_Object coding_system;
{
  Lisp_Object spec, attrs;

  if (NILP (coding_system))
    return (Qno_conversion);
  CHECK_CODING_SYSTEM_GET_SPEC (coding_system, spec);
  attrs = AREF (spec, 0);
  return CODING_ATTR_BASE_NAME (attrs);
}

DEFUN ("coding-system-plist", Fcoding_system_plist, Scoding_system_plist,
       1, 1, 0,
       doc: "Return the property list of CODING-SYSTEM.")
     (coding_system)
     Lisp_Object coding_system;
{
  Lisp_Object spec, attrs;

  if (NILP (coding_system))
    coding_system = Qno_conversion;
  CHECK_CODING_SYSTEM_GET_SPEC (coding_system, spec);
  attrs = AREF (spec, 0);
  return CODING_ATTR_PLIST (attrs);
}


DEFUN ("coding-system-aliases", Fcoding_system_aliases, Scoding_system_aliases,
       1, 1, 0,
       doc: /* Return the list of aliases of CODING-SYSTEM.  */)
     (coding_system)
     Lisp_Object coding_system;
{
  Lisp_Object spec;

  if (NILP (coding_system))
    coding_system = Qno_conversion;
  CHECK_CODING_SYSTEM_GET_SPEC (coding_system, spec);
  return AREF (spec, 1);
}

DEFUN ("coding-system-eol-type", Fcoding_system_eol_type,
       Scoding_system_eol_type, 1, 1, 0,
       doc: /* Return eol-type of CODING-SYSTEM.
An eol-type is integer 0, 1, 2, or a vector of coding systems.

Integer values 0, 1, and 2 indicate a format of end-of-line; LF, CRLF,
and CR respectively.

A vector value indicates that a format of end-of-line should be
detected automatically.  Nth element of the vector is the subsidiary
coding system whose eol-type is N.  */)
     (coding_system)
     Lisp_Object coding_system;
{
  Lisp_Object spec, eol_type;
  int n;

  if (NILP (coding_system))
    coding_system = Qno_conversion;
  if (! CODING_SYSTEM_P (coding_system))
    return Qnil;
  spec = CODING_SYSTEM_SPEC (coding_system);
  eol_type = AREF (spec, 2);
  if (VECTORP (eol_type))
    return Fcopy_sequence (eol_type);
  n = EQ (eol_type, Qunix) ? 0 : EQ (eol_type, Qdos) ? 1 : 2;
  return make_number (n);
}

#endif /* emacs */


/*** 9. Post-amble ***/

void
init_coding_once ()
{
  int i;

  for (i = 0; i < coding_category_max; i++)
    {
      coding_categories[i].id = -1;
      coding_priorities[i] = i;
    }

  /* ISO2022 specific initialize routine.  */
  for (i = 0; i < 0x20; i++)
    iso_code_class[i] = ISO_control_0;
  for (i = 0x21; i < 0x7F; i++)
    iso_code_class[i] = ISO_graphic_plane_0;
  for (i = 0x80; i < 0xA0; i++)
    iso_code_class[i] = ISO_control_1;
  for (i = 0xA1; i < 0xFF; i++)
    iso_code_class[i] = ISO_graphic_plane_1;
  iso_code_class[0x20] = iso_code_class[0x7F] = ISO_0x20_or_0x7F;
  iso_code_class[0xA0] = iso_code_class[0xFF] = ISO_0xA0_or_0xFF;
  iso_code_class[ISO_CODE_SO] = ISO_shift_out;
  iso_code_class[ISO_CODE_SI] = ISO_shift_in;
  iso_code_class[ISO_CODE_SS2_7] = ISO_single_shift_2_7;
  iso_code_class[ISO_CODE_ESC] = ISO_escape;
  iso_code_class[ISO_CODE_SS2] = ISO_single_shift_2;
  iso_code_class[ISO_CODE_SS3] = ISO_single_shift_3;
  iso_code_class[ISO_CODE_CSI] = ISO_control_sequence_introducer;

  for (i = 0; i < 256; i++)
    {
      emacs_mule_bytes[i] = 1;
    }
  emacs_mule_bytes[EMACS_MULE_LEADING_CODE_PRIVATE_11] = 3;
  emacs_mule_bytes[EMACS_MULE_LEADING_CODE_PRIVATE_12] = 3;
  emacs_mule_bytes[EMACS_MULE_LEADING_CODE_PRIVATE_21] = 4;
  emacs_mule_bytes[EMACS_MULE_LEADING_CODE_PRIVATE_22] = 4;
}

#ifdef emacs

void
syms_of_coding ()
{
  staticpro (&Vcoding_system_hash_table);
  {
    Lisp_Object args[2];
    args[0] = QCtest;
    args[1] = Qeq;
    Vcoding_system_hash_table = Fmake_hash_table (2, args);
  }

  staticpro (&Vsjis_coding_system);
  Vsjis_coding_system = Qnil;

  staticpro (&Vbig5_coding_system);
  Vbig5_coding_system = Qnil;

  staticpro (&Vcode_conversion_reused_workbuf);
  Vcode_conversion_reused_workbuf = Qnil;

  staticpro (&Vcode_conversion_workbuf_name);
  Vcode_conversion_workbuf_name = build_string (" *code-conversion-work*");

  reused_workbuf_in_use = 0;

  DEFSYM (Qcharset, "charset");
  DEFSYM (Qtarget_idx, "target-idx");
  DEFSYM (Qcoding_system_history, "coding-system-history");
  Fset (Qcoding_system_history, Qnil);

  /* Target FILENAME is the first argument.  */
  Fput (Qinsert_file_contents, Qtarget_idx, make_number (0));
  /* Target FILENAME is the third argument.  */
  Fput (Qwrite_region, Qtarget_idx, make_number (2));

  DEFSYM (Qcall_process, "call-process");
  /* Target PROGRAM is the first argument.  */
  Fput (Qcall_process, Qtarget_idx, make_number (0));

  DEFSYM (Qcall_process_region, "call-process-region");
  /* Target PROGRAM is the third argument.  */
  Fput (Qcall_process_region, Qtarget_idx, make_number (2));

  DEFSYM (Qstart_process, "start-process");
  /* Target PROGRAM is the third argument.  */
  Fput (Qstart_process, Qtarget_idx, make_number (2));

  DEFSYM (Qopen_network_stream, "open-network-stream");
  /* Target SERVICE is the fourth argument.  */
  Fput (Qopen_network_stream, Qtarget_idx, make_number (3));

  DEFSYM (Qcoding_system, "coding-system");
  DEFSYM (Qcoding_aliases, "coding-aliases");

  DEFSYM (Qeol_type, "eol-type");
  DEFSYM (Qunix, "unix");
  DEFSYM (Qdos, "dos");

  DEFSYM (Qbuffer_file_coding_system, "buffer-file-coding-system");
  DEFSYM (Qpost_read_conversion, "post-read-conversion");
  DEFSYM (Qpre_write_conversion, "pre-write-conversion");
  DEFSYM (Qdefault_char, "default-char");
  DEFSYM (Qundecided, "undecided");
  DEFSYM (Qno_conversion, "no-conversion");
  DEFSYM (Qraw_text, "raw-text");

  DEFSYM (Qiso_2022, "iso-2022");

  DEFSYM (Qutf_8, "utf-8");
  DEFSYM (Qutf_8_emacs, "utf-8-emacs");

  DEFSYM (Qutf_16, "utf-16");
  DEFSYM (Qbig, "big");
  DEFSYM (Qlittle, "little");

  DEFSYM (Qshift_jis, "shift-jis");
  DEFSYM (Qbig5, "big5");

  DEFSYM (Qcoding_system_p, "coding-system-p");

  DEFSYM (Qcoding_system_error, "coding-system-error");
  Fput (Qcoding_system_error, Qerror_conditions,
	Fcons (Qcoding_system_error, Fcons (Qerror, Qnil)));
  Fput (Qcoding_system_error, Qerror_message,
	build_string ("Invalid coding system"));

  /* Intern this now in case it isn't already done.
     Setting this variable twice is harmless.
     But don't staticpro it here--that is done in alloc.c.  */
  Qchar_table_extra_slots = intern ("char-table-extra-slots");

  DEFSYM (Qtranslation_table, "translation-table");
  Fput (Qtranslation_table, Qchar_table_extra_slots, make_number (2));
  DEFSYM (Qtranslation_table_id, "translation-table-id");
  DEFSYM (Qtranslation_table_for_decode, "translation-table-for-decode");
  DEFSYM (Qtranslation_table_for_encode, "translation-table-for-encode");

  DEFSYM (Qvalid_codes, "valid-codes");

  DEFSYM (Qemacs_mule, "emacs-mule");

  DEFSYM (QCcategory, ":category");
  DEFSYM (QCmnemonic, ":mnemonic");
  DEFSYM (QCdefalut_char, ":default-char");
  DEFSYM (QCdecode_translation_table, ":decode-translation-table");
  DEFSYM (QCencode_translation_table, ":encode-translation-table");
  DEFSYM (QCpost_read_conversion, ":post-read-conversion");
  DEFSYM (QCpre_write_conversion, ":pre-write-conversion");
  DEFSYM (QCascii_compatible_p, ":ascii-compatible-p");

  Vcoding_category_table
    = Fmake_vector (make_number (coding_category_max), Qnil);
  staticpro (&Vcoding_category_table);
  /* Followings are target of code detection.  */
  ASET (Vcoding_category_table, coding_category_iso_7,
	intern ("coding-category-iso-7"));
  ASET (Vcoding_category_table, coding_category_iso_7_tight,
	intern ("coding-category-iso-7-tight"));
  ASET (Vcoding_category_table, coding_category_iso_8_1,
	intern ("coding-category-iso-8-1"));
  ASET (Vcoding_category_table, coding_category_iso_8_2,
	intern ("coding-category-iso-8-2"));
  ASET (Vcoding_category_table, coding_category_iso_7_else,
	intern ("coding-category-iso-7-else"));
  ASET (Vcoding_category_table, coding_category_iso_8_else,
	intern ("coding-category-iso-8-else"));
  ASET (Vcoding_category_table, coding_category_utf_8,
	intern ("coding-category-utf-8"));
  ASET (Vcoding_category_table, coding_category_utf_16_be,
	intern ("coding-category-utf-16-be"));
  ASET (Vcoding_category_table, coding_category_utf_16_auto,
	intern ("coding-category-utf-16-auto"));
  ASET (Vcoding_category_table, coding_category_utf_16_le,
	intern ("coding-category-utf-16-le"));
  ASET (Vcoding_category_table, coding_category_utf_16_be_nosig,
	intern ("coding-category-utf-16-be-nosig"));
  ASET (Vcoding_category_table, coding_category_utf_16_le_nosig,
	intern ("coding-category-utf-16-le-nosig"));
  ASET (Vcoding_category_table, coding_category_charset,
	intern ("coding-category-charset"));
  ASET (Vcoding_category_table, coding_category_sjis,
	intern ("coding-category-sjis"));
  ASET (Vcoding_category_table, coding_category_big5,
	intern ("coding-category-big5"));
  ASET (Vcoding_category_table, coding_category_ccl,
	intern ("coding-category-ccl"));
  ASET (Vcoding_category_table, coding_category_emacs_mule,
	intern ("coding-category-emacs-mule"));
  /* Followings are NOT target of code detection.  */
  ASET (Vcoding_category_table, coding_category_raw_text,
	intern ("coding-category-raw-text"));
  ASET (Vcoding_category_table, coding_category_undecided,
	intern ("coding-category-undecided"));

  DEFSYM (Qinsufficient_source, "insufficient-source");
  DEFSYM (Qinconsistent_eol, "inconsistent-eol");
  DEFSYM (Qinvalid_source, "invalid-source");
  DEFSYM (Qinterrupted, "interrupted");
  DEFSYM (Qinsufficient_memory, "insufficient-memory");
  DEFSYM (Qcoding_system_define_form, "coding-system-define-form");

  defsubr (&Scoding_system_p);
  defsubr (&Sread_coding_system);
  defsubr (&Sread_non_nil_coding_system);
  defsubr (&Scheck_coding_system);
  defsubr (&Sdetect_coding_region);
  defsubr (&Sdetect_coding_string);
  defsubr (&Sfind_coding_systems_region_internal);
  defsubr (&Sunencodable_char_position);
  defsubr (&Scheck_coding_systems_region);
  defsubr (&Sdecode_coding_region);
  defsubr (&Sencode_coding_region);
  defsubr (&Sdecode_coding_string);
  defsubr (&Sencode_coding_string);
  defsubr (&Sdecode_sjis_char);
  defsubr (&Sencode_sjis_char);
  defsubr (&Sdecode_big5_char);
  defsubr (&Sencode_big5_char);
  defsubr (&Sset_terminal_coding_system_internal);
  defsubr (&Sset_safe_terminal_coding_system_internal);
  defsubr (&Sterminal_coding_system);
  defsubr (&Sset_keyboard_coding_system_internal);
  defsubr (&Skeyboard_coding_system);
  defsubr (&Sfind_operation_coding_system);
  defsubr (&Sset_coding_system_priority);
  defsubr (&Sdefine_coding_system_internal);
  defsubr (&Sdefine_coding_system_alias);
  defsubr (&Scoding_system_put);
  defsubr (&Scoding_system_base);
  defsubr (&Scoding_system_plist);
  defsubr (&Scoding_system_aliases);
  defsubr (&Scoding_system_eol_type);
  defsubr (&Scoding_system_priority_list);

  DEFVAR_LISP ("coding-system-list", &Vcoding_system_list,
	       doc: /* List of coding systems.

Do not alter the value of this variable manually.  This variable should be
updated by the functions `define-coding-system' and
`define-coding-system-alias'.  */);
  Vcoding_system_list = Qnil;

  DEFVAR_LISP ("coding-system-alist", &Vcoding_system_alist,
	       doc: /* Alist of coding system names.
Each element is one element list of coding system name.
This variable is given to `completing-read' as TABLE argument.

Do not alter the value of this variable manually.  This variable should be
updated by the functions `make-coding-system' and
`define-coding-system-alias'.  */);
  Vcoding_system_alist = Qnil;

  DEFVAR_LISP ("coding-category-list", &Vcoding_category_list,
	       doc: /* List of coding-categories (symbols) ordered by priority.

On detecting a coding system, Emacs tries code detection algorithms
associated with each coding-category one by one in this order.  When
one algorithm agrees with a byte sequence of source text, the coding
system bound to the corresponding coding-category is selected.

Don't modify this variable directly, but use `set-coding-priority'.  */);
  {
    int i;

    Vcoding_category_list = Qnil;
    for (i = coding_category_max - 1; i >= 0; i--)
      Vcoding_category_list
	= Fcons (XVECTOR (Vcoding_category_table)->contents[i],
		 Vcoding_category_list);
  }

  DEFVAR_LISP ("coding-system-for-read", &Vcoding_system_for_read,
	       doc: /* Specify the coding system for read operations.
It is useful to bind this variable with `let', but do not set it globally.
If the value is a coding system, it is used for decoding on read operation.
If not, an appropriate element is used from one of the coding system alists:
There are three such tables, `file-coding-system-alist',
`process-coding-system-alist', and `network-coding-system-alist'.  */);
  Vcoding_system_for_read = Qnil;

  DEFVAR_LISP ("coding-system-for-write", &Vcoding_system_for_write,
	       doc: /* Specify the coding system for write operations.
Programs bind this variable with `let', but you should not set it globally.
If the value is a coding system, it is used for encoding of output,
when writing it to a file and when sending it to a file or subprocess.

If this does not specify a coding system, an appropriate element
is used from one of the coding system alists:
There are three such tables, `file-coding-system-alist',
`process-coding-system-alist', and `network-coding-system-alist'.
For output to files, if the above procedure does not specify a coding system,
the value of `buffer-file-coding-system' is used.  */);
  Vcoding_system_for_write = Qnil;

  DEFVAR_LISP ("last-coding-system-used", &Vlast_coding_system_used,
	       doc: /*
Coding system used in the latest file or process I/O.  */);
  Vlast_coding_system_used = Qnil;

  DEFVAR_LISP ("last-code-conversion-error", &Vlast_code_conversion_error,
	       doc: /*
Error status of the last code conversion.

When an error was detected in the last code conversion, this variable
is set to one of the following symbols.
  `insufficient-source'
  `inconsistent-eol'
  `invalid-source'
  `interrupted'
  `insufficient-memory'
When no error was detected, the value doesn't change.  So, to check
the error status of a code conversion by this variable, you must
explicitly set this variable to nil before performing code
conversion.  */);
  Vlast_code_conversion_error = Qnil;

  DEFVAR_BOOL ("inhibit-eol-conversion", &inhibit_eol_conversion,
	       doc: /*
*Non-nil means always inhibit code conversion of end-of-line format.
See info node `Coding Systems' and info node `Text and Binary' concerning
such conversion.  */);
  inhibit_eol_conversion = 0;

  DEFVAR_BOOL ("inherit-process-coding-system", &inherit_process_coding_system,
	       doc: /*
Non-nil means process buffer inherits coding system of process output.
Bind it to t if the process output is to be treated as if it were a file
read from some filesystem.  */);
  inherit_process_coding_system = 0;

  DEFVAR_LISP ("file-coding-system-alist", &Vfile_coding_system_alist,
	       doc: /*
Alist to decide a coding system to use for a file I/O operation.
The format is ((PATTERN . VAL) ...),
where PATTERN is a regular expression matching a file name,
VAL is a coding system, a cons of coding systems, or a function symbol.
If VAL is a coding system, it is used for both decoding and encoding
the file contents.
If VAL is a cons of coding systems, the car part is used for decoding,
and the cdr part is used for encoding.
If VAL is a function symbol, the function must return a coding system
or a cons of coding systems which are used as above.  The function gets
the arguments with which `find-operation-coding-systems' was called.

See also the function `find-operation-coding-system'
and the variable `auto-coding-alist'.  */);
  Vfile_coding_system_alist = Qnil;

  DEFVAR_LISP ("process-coding-system-alist", &Vprocess_coding_system_alist,
	       doc: /*
Alist to decide a coding system to use for a process I/O operation.
The format is ((PATTERN . VAL) ...),
where PATTERN is a regular expression matching a program name,
VAL is a coding system, a cons of coding systems, or a function symbol.
If VAL is a coding system, it is used for both decoding what received
from the program and encoding what sent to the program.
If VAL is a cons of coding systems, the car part is used for decoding,
and the cdr part is used for encoding.
If VAL is a function symbol, the function must return a coding system
or a cons of coding systems which are used as above.

See also the function `find-operation-coding-system'.  */);
  Vprocess_coding_system_alist = Qnil;

  DEFVAR_LISP ("network-coding-system-alist", &Vnetwork_coding_system_alist,
	       doc: /*
Alist to decide a coding system to use for a network I/O operation.
The format is ((PATTERN . VAL) ...),
where PATTERN is a regular expression matching a network service name
or is a port number to connect to,
VAL is a coding system, a cons of coding systems, or a function symbol.
If VAL is a coding system, it is used for both decoding what received
from the network stream and encoding what sent to the network stream.
If VAL is a cons of coding systems, the car part is used for decoding,
and the cdr part is used for encoding.
If VAL is a function symbol, the function must return a coding system
or a cons of coding systems which are used as above.

See also the function `find-operation-coding-system'.  */);
  Vnetwork_coding_system_alist = Qnil;

  DEFVAR_LISP ("locale-coding-system", &Vlocale_coding_system,
	       doc: /* Coding system to use with system messages.
Also used for decoding keyboard input on X Window system.  */);
  Vlocale_coding_system = Qnil;

  /* The eol mnemonics are reset in startup.el system-dependently.  */
  DEFVAR_LISP ("eol-mnemonic-unix", &eol_mnemonic_unix,
	       doc: /*
*String displayed in mode line for UNIX-like (LF) end-of-line format.  */);
  eol_mnemonic_unix = build_string (":");

  DEFVAR_LISP ("eol-mnemonic-dos", &eol_mnemonic_dos,
	       doc: /*
*String displayed in mode line for DOS-like (CRLF) end-of-line format.  */);
  eol_mnemonic_dos = build_string ("\\");

  DEFVAR_LISP ("eol-mnemonic-mac", &eol_mnemonic_mac,
	       doc: /*
*String displayed in mode line for MAC-like (CR) end-of-line format.  */);
  eol_mnemonic_mac = build_string ("/");

  DEFVAR_LISP ("eol-mnemonic-undecided", &eol_mnemonic_undecided,
	       doc: /*
*String displayed in mode line when end-of-line format is not yet determined.  */);
  eol_mnemonic_undecided = build_string (":");

  DEFVAR_LISP ("enable-character-translation", &Venable_character_translation,
	       doc: /*
*Non-nil enables character translation while encoding and decoding.  */);
  Venable_character_translation = Qt;

  DEFVAR_LISP ("standard-translation-table-for-decode",
	       &Vstandard_translation_table_for_decode,
	       doc: /* Table for translating characters while decoding.  */);
  Vstandard_translation_table_for_decode = Qnil;

  DEFVAR_LISP ("standard-translation-table-for-encode",
	       &Vstandard_translation_table_for_encode,
	       doc: /* Table for translating characters while encoding.  */);
  Vstandard_translation_table_for_encode = Qnil;

  DEFVAR_LISP ("charset-revision-table", &Vcharset_revision_table,
	       doc: /* Alist of charsets vs revision numbers.
While encoding, if a charset (car part of an element) is found,
designate it with the escape sequence identifying revision (cdr part
of the element).  */);
  Vcharset_revision_table = Qnil;

  DEFVAR_LISP ("default-process-coding-system",
	       &Vdefault_process_coding_system,
	       doc: /* Cons of coding systems used for process I/O by default.
The car part is used for decoding a process output,
the cdr part is used for encoding a text to be sent to a process.  */);
  Vdefault_process_coding_system = Qnil;

  DEFVAR_LISP ("latin-extra-code-table", &Vlatin_extra_code_table,
	       doc: /*
Table of extra Latin codes in the range 128..159 (inclusive).
This is a vector of length 256.
If Nth element is non-nil, the existence of code N in a file
\(or output of subprocess) doesn't prevent it to be detected as
a coding system of ISO 2022 variant which has a flag
`accept-latin-extra-code' t (e.g. iso-latin-1) on reading a file
or reading output of a subprocess.
Only 128th through 159th elements has a meaning.  */);
  Vlatin_extra_code_table = Fmake_vector (make_number (256), Qnil);

  DEFVAR_LISP ("select-safe-coding-system-function",
	       &Vselect_safe_coding_system_function,
	       doc: /*
Function to call to select safe coding system for encoding a text.

If set, this function is called to force a user to select a proper
coding system which can encode the text in the case that a default
coding system used in each operation can't encode the text.

The default value is `select-safe-coding-system' (which see).  */);
  Vselect_safe_coding_system_function = Qnil;

  DEFVAR_BOOL ("coding-system-require-warning",
	       &coding_system_require_warning,
	       doc: /* Internal use only.
If non-nil, on writing a file, `select-safe-coding-system-function' is
called even if `coding-system-for-write' is non-nil.  The command
`universal-coding-system-argument' binds this variable to t temporarily.  */);
  coding_system_require_warning = 0;


  DEFVAR_BOOL ("inhibit-iso-escape-detection",
	       &inhibit_iso_escape_detection,
	       doc: /*
If non-nil, Emacs ignores ISO2022's escape sequence on code detection.

By default, on reading a file, Emacs tries to detect how the text is
encoded.  This code detection is sensitive to escape sequences.  If
the sequence is valid as ISO2022, the code is determined as one of
the ISO2022 encodings, and the file is decoded by the corresponding
coding system (e.g. `iso-2022-7bit').

However, there may be a case that you want to read escape sequences in
a file as is.  In such a case, you can set this variable to non-nil.
Then, as the code detection ignores any escape sequences, no file is
detected as encoded in some ISO2022 encoding.  The result is that all
escape sequences become visible in a buffer.

The default value is nil, and it is strongly recommended not to change
it.  That is because many Emacs Lisp source files that contain
non-ASCII characters are encoded by the coding system `iso-2022-7bit'
in Emacs's distribution, and they won't be decoded correctly on
reading if you suppress escape sequence detection.

The other way to read escape sequences in a file without decoding is
to explicitly specify some coding system that doesn't use ISO2022's
escape sequence (e.g `latin-1') on reading by \\[universal-coding-system-argument].  */);
  inhibit_iso_escape_detection = 0;

  DEFVAR_LISP ("translation-table-for-input", &Vtranslation_table_for_input,
	       doc: /* Char table for translating self-inserting characters.
This is applied to the result of input methods, not their input.  See also
`keyboard-translate-table'.  */);
    Vtranslation_table_for_input = Qnil;

  {
    Lisp_Object args[coding_arg_max];
    Lisp_Object plist[16];
    int i;

    for (i = 0; i < coding_arg_max; i++)
      args[i] = Qnil;

    plist[0] = intern (":name");
    plist[1] = args[coding_arg_name] = Qno_conversion;
    plist[2] = intern (":mnemonic");
    plist[3] = args[coding_arg_mnemonic] = make_number ('=');
    plist[4] = intern (":coding-type");
    plist[5] = args[coding_arg_coding_type] = Qraw_text;
    plist[6] = intern (":ascii-compatible-p");
    plist[7] = args[coding_arg_ascii_compatible_p] = Qt;
    plist[8] = intern (":default-char");
    plist[9] = args[coding_arg_default_char] = make_number (0);
    plist[10] = intern (":for-unibyte");
    plist[11] = args[coding_arg_for_unibyte] = Qt;
    plist[12] = intern (":docstring");
    plist[13] = build_string ("Do no conversion.\n\
\n\
When you visit a file with this coding, the file is read into a\n\
unibyte buffer as is, thus each byte of a file is treated as a\n\
character.");
    plist[14] = intern (":eol-type");
    plist[15] = args[coding_arg_eol_type] = Qunix;
    args[coding_arg_plist] = Flist (16, plist);
    Fdefine_coding_system_internal (coding_arg_max, args);

    plist[1] = args[coding_arg_name] = Qundecided;
    plist[3] = args[coding_arg_mnemonic] = make_number ('-');
    plist[5] = args[coding_arg_coding_type] = Qundecided;
    /* This is already set.
       plist[7] = args[coding_arg_ascii_compatible_p] = Qt; */
    plist[8] = intern (":charset-list");
    plist[9] = args[coding_arg_charset_list] = Fcons (Qascii, Qnil);
    plist[11] = args[coding_arg_for_unibyte] = Qnil;
    plist[13] = build_string ("No conversion on encoding, automatic conversion on decoding.");
    plist[15] = args[coding_arg_eol_type] = Qnil;
    args[coding_arg_plist] = Flist (16, plist);
    Fdefine_coding_system_internal (coding_arg_max, args);
  }

  setup_coding_system (Qno_conversion, &keyboard_coding);
  setup_coding_system (Qundecided, &terminal_coding);
  setup_coding_system (Qno_conversion, &safe_terminal_coding);

  {
    int i;

    for (i = 0; i < coding_category_max; i++)
      Fset (AREF (Vcoding_category_table, i), Qno_conversion);
  }
}

char *
emacs_strerror (error_number)
     int error_number;
{
  char *str;

  synchronize_system_messages_locale ();
  str = strerror (error_number);

  if (! NILP (Vlocale_coding_system))
    {
      Lisp_Object dec = code_convert_string_norecord (build_string (str),
						      Vlocale_coding_system,
						      0);
      str = (char *) SDATA (dec);
    }

  return str;
}

#endif /* emacs */

/* arch-tag: 3a3a2b01-5ff6-4071-9afe-f5b808d9229d
   (do not change this comment) */<|MERGE_RESOLUTION|>--- conflicted
+++ resolved
@@ -976,11 +976,7 @@
       else
 	coding->source = BUF_BYTE_ADDRESS (buf, coding->src_pos_byte);
     }
-<<<<<<< HEAD
   else if (STRINGP (coding->src_object))
-=======
-  else if (c >= 0x80)
->>>>>>> 6203370b
     {
       coding->source = SDATA (coding->src_object) + coding->src_pos_byte;
     }
@@ -1014,7 +1010,6 @@
 	}
     }
   else
-<<<<<<< HEAD
     /* Otherwise, the destination is C string and is never relocated
        automatically.  Thus we don't have to update anything.  */
     ;
@@ -1030,9 +1025,6 @@
 						    coding->dst_bytes + bytes);
   coding->dst_bytes += bytes;
 }
-=======
-    return 0;
->>>>>>> 6203370b
 
 static void
 coding_alloc_by_making_gap (coding, bytes)
@@ -1048,7 +1040,7 @@
       make_gap (bytes);
       GAP_SIZE += add; ZV -= add; Z -= add; ZV_BYTE -= add; Z_BYTE -= add;
     }
-  else
+  else if (c >= 0x80)
     {
       Lisp_Object this_buffer;
 
@@ -1319,6 +1311,8 @@
       *charbuf++ = ASCII_BYTE_P (c) ? c : BYTE8_TO_CHAR (c);
       coding->errors++;
     }
+  else
+    return 0;
 
  no_more_source:
   coding->consumed_char += consumed_chars_base;
