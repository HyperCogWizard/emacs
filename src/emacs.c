/* Fully extensible Emacs, running on Unix, intended for GNU.

Copyright (C) 1985-1987, 1993-1995, 1997-1999, 2001-2022 Free Software
Foundation, Inc.

This file is part of GNU Emacs.

GNU Emacs is free software: you can redistribute it and/or modify
it under the terms of the GNU General Public License as published by
the Free Software Foundation, either version 3 of the License, or (at
your option) any later version.

GNU Emacs is distributed in the hope that it will be useful,
but WITHOUT ANY WARRANTY; without even the implied warranty of
MERCHANTABILITY or FITNESS FOR A PARTICULAR PURPOSE.  See the
GNU General Public License for more details.

You should have received a copy of the GNU General Public License
along with GNU Emacs.  If not, see <https://www.gnu.org/licenses/>.  */

#define INLINE EXTERN_INLINE
#include <config.h>

#include <errno.h>
#include <fcntl.h>
#include <stdlib.h>

#include <sys/file.h>
#include <sys/stat.h>
#include <unistd.h>

#define MAIN_PROGRAM
#include "lisp.h"
#include "sysstdio.h"

#ifdef WINDOWSNT
#include <fcntl.h>
#include <sys/socket.h>
#include <mbstring.h>
#include <filename.h>	/* for IS_ABSOLUTE_FILE_NAME */
#include "w32.h"
#include "w32heap.h"
#endif

#if defined WINDOWSNT || defined HAVE_NTGUI
#include "w32select.h"
#include "w32font.h"
#include "w32common.h"
#endif

#if defined CYGWIN
#include "cygw32.h"
#endif

#ifdef MSDOS
#include <binary-io.h>
#include "dosfns.h"
#endif

#ifdef HAVE_LIBSYSTEMD
# include <systemd/sd-daemon.h>
# include <sys/socket.h>
#endif

#if defined HAVE_LINUX_SECCOMP_H && defined HAVE_LINUX_FILTER_H \
  && HAVE_DECL_SECCOMP_SET_MODE_FILTER                          \
  && HAVE_DECL_SECCOMP_FILTER_FLAG_TSYNC
# define SECCOMP_USABLE 1
#else
# define SECCOMP_USABLE 0
#endif

#if SECCOMP_USABLE
# include <linux/seccomp.h>
# include <linux/filter.h>
# include <sys/prctl.h>
# include <sys/syscall.h>
#endif

#ifdef HAVE_WINDOW_SYSTEM
#include TERM_HEADER
#endif /* HAVE_WINDOW_SYSTEM */

#include "bignum.h"
#include "intervals.h"
#include "character.h"
#include "buffer.h"
#include "window.h"
#include "xwidget.h"
#include "atimer.h"
#include "blockinput.h"
#include "syssignal.h"
#include "process.h"
#include "frame.h"
#include "termhooks.h"
#include "keyboard.h"
#include "keymap.h"
#include "category.h"
#include "charset.h"
#include "composite.h"
#include "dispextern.h"
#include "regex-emacs.h"
#include "sheap.h"
#include "syntax.h"
#include "sysselect.h"
#include "systime.h"
#include "puresize.h"

#include "getpagesize.h"
#include "gnutls.h"

#ifdef HAVE_HAIKU
#include <kernel/OS.h>
#endif

#ifdef PROFILING
# include <sys/gmon.h>
extern void moncontrol (int mode);
# ifdef __MINGW32__
extern unsigned char etext asm ("etext");
# else
extern char etext;
# endif
#endif

#ifdef HAVE_SETLOCALE
#include <locale.h>
#endif

#if HAVE_WCHAR_H
# include <wchar.h>
#endif

#ifdef HAVE_SETRLIMIT
#include <sys/time.h>
#include <sys/resource.h>
#endif

#include "pdumper.h"
#include "fingerprint.h"
#include "epaths.h"

/* Include these only because of INLINE.  */
#include "comp.h"
#include "thread.h"

static const char emacs_version[] = PACKAGE_VERSION;
static const char emacs_copyright[] = COPYRIGHT;
static const char emacs_bugreport[] = PACKAGE_BUGREPORT;

/* Put version info into the executable in the form that 'ident' uses.  */
char const EXTERNALLY_VISIBLE RCS_Id[]
  = "$Id" ": GNU Emacs " PACKAGE_VERSION
    " (" EMACS_CONFIGURATION " " EMACS_CONFIG_FEATURES ") $";

/* Empty lisp strings.  To avoid having to build any others.  */
Lisp_Object empty_unibyte_string, empty_multibyte_string;

#ifdef WINDOWSNT
/* Cache for externally loaded libraries.  */
Lisp_Object Vlibrary_cache;
/* Original command line string as received from the OS.  */
static char *initial_cmdline;
/* Original working directory when invoked.  */
static const char *initial_wd;
#endif

struct gflags gflags;
bool initialized;

/* If true, Emacs should not attempt to use a window-specific code,
   but instead should use the virtual terminal under which it was started.  */
bool inhibit_window_system;

/* If true, a filter or a sentinel is running.  Tested to save the match
   data on the first attempt to change it inside asynchronous code.  */
bool running_asynch_code;

#if defined (HAVE_X_WINDOWS) || defined (HAVE_NS)
/* If true, -d was specified, meaning we're using some window system.  */
bool display_arg;
#endif

#if defined GNU_LINUX && defined HAVE_UNEXEC
/* The gap between BSS end and heap start as far as we can tell.  */
static uintmax_t heap_bss_diff;
#endif

/* To run as a background daemon under Cocoa or Windows,
   we must do a fork+exec, not a simple fork.

   On Cocoa, CoreFoundation lib fails in forked process, see Mac OS X
   Leopard Developer Release Notes for CoreFoundation Framework:

   https://web.archive.org/web/20090225231934/http://developer.apple.com/ReleaseNotes/CoreFoundation/CoreFoundation.html

   On Windows, a Cygwin fork child cannot access the USER subsystem.

   We mark being in the exec'd process by a daemon name argument of
   form "--daemon=\nFD0,FD1\nNAME" where FD are the pipe file descriptors,
   NAME is the original daemon name, if any.

   On Haiku, the table of semaphores used for looper locks doesn't
   persist across forked processes.  */
#if defined NS_IMPL_COCOA || defined CYGWIN || defined HAVE_HAIKU
# define DAEMON_MUST_EXEC
#endif

/* True means running Emacs without interactive terminal.  */
bool noninteractive;

/* True means remove site-lisp directories from load-path.  */
bool no_site_lisp;

/* True means put details like time stamps into builds.  */
bool build_details;

/* Name for the server started by the daemon.*/
static char *daemon_name;

/* 0 not a daemon, 1 new-style (foreground), 2 old-style (background).
   A negative value means the daemon initialization was already done.  */
int daemon_type;

#ifndef WINDOWSNT
/* Pipe used to send exit notification to the background daemon parent at
   startup.  On Windows, we use a kernel event instead.  */
static int daemon_pipe[2];
#else
HANDLE w32_daemon_event;
#endif

/* Save argv and argc.  */
char **initial_argv;
int initial_argc;
static char *initial_emacs_executable = NULL;

/* The name of the working directory, or NULL if this info is unavailable.  */
char const *emacs_wd;

static void sort_args (int argc, char **argv);
static void syms_of_emacs (void);

/* C99 needs each string to be at most 4095 characters, and the usage
   strings below are split to not overflow this limit.  */
static char const *const usage_message[] =
  { "\
\n\
Run Emacs, the extensible, customizable, self-documenting real-time\n\
display editor.  The recommended way to start Emacs for normal editing\n\
is with no options at all.\n\
\n\
Run M-x info RET m emacs RET m emacs invocation RET inside Emacs to\n\
read the main documentation for these command-line arguments.\n\
\n\
Initialization options:\n\
\n\
",
    "\
--batch                     do not do interactive display; implies -q\n\
--chdir DIR                 change to directory DIR\n\
--daemon, --bg-daemon[=NAME] start a (named) server in the background\n\
--fg-daemon[=NAME]          start a (named) server in the foreground\n\
--debug-init                enable Emacs Lisp debugger for init file\n\
--display, -d DISPLAY       use X server DISPLAY\n\
",
#ifdef HAVE_MODULES
    "\
--module-assertions         assert behavior of dynamic modules\n\
",
#endif
#ifdef HAVE_PDUMPER
    "\
--dump-file FILE            read dumped state from FILE\n\
--fingerprint               output fingerprint and exit\n\
",
#endif
#if SECCOMP_USABLE
    "\
--seccomp=FILE              read Seccomp BPF filter from FILE\n\
"
#endif
    "\
--no-build-details          do not add build details such as time stamps\n\
--no-desktop                do not load a saved desktop\n\
--no-init-file, -q          load neither ~/.emacs nor default.el\n\
--no-loadup, -nl            do not load loadup.el into bare Emacs\n\
--no-site-file              do not load site-start.el\n\
--no-x-resources            do not load X resources\n\
--no-site-lisp, -nsl        do not add site-lisp directories to load-path\n\
--no-splash                 do not display a splash screen on startup\n\
--no-window-system, -nw     do not communicate with X, ignoring $DISPLAY\n\
",
    "\
--quick, -Q                 equivalent to:\n\
                              -q --no-site-file --no-site-lisp --no-splash\n\
                              --no-x-resources\n\
--script FILE               run FILE as an Emacs Lisp script\n\
-x                          to be used in #!/usr/bin/emacs -x\n\
                              and has approximately the same meaning\n\
			      as -Q --script\n\
--terminal, -t DEVICE       use DEVICE for terminal I/O\n\
--user, -u USER             load ~USER/.emacs instead of your own\n\
\n\
",
    "\
Action options:\n\
\n\
FILE                    visit FILE\n\
+LINE                   go to line LINE in next FILE\n\
+LINE:COLUMN            go to line LINE, column COLUMN, in next FILE\n\
--directory, -L DIR     prepend DIR to load-path (with :DIR, append DIR)\n\
--eval EXPR             evaluate Emacs Lisp expression EXPR\n\
--execute EXPR          evaluate Emacs Lisp expression EXPR\n\
",
    "\
--file FILE             visit FILE\n\
--find-file FILE        visit FILE\n\
--funcall, -f FUNC      call Emacs Lisp function FUNC with no arguments\n\
--insert FILE           insert contents of FILE into current buffer\n\
--kill                  exit without asking for confirmation\n\
--load, -l FILE         load Emacs Lisp FILE using the load function\n\
--visit FILE            visit FILE\n\
\n\
",
    "\
Display options:\n\
\n\
--background-color, -bg COLOR   window background color\n\
--basic-display, -D             disable many display features;\n\
                                  used for debugging Emacs\n\
--border-color, -bd COLOR       main border color\n\
--border-width, -bw WIDTH       width of main border\n\
",
    "\
--color, --color=MODE           override color mode for character terminals;\n\
                                  MODE defaults to `auto', and\n\
                                  can also be `never', `always',\n\
                                  or a mode name like `ansi8'\n\
--cursor-color, -cr COLOR       color of the Emacs cursor indicating point\n\
--font, -fn FONT                default font; must be fixed-width\n\
--foreground-color, -fg COLOR   window foreground color\n\
",
    "\
--fullheight, -fh               make the first frame high as the screen\n\
--fullscreen, -fs               make the first frame fullscreen\n\
--fullwidth, -fw                make the first frame wide as the screen\n\
--maximized, -mm                make the first frame maximized\n\
--geometry, -g GEOMETRY         window geometry\n\
",
    "\
--no-bitmap-icon, -nbi          do not use picture of gnu for Emacs icon\n\
--iconic                        start Emacs in iconified state\n\
--internal-border, -ib WIDTH    width between text and main border\n\
--line-spacing, -lsp PIXELS     additional space to put between lines\n\
--mouse-color, -ms COLOR        mouse cursor color in Emacs window\n\
--name NAME                     title for initial Emacs frame\n\
",
    "\
--no-blinking-cursor, -nbc      disable blinking cursor\n\
--reverse-video, -r, -rv        switch foreground and background\n\
--title, -T TITLE               title for initial Emacs frame\n\
--vertical-scroll-bars, -vb     enable vertical scroll bars\n\
--xrm XRESOURCES                set additional X resources\n\
--parent-id XID                 set parent window\n\
--help                          display this help and exit\n\
--version                       output version information and exit\n\
\n\
",
    "\
You can generally also specify long option names with a single -; for\n\
example, -batch as well as --batch.  You can use any unambiguous\n\
abbreviation for a --option.\n\
\n\
Various environment variables and window system resources also affect\n\
the operation of Emacs.  See the main documentation.\n\
\n\
Report bugs to " PACKAGE_BUGREPORT ".  First, please see the Bugs\n\
section of the Emacs manual or the file BUGS.\n"
  };


/* True if handling a fatal error already.  */
bool fatal_error_in_progress;

#ifdef HAVE_NS
/* NS autorelease pool, for memory management.  */
static void *ns_pool;
#endif

#if !HAVE_SETLOCALE
static char *
setlocale (int cat, char const *locale)
{
  return 0;
}
#endif

/* True if the current system locale uses UTF-8 encoding.  */
static bool
using_utf8 (void)
{
  /* We don't want to compile in mbrtowc on WINDOWSNT because that
     will prevent Emacs from starting on older Windows systems, while
     the result is known in advance anyway...  */
#if defined HAVE_WCHAR_H && !defined WINDOWSNT
  wchar_t wc;
  mbstate_t mbs = { 0 };
  return mbrtowc (&wc, "\xc4\x80", 2, &mbs) == 2 && wc == 0x100;
#else
  return false;
#endif
}


/* Report a fatal error due to signal SIG, output a backtrace of at
   most BACKTRACE_LIMIT lines, and exit.  */
AVOID
terminate_due_to_signal (int sig, int backtrace_limit)
{
  signal (sig, SIG_DFL);

  if (attempt_orderly_shutdown_on_fatal_signal)
    {
      /* If fatal error occurs in code below, avoid infinite recursion.  */
      if (! fatal_error_in_progress)
        {
          fatal_error_in_progress = 1;

          totally_unblock_input ();
          if (sig == SIGTERM || sig == SIGHUP || sig == SIGINT)
	    {
	      /* Avoid abort in shut_down_emacs if we were interrupted
		 by SIGINT in noninteractive usage, as in that case we
		 don't care about the message stack.  */
	      if (sig == SIGINT && noninteractive)
		clear_message_stack ();
	      Fkill_emacs (make_fixnum (sig), Qnil);
	    }

          shut_down_emacs (sig, Qnil);
          emacs_backtrace (backtrace_limit);
        }
    }

  /* Signal the same code; this time it will really be fatal.
     Since we're in a signal handler, the signal is blocked, so we
     have to unblock it if we want to really receive it.  */
#ifndef MSDOS
  {
    sigset_t unblocked;
    sigemptyset (&unblocked);
    sigaddset (&unblocked, sig);
    pthread_sigmask (SIG_UNBLOCK, &unblocked, 0);
  }
#endif

  emacs_raise (sig);

  /* This shouldn't be executed, but it prevents a warning.  */
  exit (1);
}


/* Code for dealing with Lisp access to the Unix command line.  */
static void
init_cmdargs (int argc, char **argv, int skip_args, char const *original_pwd)
{
  int i;
  Lisp_Object name, dir, handler;
  specpdl_ref count = SPECPDL_INDEX ();
  Lisp_Object raw_name;
  AUTO_STRING (slash_colon, "/:");

  initial_argv = argv;
  initial_argc = argc;

#ifdef WINDOWSNT
  /* Must use argv[0] converted to UTF-8, as it begets many standard
     file and directory names.  */
  {
    char argv0[MAX_UTF8_PATH];

    if (filename_from_ansi (argv[0], argv0) == 0)
      raw_name = build_unibyte_string (argv0);
    else
      raw_name = build_unibyte_string (argv[0]);
  }
#else
  raw_name = build_unibyte_string (argv[0]);
#endif

  /* Add /: to the front of the name
     if it would otherwise be treated as magic.  */
  handler = Ffind_file_name_handler (raw_name, Qt);
  if (! NILP (handler))
    raw_name = concat2 (slash_colon, raw_name);

  Vinvocation_name = Ffile_name_nondirectory (raw_name);
  Vinvocation_directory = Ffile_name_directory (raw_name);

  /* If we got no directory in argv[0], search PATH to find where
     Emacs actually came from.  */
  if (NILP (Vinvocation_directory))
    {
      Lisp_Object found;
      int yes = openp (Vexec_path, Vinvocation_name, Vexec_suffixes,
		       &found, make_fixnum (X_OK), false, false);
      if (yes == 1)
	{
	  /* Add /: to the front of the name
	     if it would otherwise be treated as magic.  */
	  handler = Ffind_file_name_handler (found, Qt);
	  if (! NILP (handler))
	    found = concat2 (slash_colon, found);
	  Vinvocation_directory = Ffile_name_directory (found);
	}
    }

  if (!NILP (Vinvocation_directory)
      && NILP (Ffile_name_absolute_p (Vinvocation_directory)))
    /* Emacs was started with relative path, like ./emacs.
       Make it absolute.  */
    {
      Lisp_Object odir =
	original_pwd ? build_unibyte_string (original_pwd) : Qnil;

      Vinvocation_directory = Fexpand_file_name (Vinvocation_directory, odir);
    }

  Vinstallation_directory = Qnil;

  if (!NILP (Vinvocation_directory))
    {
      dir = Vinvocation_directory;
#ifdef WINDOWSNT
      /* If we are running from the build directory, set DIR to the
	 src subdirectory of the Emacs tree, like on Posix
	 platforms.  */
      if (SBYTES (dir) > sizeof ("/i386/") - 1
	  && 0 == strcmp (SSDATA (dir) + SBYTES (dir) - sizeof ("/i386/") + 1,
			  "/i386/"))
	{
	  if (NILP (Vpurify_flag))
	    {
	      Lisp_Object file_truename = intern ("file-truename");
	      if (!NILP (Ffboundp (file_truename)))
		dir = call1 (file_truename, dir);
	    }
	  dir = Fexpand_file_name (build_string ("../.."), dir);
	}
#endif
      name = Fexpand_file_name (Vinvocation_name, dir);
      while (1)
	{
	  Lisp_Object tem, lib_src_exists;
	  Lisp_Object etc_exists, info_exists;

	  /* See if dir contains subdirs for use by Emacs.
	     Check for the ones that would exist in a build directory,
	     not including lisp and info.  */
	  tem = Fexpand_file_name (build_string ("lib-src"), dir);
	  lib_src_exists = Ffile_exists_p (tem);

#ifdef MSDOS
	  /* MSDOS installations frequently remove lib-src, but we still
	     must set installation-directory, or else info won't find
	     its files (it uses the value of installation-directory).  */
	  tem = Fexpand_file_name (build_string ("info"), dir);
	  info_exists = Ffile_exists_p (tem);
#else
	  info_exists = Qnil;
#endif

	  if (!NILP (lib_src_exists) || !NILP (info_exists))
	    {
	      tem = Fexpand_file_name (build_string ("etc"), dir);
	      etc_exists = Ffile_exists_p (tem);
	      if (!NILP (etc_exists))
		{
                  Vinstallation_directory = Ffile_name_as_directory (dir);
		  break;
		}
	    }

	  /* See if dir's parent contains those subdirs.  */
	  tem = Fexpand_file_name (build_string ("../lib-src"), dir);
	  lib_src_exists = Ffile_exists_p (tem);


#ifdef MSDOS
	  /* See the MSDOS commentary above.  */
	  tem = Fexpand_file_name (build_string ("../info"), dir);
	  info_exists = Ffile_exists_p (tem);
#else
	  info_exists = Qnil;
#endif

	  if (!NILP (lib_src_exists) || !NILP (info_exists))
	    {
	      tem = Fexpand_file_name (build_string ("../etc"), dir);
	      etc_exists = Ffile_exists_p (tem);
	      if (!NILP (etc_exists))
		{
		  tem = Fexpand_file_name (build_string (".."), dir);
                  Vinstallation_directory = Ffile_name_as_directory (tem);
		  break;
		}
	    }

	  /* If the Emacs executable is actually a link,
	     next try the dir that the link points into.  */
	  tem = Ffile_symlink_p (name);
	  if (!NILP (tem))
	    {
	      name = Fexpand_file_name (tem, dir);
	      dir = Ffile_name_directory (name);
	    }
	  else
	    break;
	}
    }

  Vcommand_line_args = Qnil;

  for (i = argc - 1; i >= 0; i--)
    {
      if (i == 0 || i > skip_args)
	/* For the moment, we keep arguments as is in unibyte strings.
	   They are decoded in the function command-line after we know
	   locale-coding-system.  */
	Vcommand_line_args
	  = Fcons (build_unibyte_string (argv[i]), Vcommand_line_args);
    }

  unbind_to (count, Qnil);
}

DEFUN ("invocation-name", Finvocation_name, Sinvocation_name, 0, 0, 0,
       doc: /* Return the program name that was used to run Emacs.
Any directory names are omitted.  */)
  (void)
{
  return Fcopy_sequence (Vinvocation_name);
}

DEFUN ("invocation-directory", Finvocation_directory, Sinvocation_directory,
       0, 0, 0,
       doc: /* Return the directory name in which the Emacs executable was located.  */)
  (void)
{
  return Fcopy_sequence (Vinvocation_directory);
}


/* Test whether the next argument in ARGV matches SSTR or a prefix of
   LSTR (at least MINLEN characters).  If so, then if VALPTR is non-null
   (the argument is supposed to have a value) store in *VALPTR either
   the next argument or the portion of this one after the equal sign.
   ARGV is read starting at position *SKIPPTR; this index is advanced
   by the number of arguments used.

   Too bad we can't just use getopt for all of this, but we don't have
   enough information to do it right.  */

static bool
argmatch (char **argv, int argc, const char *sstr, const char *lstr,
          int minlen, char **valptr, int *skipptr)
{
  char *p = NULL;
  ptrdiff_t arglen;
  char *arg;

  /* Don't access argv[argc]; give up in advance.  */
  if (argc <= *skipptr + 1)
    return 0;

  arg = argv[*skipptr+1];
  if (arg == NULL)
    return 0;
  if (strcmp (arg, sstr) == 0)
    {
      if (valptr != NULL)
	{
	  *valptr = argv[*skipptr+2];
	  *skipptr += 2;
	}
      else
	*skipptr += 1;
      return 1;
    }
  arglen = (valptr != NULL && (p = strchr (arg, '=')) != NULL
	    ? p - arg : strlen (arg));
  if (!lstr)
    return 0;
  if (arglen < minlen || strncmp (arg, lstr, arglen) != 0)
    return 0;
  else if (valptr == NULL)
    {
      *skipptr += 1;
      return 1;
    }
  else if (p != NULL)
    {
      *valptr = p+1;
      *skipptr += 1;
      return 1;
    }
  else if (argv[*skipptr+2] != NULL)
    {
      *valptr = argv[*skipptr+2];
      *skipptr += 2;
      return 1;
    }
  else
    {
      return 0;
    }
}

/* Find a name (absolute or relative) of the Emacs executable whose
   name (as passed into this program) is ARGV0.  Called early in
   initialization by portable dumper loading code, so avoid Lisp and
   associated machinery.  Return a heap-allocated string giving a name
   of the Emacs executable, or an empty heap-allocated string or NULL
   if not found.  Store into *CANDIDATE_SIZE a lower bound on the size
   of any heap allocation.  */
static char *
find_emacs_executable (char const *argv0, ptrdiff_t *candidate_size)
{
  *candidate_size = 0;

  /* Use xstrdup etc. to allocate storage, so as to call our private
     implementation of malloc, since the caller calls our free.  */
#ifdef WINDOWSNT
  char *prog_fname = w32_my_exename ();
  if (prog_fname)
    *candidate_size = strlen (prog_fname) + 1;
  return prog_fname ? xstrdup (prog_fname) : NULL;
#else  /* !WINDOWSNT */
  char *candidate = NULL;

  /* If the executable name contains a slash, we have some kind of
     path already, so just resolve symlinks and return the result.  */
  eassert (argv0);
  if (strchr (argv0, DIRECTORY_SEP))
    {
      char *real_name = realpath (argv0, NULL);

      if (real_name)
	{
	  *candidate_size = strlen (real_name) + 1;
	  return real_name;
	}

      char *val = xstrdup (argv0);
      *candidate_size = strlen (val) + 1;
      return val;
    }
  ptrdiff_t argv0_length = strlen (argv0);

  const char *path = getenv ("PATH");
  if (!path)
    {
      /* Default PATH is implementation-defined, so we don't know how
         to conduct the search.  */
      return NULL;
    }

  /* Actually try each concatenation of a path element and the
     executable basename.  */
  do
    {
      static char const path_sep[] = { SEPCHAR, '\0' };
      ptrdiff_t path_part_length = strcspn (path, path_sep);
      const char *path_part = path;
      path += path_part_length;
      if (path_part_length == 0)
        {
          path_part = ".";
          path_part_length = 1;
        }
      ptrdiff_t needed = path_part_length + 1 + argv0_length + 1;
      if (*candidate_size <= needed)
	{
	  xfree (candidate);
	  candidate = xpalloc (NULL, candidate_size,
			       needed - *candidate_size + 1, -1, 1);
	}
      memcpy (candidate + 0, path_part, path_part_length);
      candidate[path_part_length] = DIRECTORY_SEP;
      memcpy (candidate + path_part_length + 1, argv0, argv0_length + 1);
      struct stat st;
      if (file_access_p (candidate, X_OK)
	  && stat (candidate, &st) == 0 && S_ISREG (st.st_mode))
	{
	  /* People put on PATH a symlink to the real Emacs
	     executable, with all the auxiliary files where the real
	     executable lives.  Support that.  */
	  if (lstat (candidate, &st) == 0 && S_ISLNK (st.st_mode))
	    {
	      char *real_name = realpath (candidate, NULL);

	      if (real_name)
		{
		  *candidate_size = strlen (real_name) + 1;
		  return real_name;
		}
	    }
	  return candidate;
	}
      *candidate = '\0';
    }
  while (*path++ != '\0');

  return candidate;
#endif	/* !WINDOWSNT */
}

#ifdef HAVE_PDUMPER

static const char *
dump_error_to_string (int result)
{
  switch (result)
    {
    case PDUMPER_LOAD_SUCCESS:
      return "success";
    case PDUMPER_LOAD_OOM:
      return "out of memory";
    case PDUMPER_NOT_LOADED:
      return "not loaded";
    case PDUMPER_LOAD_FILE_NOT_FOUND:
      return "could not open file";
    case PDUMPER_LOAD_BAD_FILE_TYPE:
      return "not a dump file";
    case PDUMPER_LOAD_FAILED_DUMP:
      return "dump file is result of failed dump attempt";
    case PDUMPER_LOAD_VERSION_MISMATCH:
      return "not built for this Emacs executable";
    default:
      return (result <= PDUMPER_LOAD_ERROR
	      ? "generic error"
	      : strerror (result - PDUMPER_LOAD_ERROR));
    }
}

/* This function returns the Emacs executable.  */
static char *
load_pdump (int argc, char **argv)
{
  const char *const suffix = ".pdmp";
  int result;
  char *emacs_executable = argv[0];
  ptrdiff_t hexbuf_size;
  char *hexbuf;
  const char *strip_suffix =
#if defined DOS_NT || defined CYGWIN
    ".exe"
#else
    NULL
#endif
    ;
  const char *argv0_base =
#ifdef NS_SELF_CONTAINED
    "Emacs"
#else
    "emacs"
#endif
    ;

  /* TODO: maybe more thoroughly scrub process environment in order to
     make this use case (loading a dump file in an unexeced emacs)
     possible?  Right now, we assume that things we don't touch are
     zero-initialized, and in an unexeced Emacs, this assumption
     doesn't hold.  */
  if (initialized)
    fatal ("cannot load dump file in unexeced Emacs");

  /* Look for an explicitly-specified dump file.  */
  const char *path_exec = PATH_EXEC;
  char *dump_file = NULL;
  int skip_args = 0;
  while (skip_args < argc - 1)
    {
      if (argmatch (argv, argc, "-dump-file", "--dump-file", 6,
		    &dump_file, &skip_args)
	  || argmatch (argv, argc, "--", NULL, 2, NULL, &skip_args))
	break;
      skip_args++;
    }

  /* Where's our executable?  */
<<<<<<< HEAD
  ptrdiff_t exec_bufsize, needed;
  emacs_executable = find_emacs_executable (argv[0], &exec_bufsize);
=======
  ptrdiff_t exec_bufsize, bufsize, needed;
  emacs_executable = load_pdump_find_executable (argv[0], &exec_bufsize);
>>>>>>> a78af301

  /* If we couldn't find our executable, go straight to looking for
     the dump in the hardcoded location.  */
  if (!(emacs_executable && *emacs_executable))
    {
      bufsize = 0;
      dump_file = NULL;
      goto hardcoded;
    }

  if (dump_file)
    {
      result = pdumper_load (dump_file, emacs_executable);

      if (result != PDUMPER_LOAD_SUCCESS)
        fatal ("could not load dump file \"%s\": %s",
               dump_file, dump_error_to_string (result));
      return emacs_executable;
    }

  /* Look for a dump file in the same directory as the executable; it
     should have the same basename.  Take care to search PATH to find
     the executable if needed.  We're too early in init to use Lisp,
     so we can't use decode_env_path.  We're working in whatever
     encoding the system natively uses for filesystem access, so
     there's no need for character set conversion.  */
  ptrdiff_t exenamelen = strlen (emacs_executable);
  if (strip_suffix)
    {
      ptrdiff_t strip_suffix_length = strlen (strip_suffix);
      ptrdiff_t prefix_length = exenamelen - strip_suffix_length;
      if (0 <= prefix_length
	  && !memcmp (&emacs_executable[prefix_length], strip_suffix,
		      strip_suffix_length))
	exenamelen = prefix_length;
    }
  bufsize = exenamelen + strlen (suffix) + 1;
  dump_file = xpalloc (NULL, &bufsize, 1, -1, 1);
  memcpy (dump_file, emacs_executable, exenamelen);
  strcpy (dump_file + exenamelen, suffix);
  result = pdumper_load (dump_file, emacs_executable);
  if (result == PDUMPER_LOAD_SUCCESS)
    goto out;

  if (result != PDUMPER_LOAD_FILE_NOT_FOUND)
    fatal ("could not load dump file \"%s\": %s",
	   dump_file, dump_error_to_string (result));

 hardcoded:

#ifdef WINDOWSNT
  /* On MS-Windows, PATH_EXEC normally starts with a literal
     "%emacs_dir%", so it will never work without some tweaking.  */
  path_exec = w32_relocate (path_exec);
#elif defined (HAVE_NS)
  path_exec = ns_relocate (path_exec);
#endif

  /* Look for "emacs-FINGERPRINT.pdmp" in PATH_EXEC.  We hardcode
     "emacs" in "emacs-FINGERPRINT.pdmp" so that the Emacs binary
     still works if the user copies and renames it.  */
  hexbuf_size = 2 * sizeof fingerprint;
  hexbuf = xmalloc (hexbuf_size + 1);
  hexbuf_digest (hexbuf, (char *) fingerprint, sizeof fingerprint);
  hexbuf[hexbuf_size] = '\0';
  needed = (strlen (path_exec)
	    + 1
	    + strlen (argv0_base)
	    + 1
	    + strlen (hexbuf)
	    + strlen (suffix)
	    + 1);
  if (bufsize < needed)
    {
      xfree (dump_file);
      dump_file = xpalloc (NULL, &bufsize, needed - bufsize, -1, 1);
    }
  sprintf (dump_file, "%s%c%s-%s%s",
           path_exec, DIRECTORY_SEP, argv0_base, hexbuf, suffix);
#if !defined (NS_SELF_CONTAINED)
  if (!(emacs_executable && *emacs_executable))
    {
      /* If we didn't find the Emacs binary, assume that it lives in a
	 sibling directory as set up by the default installation
	 configuration.  */
      const char *go_up = "../../../../bin/";
      needed += (strip_suffix ? strlen (strip_suffix) : 0)
	- strlen (suffix) + strlen (go_up);
      if (exec_bufsize < needed)
	{
	  xfree (emacs_executable);
	  emacs_executable = xpalloc (NULL, &exec_bufsize,
				      needed - exec_bufsize, -1, 1);
	}
      sprintf (emacs_executable, "%s%c%s%s%s",
	       path_exec, DIRECTORY_SEP, go_up, argv0_base,
	       strip_suffix ? strip_suffix : "");
    }
#endif
  result = pdumper_load (dump_file, emacs_executable);

  if (result == PDUMPER_LOAD_FILE_NOT_FOUND)
    {
      /* Finally, look for basename(argv0)+".pdmp" in PATH_EXEC.
	 This way, they can rename both the executable and its pdump
	 file in PATH_EXEC, and have several Emacs configurations in
	 the same versioned libexec subdirectory.  */
      char *p, *last_sep = NULL;
      for (p = argv[0]; *p; p++)
	{
	  if (IS_DIRECTORY_SEP (*p))
	    last_sep = p;
	}
      argv0_base = last_sep ? last_sep + 1 : argv[0];
      ptrdiff_t needed = (strlen (path_exec)
			  + 1
			  + strlen (argv0_base)
			  + strlen (suffix)
			  + 1);
      if (bufsize < needed)
	{
	  xfree (dump_file);
	  dump_file = xmalloc (needed);
	}
#ifdef DOS_NT
      ptrdiff_t argv0_len = strlen (argv0_base);
      if (argv0_len >= 4
	  && c_strcasecmp (argv0_base + argv0_len - 4, ".exe") == 0)
	sprintf (dump_file, "%s%c%.*s%s", path_exec, DIRECTORY_SEP,
		 (int)(argv0_len - 4), argv0_base, suffix);
      else
#endif
      sprintf (dump_file, "%s%c%s%s",
	       path_exec, DIRECTORY_SEP, argv0_base, suffix);
      result = pdumper_load (dump_file, emacs_executable);
    }

  if (result != PDUMPER_LOAD_SUCCESS)
    {
      if (result != PDUMPER_LOAD_FILE_NOT_FOUND)
	fatal ("could not load dump file \"%s\": %s",
	       dump_file, dump_error_to_string (result));
    }

 out:
  xfree (dump_file);

  return emacs_executable;
}
#endif /* HAVE_PDUMPER */

#if SECCOMP_USABLE

/* Wrapper function for the `seccomp' system call on GNU/Linux.  This
   system call usually doesn't have a wrapper function.  See the
   manual page of `seccomp' for the signature.  */

static int
emacs_seccomp (unsigned int operation, unsigned int flags, void *args)
{
#ifdef SYS_seccomp
  return syscall (SYS_seccomp, operation, flags, args);
#else
  errno = ENOSYS;
  return -1;
#endif
}

/* Read SIZE bytes into BUFFER.  Return the number of bytes read, or
   -1 if reading failed altogether.  */

static ptrdiff_t
read_full (int fd, void *buffer, ptrdiff_t size)
{
  eassert (0 <= fd);
  eassert (buffer != NULL);
  eassert (0 <= size);
  enum
  {
  /* See MAX_RW_COUNT in sysdep.c.  */
#ifdef MAX_RW_COUNT
    max_size = MAX_RW_COUNT
#else
    max_size = INT_MAX >> 18 << 18
#endif
  };
  if (PTRDIFF_MAX < size || max_size < size)
    {
      errno = EFBIG;
      return -1;
    }
  char *ptr = buffer;
  ptrdiff_t read = 0;
  while (size != 0)
    {
      ptrdiff_t n = emacs_read (fd, ptr, size);
      if (n < 0)
        return -1;
      if (n == 0)
        break;  /* Avoid infinite loop on encountering EOF.  */
      eassert (n <= size);
      size -= n;
      ptr += n;
      read += n;
    }
  return read;
}

/* Attempt to load Secure Computing filters from FILE.  Return false
   if that doesn't work for some reason.  */

static bool
load_seccomp (const char *file)
{
  bool success = false;
  void *buffer = NULL;
  int fd
    = emacs_open_noquit (file, O_RDONLY | O_CLOEXEC | O_BINARY, 0);
  if (fd < 0)
    {
      emacs_perror ("open");
      goto out;
    }
  struct stat stat;
  if (fstat (fd, &stat) != 0)
    {
      emacs_perror ("fstat");
      goto out;
    }
  if (! S_ISREG (stat.st_mode))
    {
      fprintf (stderr, "seccomp file %s is not regular\n", file);
      goto out;
    }
  struct sock_fprog program;
  if (stat.st_size <= 0 || SIZE_MAX <= stat.st_size
      || PTRDIFF_MAX <= stat.st_size
      || stat.st_size % sizeof *program.filter != 0)
    {
      fprintf (stderr, "seccomp filter %s has invalid size %ld\n",
               file, (long) stat.st_size);
      goto out;
    }
  size_t size = stat.st_size;
  size_t count = size / sizeof *program.filter;
  eassert (0 < count && count < SIZE_MAX);
  if (USHRT_MAX < count)
    {
      fprintf (stderr, "seccomp filter %s is too big\n", file);
      goto out;
    }
  /* Try reading one more byte to detect file size changes.  */
  buffer = malloc (size + 1);
  if (buffer == NULL)
    {
      emacs_perror ("malloc");
      goto out;
    }
  ptrdiff_t read = read_full (fd, buffer, size + 1);
  if (read < 0)
    {
      emacs_perror ("read");
      goto out;
    }
  eassert (read <= SIZE_MAX);
  if (read != size)
    {
      fprintf (stderr,
               "seccomp filter %s changed size while reading\n",
               file);
      goto out;
    }
  if (emacs_close (fd) != 0)
    emacs_perror ("close");  /* not a fatal error */
  fd = -1;
  program.len = count;
  program.filter = buffer;

  /* See man page of `seccomp' why this is necessary.  Note that we
     intentionally don't check the return value: a parent process
     might have made this call before, in which case it would fail;
     or, if enabling privilege-restricting mode fails, the `seccomp'
     syscall will fail anyway.  */
  prctl (PR_SET_NO_NEW_PRIVS, 1, 0, 0, 0);
  /* Install the filter.  Make sure that potential other threads can't
     escape it.  */
  if (emacs_seccomp (SECCOMP_SET_MODE_FILTER,
                     SECCOMP_FILTER_FLAG_TSYNC, &program)
      != 0)
    {
      emacs_perror ("seccomp");
      goto out;
    }
  success = true;

 out:
  if (0 <= fd)
    emacs_close (fd);
  free (buffer);
  return success;
}

/* Load Secure Computing filter from file specified with the --seccomp
   option.  Exit if that fails.  */

static void
maybe_load_seccomp (int argc, char **argv)
{
  int skip_args = 0;
  char *file = NULL;
  while (skip_args < argc - 1)
    {
      if (argmatch (argv, argc, "-seccomp", "--seccomp", 9, &file,
                    &skip_args)
          || argmatch (argv, argc, "--", NULL, 2, NULL, &skip_args))
        break;
      ++skip_args;
    }
  if (file == NULL)
    return;
  if (! load_seccomp (file))
    fatal ("cannot enable seccomp filter from %s", file);
}

#endif  /* SECCOMP_USABLE */

int
main (int argc, char **argv)
{
  /* Variable near the bottom of the stack, and aligned appropriately
     for pointers.  */
  void *stack_bottom_variable;

  /* First, check whether we should apply a seccomp filter.  This
     should come at the very beginning to allow the filter to protect
     the initialization phase.  */
#if SECCOMP_USABLE
  maybe_load_seccomp (argc, argv);
#endif

  bool no_loadup = false;
  char *junk = 0;
  char *dname_arg = 0;
#ifdef DAEMON_MUST_EXEC
  char dname_arg2[80];
#endif
  char *ch_to_dir = 0;

  /* If we use --chdir, this records the original directory.  */
  char const *original_pwd = 0;

  /* Record (approximately) where the stack begins.  */
  stack_bottom = (char *) &stack_bottom_variable;

  const char *dump_mode = NULL;
  int skip_args = 0;
  char *temacs = NULL;
  while (skip_args < argc - 1)
    {
      if (argmatch (argv, argc, "-temacs", "--temacs", 8, &temacs, &skip_args)
	  || argmatch (argv, argc, "--", NULL, 2, NULL, &skip_args))
	break;
      skip_args++;
    }
#ifdef HAVE_PDUMPER
  bool attempt_load_pdump = false;
#endif

  /* Look for this argument first, before any heap allocation, so we
     can set heap flags properly if we're going to unexec.  */
  if (!initialized && temacs)
    {
#ifdef HAVE_UNEXEC
      if (strcmp (temacs, "dump") == 0 ||
          strcmp (temacs, "bootstrap") == 0)
        gflags.will_dump_with_unexec_ = true;
#endif
#ifdef HAVE_PDUMPER
      if (strcmp (temacs, "pdump") == 0 ||
          strcmp (temacs, "pbootstrap") == 0)
        gflags.will_dump_with_pdumper_ = true;
#endif
#if defined HAVE_PDUMPER || defined HAVE_UNEXEC
      if (strcmp (temacs, "bootstrap") == 0 ||
          strcmp (temacs, "pbootstrap") == 0)
        gflags.will_bootstrap_ = true;
      gflags.will_dump_ =
        will_dump_with_pdumper_p () ||
        will_dump_with_unexec_p ();
      if (will_dump_p ())
        dump_mode = temacs;
#endif
      if (!dump_mode)
        fatal ("Invalid temacs mode '%s'", temacs);
    }
  else if (temacs)
    {
      fatal ("--temacs not supported for unexeced emacs");
    }
  else
    {
      eassert (!temacs);
#ifndef HAVE_UNEXEC
      eassert (!initialized);
#endif
#ifdef HAVE_PDUMPER
      if (!initialized)
	attempt_load_pdump = true;
#endif
    }

#ifdef HAVE_UNEXEC
  if (!will_dump_with_unexec_p ())
    gflags.will_not_unexec_ = true;
#endif

#ifdef WINDOWSNT
  /* Grab our malloc arena space now, before anything important
     happens.  This relies on the static heap being needed only in
     temacs and only if we are going to dump with unexec.  */
  bool use_dynamic_heap = true;
  if (temacs)
    {
      char *temacs_str = NULL, *p;
      for (p = argv[0]; (p = strstr (p, "temacs")) != NULL; p++)
	temacs_str = p;
      if (temacs_str != NULL
	  && (temacs_str == argv[0] || IS_DIRECTORY_SEP (temacs_str[-1])))
	{
	  /* Note that gflags are set at this point only if we have been
	     called with the --temacs=METHOD option.  We assume here that
	     temacs is always called that way, otherwise the functions
	     that rely on gflags, like will_dump_with_pdumper_p below,
	     will not do their job.  */
	  use_dynamic_heap = will_dump_with_pdumper_p ();
	}
    }
  init_heap (use_dynamic_heap);
  initial_cmdline = GetCommandLine ();
#endif
#if defined WINDOWSNT || defined HAVE_NTGUI
  /* Set global variables used to detect Windows version.  Do this as
     early as possible.  (w32proc.c calls this function as well, but
     the additional call here is harmless.) */
  cache_system_info ();
#ifdef WINDOWSNT
  /* On Windows 9X, we have to load UNICOWS.DLL as early as possible,
     to have non-stub implementations of APIs we need to convert file
     names between UTF-8 and the system's ANSI codepage.  */
  maybe_load_unicows_dll ();
  /* Initialize the codepage for file names, needed to decode
     non-ASCII file names during startup.  */
  w32_init_file_name_codepage ();
  /* Initialize the startup directory, needed for emacs_wd below.  */
  w32_init_current_directory ();
#endif
  w32_init_main_thread ();
#endif

#ifdef HAVE_PDUMPER
  if (attempt_load_pdump)
    initial_emacs_executable = load_pdump (argc, argv);
#else
  ptrdiff_t bufsize;
  initial_emacs_executable = find_emacs_executable (argv[0], &bufsize);
#endif

  argc = maybe_disable_address_randomization (argc, argv);

#if defined GNU_LINUX && defined HAVE_UNEXEC
  if (!initialized)
    {
      char *heap_start = my_heap_start ();
      heap_bss_diff = heap_start - max (my_endbss, my_endbss_static);
    }
#endif

#ifdef RUN_TIME_REMAP
  if (initialized)
    run_time_remap (argv[0]);
#endif

/* If using unexmacosx.c (set by s/darwin.h), we must do this. */
#if defined DARWIN_OS && defined HAVE_UNEXEC
  if (!initialized)
    unexec_init_emacs_zone ();
#endif

  init_standard_fds ();
  atexit (close_output_streams);

  /* Command-line argument processing.

     The arguments in the argv[] array are sorted in the descending
     order of their priority as defined in the standard_args[] array
     below.  Then the sorted arguments are processed from the highest
     to the lowest priority.  Each command-line argument that is
     recognized by 'main', if found in argv[], causes skip_args to be
     incremented, effectively removing the processed argument from the
     command line.

     Then init_cmdargs is called, and conses a list of the unprocessed
     command-line arguments, as strings, in 'command-line-args'.  It
     ignores all the arguments up to the one indexed by skip_args, as
     those were already processed.

     The arguments in 'command-line-args' are further processed by
     startup.el, functions 'command-line' and 'command-line-1'.  The
     first of them handles the arguments which need to be processed
     before loading the user init file and initializing the
     window-system.  The second one processes the arguments that are
     related to the GUI system, like -font, -geometry, and -title, and
     then processes the rest of arguments whose priority is below
     those that are related to the GUI system.  The arguments
     processed by 'command-line' are removed from 'command-line-args';
     the arguments processed by 'command-line-1' aren't, they are only
     removed from 'command-line-args-left'.

     'command-line-1' emits an error message for any argument it
     doesn't recognize, so any command-line arguments processed in C
     below whose priority is below the GUI system related switches
     should be explicitly recognized, ignored, and removed from
     'command-line-args-left' in 'command-line-1'.  */

  bool only_version = false;
  sort_args (argc, argv);
  argc = 0;
  while (argv[argc]) argc++;

  skip_args = 0;
  if (argmatch (argv, argc, "-version", "--version", 3, NULL, &skip_args))
    only_version = true;

#ifdef HAVE_PDUMPER
  if (argmatch (argv, argc, "-fingerprint", "--fingerprint", 4,
		NULL, &skip_args)
      && !only_version)
    {
      if (initialized)
        {
          dump_fingerprint (stdout, "",
			    (unsigned char *) fingerprint);
          exit (0);
        }
      else
        {
          fputs ("Not initialized\n", stderr);
          exit (1);
        }
    }
#endif

  emacs_wd = emacs_get_current_dir_name ();
#ifdef WINDOWSNT
  initial_wd = emacs_wd;
#endif
#ifdef HAVE_PDUMPER
  if (dumped_with_pdumper_p ())
    pdumper_record_wd (emacs_wd);
#endif

  if (argmatch (argv, argc, "-chdir", "--chdir", 4, &ch_to_dir, &skip_args)
      && !only_version)
    {
#ifdef WINDOWSNT
      /* argv[] array is kept in its original ANSI codepage encoding,
	 we need to convert to UTF-8, for chdir to work.  */
      char newdir[MAX_UTF8_PATH];

      filename_from_ansi (ch_to_dir, newdir);
      ch_to_dir = newdir;
#endif
      if (chdir (ch_to_dir) != 0)
        {
          fprintf (stderr, "%s: Can't chdir to %s: %s\n",
                   argv[0], ch_to_dir, strerror (errno));
          exit (1);
        }
      original_pwd = emacs_wd;
#ifdef WINDOWSNT
      /* Reinitialize Emacs's notion of the startup directory.  */
      w32_init_current_directory ();
#endif
      emacs_wd = emacs_get_current_dir_name ();
    }

#if defined (HAVE_SETRLIMIT) && defined (RLIMIT_STACK) && !defined (CYGWIN)
  /* Extend the stack space available.  Don't do that if dumping,
     since some systems (e.g. DJGPP) might define a smaller stack
     limit at that time.  And it's not needed on Cygwin, since emacs
     is built with an 8MB stack.  Moreover, the setrlimit call can
     cause problems on Cygwin
     (https://www.cygwin.com/ml/cygwin/2015-07/msg00096.html).  */
  struct rlimit rlim;
  if (getrlimit (RLIMIT_STACK, &rlim) == 0
      && 0 <= rlim.rlim_cur && rlim.rlim_cur <= LONG_MAX)
    {
      rlim_t lim = rlim.rlim_cur;

      /* Approximate the amount regex-emacs.c needs per unit of
	 emacs_re_max_failures, then add 33% to cover the size of the
	 smaller stacks that regex-emacs.c successively allocates and
	 discards on its way to the maximum.  */
      int min_ratio = 20 * sizeof (char *);
      int ratio = min_ratio + min_ratio / 3;

      /* Extra space to cover what we're likely to use for other
         reasons.  For example, a typical GC might take 30K stack
         frames.  */
      int extra = (30 * 1000) * 50;

      bool try_to_grow_stack = !noninteractive || initialized;

      if (try_to_grow_stack)
	{
	  rlim_t newlim = emacs_re_max_failures * ratio + extra;

	  /* Round the new limit to a page boundary; this is needed
	     for Darwin kernel 15.4.0 (see Bug#23622) and perhaps
	     other systems.  Do not shrink the stack and do not exceed
	     rlim_max.  Don't worry about exact values of
	     RLIM_INFINITY etc. since in practice when they are
	     nonnegative they are so large that the code does the
	     right thing anyway.  */
	  long pagesize = getpagesize ();
	  newlim += pagesize - 1;
	  if (0 <= rlim.rlim_max && rlim.rlim_max < newlim)
	    newlim = rlim.rlim_max;
	  newlim -= newlim % pagesize;

	  if (newlim > lim	/* in case rlim_t is an unsigned type */
	      && pagesize <= newlim - lim)
	    {
	      rlim.rlim_cur = newlim;
	      if (setrlimit (RLIMIT_STACK, &rlim) == 0)
		lim = newlim;
	    }
	}
      /* If the stack is big enough, let regex-emacs.c use more of it
	 before falling back to heap allocation.  */
      if (lim < extra)
        lim = extra;    /* avoid wrap-around in unsigned subtraction */
      ptrdiff_t max_failures
	= min (lim - extra, min (PTRDIFF_MAX, SIZE_MAX)) / ratio;
      emacs_re_safe_alloca = max (max_failures * min_ratio, MAX_ALLOCA);
    }
#endif /* HAVE_SETRLIMIT and RLIMIT_STACK and not CYGWIN */

  clearerr (stdin);

  emacs_backtrace (-1);

#if !defined SYSTEM_MALLOC && !defined HYBRID_MALLOC
  /* Arrange to get warning messages as memory fills up.  */
  memory_warnings (0, malloc_warning);

  /* Call malloc at least once, to run malloc_initialize_hook.
     Also call realloc and free for consistency.  */
  free (realloc (malloc (4), 4));

#endif	/* not SYSTEM_MALLOC and not HYBRID_MALLOC */

#ifdef MSDOS
  set_binary_mode (STDIN_FILENO, O_BINARY);
  fflush (stdout);
  set_binary_mode (STDOUT_FILENO, O_BINARY);
#endif /* MSDOS */

  /* Set locale, so that initial error messages are localized properly.
     However, skip this if LC_ALL is "C", as it's not needed in that case.
     Skipping helps if dumping with unexec, to ensure that the dumped
     Emacs does not have its system locale tables initialized, as that
     might cause screwups when the dumped Emacs starts up.  */
  char *lc_all = getenv ("LC_ALL");
  if (! (lc_all && strcmp (lc_all, "C") == 0))
    {
      #ifdef HAVE_NS
        ns_pool = ns_alloc_autorelease_pool ();
        ns_init_locale ();
      #endif
      setlocale (LC_ALL, "");
      fixup_locale ();
    }
  text_quoting_flag = using_utf8 ();

  inhibit_window_system = 0;

  /* Handle the -t switch, which specifies filename to use as terminal.  */
  while (!only_version)
    {
      char *term;
      if (argmatch (argv, argc, "-t", "--terminal", 4, &term, &skip_args))
	{
	  emacs_close (STDIN_FILENO);
	  emacs_close (STDOUT_FILENO);
	  int result = emacs_open_noquit (term, O_RDWR, 0);
	  if (result != STDIN_FILENO
	      || (fcntl (STDIN_FILENO, F_DUPFD_CLOEXEC, STDOUT_FILENO)
		  != STDOUT_FILENO))
	    {
	      const char *errstring = strerror (errno);
	      fprintf (stderr, "%s: %s: %s\n", argv[0], term, errstring);
	      exit (EXIT_FAILURE);
	    }
	  if (! isatty (STDIN_FILENO))
	    {
	      fprintf (stderr, "%s: %s: not a tty\n", argv[0], term);
	      exit (EXIT_FAILURE);
	    }
	  fprintf (stderr, "Using %s\n", term);
#ifdef HAVE_WINDOW_SYSTEM
	  inhibit_window_system = true; /* -t => -nw */
#endif
	}
      else
	break;
    }

  /* Command line option --no-windows is deprecated and thus not mentioned
     in the manual and usage information.  */
  if (argmatch (argv, argc, "-nw", "--no-window-system", 6, NULL, &skip_args)
      || argmatch (argv, argc, "-nw", "--no-windows", 6, NULL, &skip_args))
    inhibit_window_system = 1;

  /* Handle the -batch switch, which means don't do interactive display.  */
  noninteractive = 0;
  if (argmatch (argv, argc, "-batch", "--batch", 5, NULL, &skip_args)
      || only_version)
    {
      noninteractive = 1;
      Vundo_outer_limit = Qnil;
    }
  if (argmatch (argv, argc, "-script", "--script", 3, &junk, &skip_args))
    {
      noninteractive = 1;	/* Set batch mode.  */
      /* Convert --script to -scriptload, un-skip it, and sort again
	 so that it will be handled in proper sequence.  */
      /* FIXME broken for --script=FILE - is that supposed to work?  */
      argv[skip_args - 1] = (char *) "-scriptload";
      skip_args -= 2;
      sort_args (argc, argv);
    }

  /* Handle the --help option, which gives a usage message.  */
  if (argmatch (argv, argc, "-help", "--help", 3, NULL, &skip_args)
      && !only_version)
    {
      int i;
      printf ("Usage: %s [OPTION-OR-FILENAME]...\n", argv[0]);
      for (i = 0; i < ARRAYELTS (usage_message); i++)
	fputs (usage_message[i], stdout);
      exit (0);
    }

  daemon_type = 0;

#ifndef WINDOWSNT
  /* Make sure IS_DAEMON starts up as false.  */
  daemon_pipe[1] = 0;
#else
  w32_daemon_event = NULL;
#endif


  int sockfd = -1;

  if (!only_version)
    {
      if (argmatch (argv, argc, "-fg-daemon", "--fg-daemon", 10, NULL,
		    &skip_args)
	  || argmatch (argv, argc, "-fg-daemon", "--fg-daemon", 10, &dname_arg,
		       &skip_args))
	{
	  daemon_type = 1;           /* foreground */
	}
      else if (argmatch (argv, argc, "-daemon", "--daemon", 5, NULL, &skip_args)
	       || argmatch (argv, argc, "-daemon", "--daemon", 5, &dname_arg,
			    &skip_args)
	       || argmatch (argv, argc, "-bg-daemon", "--bg-daemon", 10, NULL,
			    &skip_args)
	       || argmatch (argv, argc, "-bg-daemon", "--bg-daemon", 10,
			    &dname_arg, &skip_args))
	{
	  daemon_type = 2;          /* background */
	}
    }

  if (daemon_type > 0)
    {
#ifndef DOS_NT
      if (daemon_type == 2)
        {
          /* Start as a background daemon: fork a new child process which
             will run the rest of the initialization code, then exit.

             Detaching a daemon requires the following steps:
             - fork
             - setsid
             - exit the parent
             - close the tty file-descriptors

             We only want to do the last 2 steps once the daemon is ready to
             serve requests, i.e. after loading .emacs (initialization).
             OTOH initialization may start subprocesses (e.g. ispell) and these
             should be run from the proper process (the one that will end up
             running as daemon) and with the proper "session id" in order for
             them to keep working after detaching, so fork and setsid need to be
             performed before initialization.

             We want to avoid exiting before the server socket is ready, so
             use a pipe for synchronization.  The parent waits for the child
             to close its end of the pipe (using `daemon-initialized')
             before exiting.  */
          if (emacs_pipe (daemon_pipe) != 0)
            {
              fputs ("Cannot pipe!\n", stderr);
              exit (1);
            }
        } /* daemon_type == 2 */

#ifdef HAVE_LIBSYSTEMD
      /* Read the number of sockets passed through by systemd.  */
      int systemd_socket = sd_listen_fds (1);

      if (systemd_socket > 1)
        fputs (("\n"
		"Warning: systemd passed more than one socket to Emacs.\n"
		"Try 'Accept=false' in the Emacs socket unit file.\n"),
	       stderr);
      else if (systemd_socket == 1
	       && (0 < sd_is_socket (SD_LISTEN_FDS_START,
				     AF_UNSPEC, SOCK_STREAM, 1)))
	sockfd = SD_LISTEN_FDS_START;
#endif /* HAVE_LIBSYSTEMD */

      /* On X, the bug happens because we call abort to avoid GLib
	 crashes upon a longjmp in our X error handler.

         On PGTK, GTK calls exit in its own error handlers for either
         X or Wayland.  Display different messages depending on the
         window system to avoid referring users to the wrong GTK bug
         report.  */
#ifdef HAVE_PGTK
      fputs ("Due to a limitation in GTK 3, Emacs built with PGTK will simply exit when a\n"
	     "display connection is closed.  The problem is especially difficult to fix,\n"
	     "such that Emacs on Wayland with multiple displays is unlikely ever to be able\n"
	     "to survive disconnects.\n",
	     stderr);
#elif defined USE_GTK
      fputs ("\nWarning: due to a long standing Gtk+ bug\nhttps://gitlab.gnome.org/GNOME/gtk/issues/221\n\
Emacs might crash when run in daemon mode and the X11 connection is unexpectedly lost.\n\
Using an Emacs configured with --with-x-toolkit=lucid does not have this problem.\n",
	     stderr);
#endif

      if (daemon_type == 2)
        {
          pid_t f;
#ifndef DAEMON_MUST_EXEC

          f = fork ();
#else /* DAEMON_MUST_EXEC */
          if (!dname_arg || !strchr (dname_arg, '\n'))
            f = fork ();  /* in orig */
          else
            f = 0;  /* in exec'd */
#endif /* !DAEMON_MUST_EXEC */
          if (f > 0)
            {
              int retval;
              char buf[1];

              /* Close unused writing end of the pipe.  */
              emacs_close (daemon_pipe[1]);

              /* Just wait for the child to close its end of the pipe.  */
              do
                {
                  retval = read (daemon_pipe[0], &buf, 1);
                }
              while (retval == -1 && errno == EINTR);

              if (retval < 0)
                {
                  fputs ("Error reading status from child\n", stderr);
                  exit (1);
                }
              else if (retval == 0)
                {
                  fputs ("Error: server did not start correctly\n", stderr);
                  exit (1);
                }

              emacs_close (daemon_pipe[0]);
              exit (0);
            }
          if (f < 0)
            {
              emacs_perror ("fork");
              exit (EXIT_CANCELED);
            }

#ifdef DAEMON_MUST_EXEC
          {
            /* In orig process, forked as child, OR in exec'd. */
            if (!dname_arg || !strchr (dname_arg, '\n'))
              {  /* In orig, child: now exec w/special daemon name. */
                char fdStr[80];
                int fdStrlen =
                  snprintf (fdStr, sizeof fdStr,
                            "--bg-daemon=\n%d,%d\n%s", daemon_pipe[0],
                            daemon_pipe[1], dname_arg ? dname_arg : "");

                if (! (0 <= fdStrlen && fdStrlen < sizeof fdStr))
                  {
                    fputs ("daemon: child name too long\n", stderr);
                    exit (EXIT_CANNOT_INVOKE);
                  }

                argv[skip_args] = fdStr;

                fcntl (daemon_pipe[0], F_SETFD, 0);
                fcntl (daemon_pipe[1], F_SETFD, 0);
                execvp (argv[0], argv);
                emacs_perror (argv[0]);
                exit (errno == ENOENT ? EXIT_ENOENT : EXIT_CANNOT_INVOKE);
              }

            /* In exec'd: parse special dname into pipe and name info. */
            if (!dname_arg || !*dname_arg || strnlen (dname_arg, 71) == 71
		|| !strchr (dname_arg, '\n'))
	      {
		fputs ("emacs daemon: daemon name absent or too long\n",
		       stderr);
		exit (EXIT_CANNOT_INVOKE);
	      }
            dname_arg2[0] = '\0';
            sscanf (dname_arg, "\n%d,%d\n%s", &(daemon_pipe[0]), &(daemon_pipe[1]),
                    dname_arg2);
            dname_arg = *dname_arg2 ? dname_arg2 : NULL;
            fcntl (daemon_pipe[1], F_SETFD, FD_CLOEXEC);
          }
#endif /* DAEMON_MUST_EXEC */

          /* Close unused reading end of the pipe.  */
          emacs_close (daemon_pipe[0]);

          setsid ();
        } /* daemon_type == 2 */
#elif defined(WINDOWSNT)
      /* Indicate that we want daemon mode.  */
      w32_daemon_event = CreateEvent (NULL, TRUE, FALSE, W32_DAEMON_EVENT);
      if (w32_daemon_event == NULL)
        {
          fprintf (stderr, "Couldn't create MS-Windows event for daemon: %s\n",
		   w32_strerror (0));
          exit (1);
        }
#else /* MSDOS */
      fputs ("This platform does not support daemon mode.\n", stderr);
      exit (1);
#endif /* MSDOS */
      if (dname_arg)
	daemon_name = xstrdup (dname_arg);
    }

#if defined HAVE_PTHREAD && !defined SYSTEM_MALLOC \
  && !defined DOUG_LEA_MALLOC && !defined HYBRID_MALLOC
  /* Do not make gmalloc thread-safe when creating bootstrap-emacs, as
     that causes an infinite recursive loop with FreeBSD.  See
     Bug#14569.  The part of this bug involving Cygwin is no longer
     relevant, now that Cygwin defines HYBRID_MALLOC.  */
  if (!noninteractive || !will_dump_p ())
    malloc_enable_thread ();
#endif

  init_signals ();

  noninteractive1 = noninteractive;

  /* Perform basic initializations (not merely interning symbols).  */

  if (!initialized)
    {
      init_alloc_once ();
      init_pdumper_once ();
      init_obarray_once ();
      init_eval_once ();
      init_charset_once ();
      init_coding_once ();
      init_syntax_once ();	/* Create standard syntax table.  */
      init_category_once ();	/* Create standard category table.  */
      init_casetab_once ();	/* Must be done before init_buffer_once.  */
      init_buffer_once ();	/* Create buffer table and some buffers.  */
      init_minibuf_once ();	/* Create list of minibuffers.  */
				/* Must precede init_window_once.  */

      /* Call syms_of_xfaces before init_window_once because that
	 function creates Vterminal_frame.  Termcap frames now use
	 faces, and the face implementation uses some symbols as
	 face names.  */
      syms_of_xfaces ();
      /* XXX syms_of_keyboard uses some symbols in keymap.c.  It would
         be better to arrange things not to have this dependency.  */
      syms_of_keymap ();
      /* Call syms_of_keyboard before init_window_once because
	 keyboard sets up symbols that include some face names that
	 the X support will want to use.  This can happen when
	 Emacs starts up from scratch (e.g., temacs).  */
      syms_of_keyboard ();

      /* Called before syms_of_fileio, because it sets up Qerror_condition.  */
      syms_of_data ();
      syms_of_fns ();  /* Before syms_of_charset which uses hash tables.  */
      syms_of_fileio ();
      /* Before syms_of_coding to initialize Vgc_cons_threshold.  */
      syms_of_alloc ();
      /* May call Ffuncall and so GC, thus the latter should be initialized.  */
      init_print_once ();
      /* Before syms_of_coding because it initializes Qcharsetp.  */
      syms_of_charset ();
      /* Before init_window_once, because it sets up the
	 Vcoding_system_hash_table.  */
      syms_of_coding ();	/* This should be after syms_of_fileio.  */
      init_frame_once ();       /* Before init_window_once.  */
      init_window_once ();	/* Init the window system.  */
#ifdef HAVE_WINDOW_SYSTEM
      init_fringe_once ();	/* Swap bitmaps if necessary.  */
#endif /* HAVE_WINDOW_SYSTEM */
    }

  init_alloc ();
  init_bignum ();
  init_threads ();
  init_eval ();
  running_asynch_code = 0;
  init_random ();
  init_xfaces ();

#if defined HAVE_JSON && !defined WINDOWSNT
  init_json ();
#endif

  if (!initialized)
    syms_of_comp ();

  /* Do less garbage collection in batch mode (since these tend to be
     more short-lived, and the memory is returned to the OS on exit
     anyway).  */
  Vgc_cons_percentage = make_float (noninteractive? 1.0: 0.1);

  no_loadup
    = argmatch (argv, argc, "-nl", "--no-loadup", 6, NULL, &skip_args);

  no_site_lisp
    = argmatch (argv, argc, "-nsl", "--no-site-lisp", 11, NULL, &skip_args);

  build_details = ! argmatch (argv, argc, "-no-build-details",
			      "--no-build-details", 7, NULL, &skip_args);

#ifdef HAVE_MODULES
  bool module_assertions
    = argmatch (argv, argc, "-module-assertions", "--module-assertions", 15,
                NULL, &skip_args);
  if (will_dump_p () && module_assertions && !only_version)
    {
      fputs ("Module assertions are not supported during dumping\n", stderr);
      exit (1);
    }
  init_module_assertions (module_assertions);
#endif

#ifdef HAVE_NS
  if (!noninteractive)
    {
#ifdef NS_IMPL_COCOA
      /* Started from GUI? */
      bool go_home = (!ch_to_dir && !inhibit_window_system
		      && !isatty (STDIN_FILENO));
      if (skip_args < argc)
        {
          if (!strncmp (argv[skip_args], "-psn", 4))
            {
              skip_args += 1;
	      go_home |= !ch_to_dir;
            }
          else if (skip_args+1 < argc && !strncmp (argv[skip_args+1], "-psn", 4))
            {
              skip_args += 2;
	      go_home |= !ch_to_dir;
            }
        }
      if (go_home)
	{
	  char const *home = get_homedir ();
	  if (*home && chdir (home) == 0)
	    emacs_wd = emacs_get_current_dir_name ();
	}
#endif  /* COCOA */
    }
#endif /* HAVE_NS */

#ifdef HAVE_X_WINDOWS
  /* Stupid kludge to catch command-line display spec.  We can't
     handle this argument entirely in window system dependent code
     because we don't even know which window system dependent code
     to run until we've recognized this argument.  */
  {
    char *displayname = 0;
    int count_before = skip_args;

    /* Skip any number of -d options, but only use the last one.  */
    while (!only_version)
      {
	int count_before_this = skip_args;

	if (argmatch (argv, argc, "-d", "--display", 3, &displayname, &skip_args))
	  display_arg = 1;
	else if (argmatch (argv, argc, "-display", 0, 3, &displayname, &skip_args))
	  display_arg = 1;
	else
	  break;

	count_before = count_before_this;
      }

    /* If we have the form --display=NAME,
       convert it into  -d name.
       This requires inserting a new element into argv.  */
    if (displayname && count_before < skip_args)
      {
	if (skip_args == count_before + 1)
	  {
	    memmove (argv + count_before + 3, argv + count_before + 2,
		     (argc - (count_before + 2)) * sizeof *argv);
	    argv[count_before + 2] = displayname;
	    argc++;
	  }
	argv[count_before + 1] = (char *) "-d";
      }

    if (! no_site_lisp)
      {
        if (argmatch (argv, argc, "-Q", "--quick", 3, NULL, &skip_args)
            || argmatch (argv, argc, "-quick", 0, 2, NULL, &skip_args))
          no_site_lisp = 1;
      }

    if (argmatch (argv, argc, "-x", 0, 1, &junk, &skip_args))
      {
	noninteractive = 1;
	no_site_lisp = 1;
	/* This is picked up in startup.el.  */
	argv[skip_args - 1] = (char *) "-scripteval";
	skip_args -= 1;
	sort_args (argc, argv);
      }

    /* Don't actually discard this arg.  */
    skip_args = count_before;
  }
#else  /* !HAVE_X_WINDOWS */
  if (! no_site_lisp)
  {
    int count_before = skip_args;

    if (argmatch (argv, argc, "-Q", "--quick", 3, NULL, &skip_args)
        || argmatch (argv, argc, "-quick", 0, 2, NULL, &skip_args))
      no_site_lisp = 1;

    skip_args = count_before;
  }
#endif

  /* argmatch must not be used after here,
     except when building temacs
     because the -d argument has not been skipped in skip_args.  */

#ifdef MSDOS
  /* Call early 'cause init_environment needs it.  */
  init_dosfns ();
  /* Set defaults for several environment variables.  */
  if (initialized)
    init_environment (argc, argv, skip_args);
  else
    tzset ();
#endif /* MSDOS */

#ifdef HAVE_KQUEUE
  globals_of_kqueue ();
#endif

#ifdef HAVE_GFILENOTIFY
  globals_of_gfilenotify ();
#endif

  /* Initialize and GC-protect Vinitial_environment and
     Vprocess_environment before set_initial_environment fills them
     in.  */
  if (!initialized)
    syms_of_callproc ();
  /* egetenv is a pretty low-level facility, which may get called in
     many circumstances; it seems flimsy to put off initializing it
     until calling init_callproc.  Do not do it when dumping.  */
  if (!will_dump_p ())
    set_initial_environment ();

  /* Has to run after the environment is set up. */
  init_atimer ();

#ifdef WINDOWSNT
  globals_of_w32 ();
#ifdef HAVE_W32NOTIFY
  globals_of_w32notify ();
#endif
  /* Initialize environment from registry settings.  Make sure to do
     this only after calling set_initial_environment so that
     Vinitial_environment and Vprocess_environment will contain only
     variables from the parent process without modifications from
     Emacs.  */
  init_environment (argv);
  init_ntproc (will_dump_p ()); /* must precede init_editfns.  */
#endif

  /* AIX crashes are reported in system versions 3.2.3 and 3.2.4
     if this is not done.  Do it after set_global_environment so that we
     don't pollute Vglobal_environment.  */
  /* Setting LANG here will defeat the startup locale processing...  */
#ifdef AIX
  xputenv ("LANG=C");
#endif

  /* Init buffer storage and default directory of main buffer.  */
  init_buffer ();

  /* Must precede init_cmdargs and init_sys_modes.  */
  init_callproc_1 ();

  /* Must precede init_lread.  */
  init_cmdargs (argc, argv, skip_args, original_pwd);

  if (initialized)
    {
      /* Erase any pre-dump messages in the message log, to avoid confusion.  */
      Lisp_Object old_log_max;
      old_log_max = Vmessage_log_max;
      XSETFASTINT (Vmessage_log_max, 0);
      message_dolog ("", 0, 1, 0);
      Vmessage_log_max = old_log_max;
    }

  init_callproc ();	/* Must follow init_cmdargs but not init_sys_modes.  */
  init_fileio ();
  init_lread ();

  /* If "-version" was specified, produce version information and
     exit.  We do it here because the code below needs to call Lisp
     primitives, which cannot be done safely before we call all the
     init_FOO initialization functions above.  */
  if (only_version)
    {
      const char *version, *copyright;

      if (initialized)
	{
	  Lisp_Object tem = Fsymbol_value (intern_c_string ("emacs-version"));
	  Lisp_Object tem2 = Fsymbol_value (intern_c_string ("emacs-copyright"));
	  if (!STRINGP (tem))
	    {
	      fputs ("Invalid value of 'emacs-version'\n", stderr);
	      exit (1);
	    }
	  if (!STRINGP (tem2))
	    {
	      fputs ("Invalid value of 'emacs-copyright'\n", stderr);
	      exit (1);
	    }
	  else
	    {
	      version = SSDATA (tem);
	      copyright = SSDATA (tem2);
	    }
	}
      else
	{
	  version = emacs_version;
	  copyright = emacs_copyright;
	}
      printf ("%s %s\n", PACKAGE_NAME, version);

      if (initialized)
	{
	  Lisp_Object rversion, rbranch, rtime;

	  rversion
	    = Fsymbol_value (intern_c_string ("emacs-repository-version"));
	  rbranch
	    = Fsymbol_value (intern_c_string ("emacs-repository-branch"));
	  rtime
	    = Fsymbol_value (intern_c_string ("emacs-build-time"));

	  if (!NILP (rversion) && !NILP (rbranch) && !NILP (rtime))
	    printf ("Development version %s on %s branch; build date %s.\n",
		    SSDATA (Fsubstring (rversion, make_fixnum (0),
					make_fixnum (12))),
		    SSDATA (rbranch),
		    SSDATA (Fformat_time_string (build_string ("%Y-%m-%d"),
						 rtime, Qnil)));
	}

      printf (("%s\n"
	       "%s comes with ABSOLUTELY NO WARRANTY.\n"
	       "You may redistribute copies of %s\n"
	       "under the terms of the GNU General Public License.\n"
	       "For more information about these matters, "
	       "see the file named COPYING.\n"),
	      copyright, PACKAGE_NAME, PACKAGE_NAME);
      exit (0);
    }

#ifdef WINDOWSNT
  /* Check to see if Emacs has been installed correctly.  */
  check_windows_init_file ();
#endif

  /* Intern the names of all standard functions and variables;
     define standard keys.  */

  if (!initialized)
    {
      /* The basic levels of Lisp must come first.  Note that
	 syms_of_data and some others have already been called.  */
      syms_of_chartab ();
      syms_of_lread ();
      syms_of_print ();
      syms_of_eval ();
      syms_of_floatfns ();

      syms_of_buffer ();
      syms_of_bytecode ();
      syms_of_callint ();
      syms_of_casefiddle ();
      syms_of_casetab ();
      syms_of_category ();
      syms_of_ccl ();
      syms_of_character ();
      syms_of_cmds ();
      syms_of_dired ();
      syms_of_display ();
      syms_of_doc ();
      syms_of_editfns ();
      syms_of_emacs ();
      syms_of_filelock ();
      syms_of_indent ();
      syms_of_insdel ();
      /* syms_of_keymap (); */
      syms_of_macros ();
      syms_of_marker ();
      syms_of_minibuf ();
      syms_of_process ();
      syms_of_search ();
      syms_of_sysdep ();
      syms_of_timefns ();
      syms_of_frame ();
      syms_of_syntax ();
      syms_of_terminal ();
      syms_of_term ();
      syms_of_undo ();

#ifdef HAVE_MODULES
      syms_of_module ();
#endif

#ifdef HAVE_SOUND
      syms_of_sound ();
#endif
      syms_of_textprop ();
      syms_of_composite ();
#ifdef WINDOWSNT
      syms_of_ntproc ();
#endif /* WINDOWSNT */
#if defined CYGWIN
      syms_of_cygw32 ();
#endif
      syms_of_window ();
      syms_of_xdisp ();
      syms_of_sqlite ();
      syms_of_font ();
#ifdef HAVE_WINDOW_SYSTEM
      syms_of_fringe ();
      syms_of_image ();
#endif /* HAVE_WINDOW_SYSTEM */
#ifdef HAVE_X_WINDOWS
      syms_of_xterm ();
      syms_of_xfns ();
      syms_of_xmenu ();
      syms_of_fontset ();
      syms_of_xsettings ();
#ifdef HAVE_X_SM
      syms_of_xsmfns ();
#endif
#ifdef HAVE_X11
      syms_of_xselect ();
#endif
#endif /* HAVE_X_WINDOWS */

      syms_of_xml ();

#ifdef HAVE_LCMS2
      syms_of_lcms2 ();
#endif

#ifdef HAVE_ZLIB
      syms_of_decompress ();
#endif

      syms_of_menu ();

#ifdef HAVE_NTGUI
      syms_of_w32term ();
      syms_of_w32fns ();
      syms_of_w32menu ();
      syms_of_fontset ();
#endif /* HAVE_NTGUI */

#if defined HAVE_NTGUI || defined CYGWIN
      syms_of_w32cygwinx ();
#endif

#if defined WINDOWSNT || defined HAVE_NTGUI
      syms_of_w32select ();
#endif

#ifdef MSDOS
      syms_of_xmenu ();
      syms_of_dosfns ();
      syms_of_msdos ();
      syms_of_win16select ();
#endif	/* MSDOS */

#ifdef HAVE_NS
      syms_of_nsterm ();
      syms_of_nsfns ();
      syms_of_nsmenu ();
      syms_of_nsselect ();
      syms_of_fontset ();
#endif /* HAVE_NS */

#ifdef HAVE_PGTK
      syms_of_pgtkterm ();
      syms_of_pgtkfns ();
      syms_of_pgtkselect ();
      syms_of_pgtkmenu ();
      syms_of_pgtkim ();
      syms_of_fontset ();
      syms_of_xsettings ();
#endif /* HAVE_PGTK */
#ifdef HAVE_HAIKU
      syms_of_haikuterm ();
      syms_of_haikufns ();
      syms_of_haikumenu ();
      syms_of_haikufont ();
      syms_of_haikuselect ();
#ifdef HAVE_NATIVE_IMAGE_API
      syms_of_haikuimage ();
#endif
      syms_of_fontset ();
#endif /* HAVE_HAIKU */

      syms_of_gnutls ();

#ifdef HAVE_INOTIFY
      syms_of_inotify ();
#endif /* HAVE_INOTIFY */

#ifdef HAVE_KQUEUE
      syms_of_kqueue ();
#endif /* HAVE_KQUEUE */

#ifdef HAVE_GFILENOTIFY
      syms_of_gfilenotify ();
#endif /* HAVE_GFILENOTIFY */

#ifdef HAVE_DBUS
      syms_of_dbusbind ();
#endif /* HAVE_DBUS */

#ifdef WINDOWSNT
      syms_of_ntterm ();
#ifdef HAVE_W32NOTIFY
      syms_of_w32notify ();
#endif /* HAVE_W32NOTIFY */
#endif /* WINDOWSNT */

      syms_of_xwidget ();
      syms_of_threads ();
      syms_of_profiler ();
      syms_of_pdumper ();

#ifdef HAVE_JSON
      syms_of_json ();
#endif

      keys_of_keyboard ();

#ifdef HAVE_NATIVE_COMP
      /* Must be after the last defsubr has run.  */
      hash_native_abi ();
#endif
    }
  else
    {
      /* Initialization that must be done even if the global variable
	 initialized is non zero.  */
#ifdef HAVE_NTGUI
      globals_of_w32font ();
      globals_of_w32fns ();
      globals_of_w32menu ();
#endif  /* HAVE_NTGUI */

#if defined WINDOWSNT || defined HAVE_NTGUI
      globals_of_w32select ();
#endif
    }

#ifdef HAVE_HAIKU
  init_haiku_select ();
#endif

  init_charset ();

  /* This calls putenv and so must precede init_process_emacs.  */
  init_timefns ();

  init_editfns ();

  /* These two call putenv.  */
#ifdef HAVE_DBUS
  init_dbusbind ();
#endif
#if defined(USE_GTK) && !defined(HAVE_PGTK)
  init_xterm ();
#endif

  /* This can create a thread that may call getenv, so it must follow
     all calls to putenv and setenv.  Also, this sets up
     add_keyboard_wait_descriptor, which init_display uses.  */
  init_process_emacs (sockfd);

  init_keyboard ();	/* This too must precede init_sys_modes.  */
  init_display ();	/* Determine terminal type.  Calls init_sys_modes.  */
#if HAVE_W32NOTIFY
  if (noninteractive)
    init_crit ();	/* w32notify.c needs this in batch mode.  */
#endif	/* HAVE_W32NOTIFY */
  init_xdisp ();
#ifdef HAVE_WINDOW_SYSTEM
  init_fringe ();
#endif /* HAVE_WINDOW_SYSTEM */
  init_macros ();
  init_window ();
  init_font ();

  if (!initialized)
    {
      char *file;
      /* Handle -l loadup, args passed by Makefile.  */
      if (argmatch (argv, argc, "-l", "--load", 3, &file, &skip_args))
	{
#ifdef WINDOWSNT
	  char file_utf8[MAX_UTF8_PATH];

	  if (filename_from_ansi (file, file_utf8) == 0)
	    file = file_utf8;
#endif
	  Vtop_level = list2 (Qload, build_unibyte_string (file));
	}
      /* Unless next switch is -nl, load "loadup.el" first thing.  */
      if (! no_loadup)
	Vtop_level = list2 (Qload, build_string ("loadup.el"));

#ifdef HAVE_NATIVE_COMP
      /* If we are going to load stuff in a non-initialized Emacs,
	 update the value of native-comp-eln-load-path, so that the
	 *.eln files will be found if they are there.  */
      if (!NILP (Vtop_level) && !temacs)
	Vnative_comp_eln_load_path =
	  Fcons (Fexpand_file_name (XCAR (Vnative_comp_eln_load_path),
				    Vinvocation_directory),
		 Qnil);
#endif
    }

  /* Set up for profiling.  This is known to work on FreeBSD,
     GNU/Linux and MinGW.  It might work on some other systems too.
     Give it a try and tell us if it works on your system.  To compile
     for profiling, use the configure option --enable-profiling.  */
#ifdef PROFILING
  if (initialized)
    {
      atexit (_mcleanup);
      monstartup ((uintptr_t) __executable_start, (uintptr_t) &etext);
    }
  else
    moncontrol (0);
#endif

  initialized = true;

  if (dump_mode)
    Vdump_mode = build_string (dump_mode);

#ifdef HAVE_PDUMPER
  /* Allow code to be run (mostly useful after redumping). */
  safe_run_hooks (Qafter_pdump_load_hook);
#endif

  /* Enter editor command loop.  This never returns.  */
  set_initial_minibuffer_mode ();
  Frecursive_edit ();
  eassume (false);
}

/* Sort the args so we can find the most important ones
   at the beginning of argv.  */

/* First, here's a table of all the standard options.  */

struct standard_args
{
  const char *name;
  const char *longname;
  int priority;
  int nargs;
};

static const struct standard_args standard_args[] =
{
  { "-version", "--version", 150, 0 },
#ifdef HAVE_PDUMPER
  { "-fingerprint", "--fingerprint", 140, 0 },
#endif
  { "-chdir", "--chdir", 130, 1 },
  { "-t", "--terminal", 120, 1 },
  { "-nw", "--no-window-system", 110, 0 },
  { "-nw", "--no-windows", 110, 0 },
  { "-batch", "--batch", 100, 0 },
  { "-script", "--script", 100, 1 },
  { "-daemon", "--daemon", 99, 0 },
  { "-bg-daemon", "--bg-daemon", 99, 0 },
  { "-fg-daemon", "--fg-daemon", 99, 0 },
  { "-help", "--help", 90, 0 },
  { "-nl", "--no-loadup", 70, 0 },
  { "-nsl", "--no-site-lisp", 65, 0 },
  { "-no-build-details", "--no-build-details", 63, 0 },
#ifdef HAVE_MODULES
  { "-module-assertions", "--module-assertions", 62, 0 },
#endif
  /* -d must come last before the options handled in startup.el.  */
  { "-d", "--display", 60, 1 },
  { "-display", 0, 60, 1 },
  /* Now for the options handled in `command-line' (startup.el).  */
  /* (Note that to imply -nsl, -Q is partially handled here.)  */
  { "-Q", "--quick", 55, 0 },
  { "-quick", 0, 55, 0 },
  { "-x", 0, 55, 0 },
  { "-q", "--no-init-file", 50, 0 },
  { "-no-init-file", 0, 50, 0 },
  { "-init-directory", "--init-directory", 30, 1 },
  { "-no-x-resources", "--no-x-resources", 40, 0 },
  { "-no-site-file", "--no-site-file", 40, 0 },
  { "-u", "--user", 30, 1 },
  { "-user", 0, 30, 1 },
  { "-debug-init", "--debug-init", 20, 0 },
  { "-iconic", "--iconic", 15, 0 },
  { "-D", "--basic-display", 12, 0},
  { "-basic-display", 0, 12, 0},
  { "-nbc", "--no-blinking-cursor", 12, 0 },
  /* Now for the options handled in `command-line-1' (startup.el).  */
  { "-nbi", "--no-bitmap-icon", 10, 0 },
  { "-bg", "--background-color", 10, 1 },
  { "-background", 0, 10, 1 },
  { "-fg", "--foreground-color", 10, 1 },
  { "-foreground", 0, 10, 1 },
  { "-bd", "--border-color", 10, 1 },
  { "-bw", "--border-width", 10, 1 },
  { "-ib", "--internal-border", 10, 1 },
  { "-ms", "--mouse-color", 10, 1 },
  { "-cr", "--cursor-color", 10, 1 },
  { "-fn", "--font", 10, 1 },
  { "-font", 0, 10, 1 },
  { "-fs", "--fullscreen", 10, 0 },
  { "-fw", "--fullwidth", 10, 0 },
  { "-fh", "--fullheight", 10, 0 },
  { "-mm", "--maximized", 10, 0 },
  { "-g", "--geometry", 10, 1 },
  { "-geometry", 0, 10, 1 },
  { "-T", "--title", 10, 1 },
  { "-title", 0, 10, 1 },
  { "-name", "--name", 10, 1 },
  { "-xrm", "--xrm", 10, 1 },
  { "-parent-id", "--parent-id", 10, 1 },
  { "-r", "--reverse-video", 5, 0 },
  { "-rv", 0, 5, 0 },
  { "-reverse", 0, 5, 0 },
  { "-hb", "--horizontal-scroll-bars", 5, 0 },
  { "-vb", "--vertical-scroll-bars", 5, 0 },
  { "-color", "--color", 5, 0},
  { "-no-splash", "--no-splash", 3, 0 },
  { "-no-desktop", "--no-desktop", 3, 0 },
  /* The following three must be just above the file-name args, to get
     them out of our way, but without mixing them with file names.  */
  { "-temacs", "--temacs", 1, 1 },
#ifdef HAVE_PDUMPER
  { "-dump-file", "--dump-file", 1, 1 },
#endif
#if SECCOMP_USABLE
  { "-seccomp", "--seccomp", 1, 1 },
#endif
#ifdef HAVE_NS
  { "-NSAutoLaunch", 0, 5, 1 },
  { "-NXAutoLaunch", 0, 5, 1 },
  { "-_NSMachLaunch", 0, 85, 1 },
  { "-MachLaunch", 0, 85, 1 },
  { "-macosx", 0, 85, 0 },
  { "-NSHost", 0, 85, 1 },
#endif
  /* These have the same priority as ordinary file name args,
     so they are not reordered with respect to those.  */
  { "-L", "--directory", 0, 1 },
  { "-directory", 0, 0, 1 },
  { "-l", "--load", 0, 1 },
  { "-load", 0, 0, 1 },
  /* This has no longname, because using --scriptload confuses sort_args,
     because then the --script long option seems to match twice; ie
     you can't have a long option which is a prefix of another long
     option.  In any case, this is entirely an internal option.  */
  { "-scriptload", NULL, 0, 1 },
  { "-f", "--funcall", 0, 1 },
  { "-funcall", 0, 0, 1 },
  { "-eval", "--eval", 0, 1 },
  { "-execute", "--execute", 0, 1 },
  { "-find-file", "--find-file", 0, 1 },
  { "-visit", "--visit", 0, 1 },
  { "-file", "--file", 0, 1 },
  { "-insert", "--insert", 0, 1 },
#ifdef HAVE_NS
  { "-NXOpen", 0, 0, 1 },
  { "-NXOpenTemp", 0, 0, 1 },
  { "-NSOpen", 0, 0, 1 },
  { "-NSOpenTemp", 0, 0, 1 },
  { "-GSFilePath", 0, 0, 1 },
#endif
  /* This should be processed after ordinary file name args and the like.  */
  { "-kill", "--kill", -10, 0 },
};

/* Reorder the elements of ARGV (assumed to have ARGC elements)
   so that the highest priority ones come first.
   Do not change the order of elements of equal priority.
   If an option takes an argument, keep it and its argument together.

   If an option that takes no argument appears more
   than once, eliminate all but one copy of it.  */

static void
sort_args (int argc, char **argv)
{
  char **new = xmalloc (argc * sizeof *new);
  /* For each element of argv,
     the corresponding element of options is:
     0 for an option that takes no arguments,
     1 for an option that takes one argument, etc.
     -1 for an ordinary non-option argument.  */
  int *options = xnmalloc (argc, sizeof *options);
  int *priority = xnmalloc (argc, sizeof *priority);
  int to = 1;
  int incoming_used = 1;
  int from;
  int i;

  /* Categorize all the options,
     and figure out which argv elts are option arguments.  */
  for (from = 1; from < argc; from++)
    {
      options[from] = -1;
      priority[from] = 0;
      if (argv[from][0] == '-')
	{
	  int match;

	  /* If we have found "--", don't consider
	     any more arguments as options.  */
	  if (argv[from][1] == '-' && argv[from][2] == 0)
	    {
	      /* Leave the "--", and everything following it, at the end.  */
	      for (; from < argc; from++)
		{
		  priority[from] = -100;
		  options[from] = -1;
		}
	      break;
	    }

	  /* Look for a match with a known old-fashioned option.  */
	  for (i = 0; i < ARRAYELTS (standard_args); i++)
	    if (!strcmp (argv[from], standard_args[i].name))
	      {
		options[from] = standard_args[i].nargs;
		priority[from] = standard_args[i].priority;
		if (from + standard_args[i].nargs >= argc)
		  fatal ("Option '%s' requires an argument\n", argv[from]);
		from += standard_args[i].nargs;
		goto done;
	      }

	  /* Look for a match with a known long option.
	     MATCH is -1 if no match so far, -2 if two or more matches so far,
	     >= 0 (the table index of the match) if just one match so far.  */
	  if (argv[from][1] == '-')
	    {
	      char const *equals = strchr (argv[from], '=');
	      ptrdiff_t thislen =
		equals ? equals - argv[from] : strlen (argv[from]);

	      match = -1;

	      for (i = 0; i < ARRAYELTS (standard_args); i++)
		if (standard_args[i].longname
		    && !strncmp (argv[from], standard_args[i].longname,
				 thislen))
		  {
		    if (match == -1)
		      match = i;
		    else
		      match = -2;
		  }

	      /* If we found exactly one match, use that.  */
	      if (match >= 0)
		{
		  options[from] = standard_args[match].nargs;
		  priority[from] = standard_args[match].priority;
		  /* If --OPTION=VALUE syntax is used,
		     this option uses just one argv element.  */
		  if (equals != 0)
		    options[from] = 0;
		  if (from + options[from] >= argc)
		    fatal ("Option '%s' requires an argument\n", argv[from]);
		  from += options[from];
		}
	      else if (match == -2)
		{
		  /* This is an internal error.
		     Eg if one long option is a prefix of another.  */
		  fprintf (stderr, "Option '%s' matched multiple standard arguments\n", argv[from]);
		}
	      /* Should we not also warn if there was no match?	 */
	    }
	done: ;
	}
    }

  /* Copy the arguments, in order of decreasing priority, to NEW.  */
  new[0] = argv[0];
  while (incoming_used < argc)
    {
      int best = -1;
      int best_priority = -9999;

      /* Find the highest priority remaining option.
	 If several have equal priority, take the first of them.  */
      for (from = 1; from < argc; from++)
	{
	  if (argv[from] != 0 && priority[from] > best_priority)
	    {
	      best_priority = priority[from];
	      best = from;
	    }
	  /* Skip option arguments--they are tied to the options.  */
	  if (options[from] > 0)
	    from += options[from];
	}

      if (best < 0)
	emacs_abort ();

      /* Copy the highest priority remaining option, with its args, to NEW.
         Unless it is a duplicate of the previous one.  */
      if (! (options[best] == 0
	     && ! strcmp (new[to - 1], argv[best])))
	{
	  new[to++] = argv[best];
	  for (i = 0; i < options[best]; i++)
	    new[to++] = argv[best + i + 1];
	}

      incoming_used += 1 + (options[best] > 0 ? options[best] : 0);

      /* Clear out this option in ARGV.  */
      argv[best] = 0;
      for (i = 0; i < options[best]; i++)
	argv[best + i + 1] = 0;
    }

  /* If duplicate options were deleted, fill up extra space with null ptrs.  */
  while (to < argc)
    new[to++] = 0;

  memcpy (argv, new, sizeof (char *) * argc);

  xfree (options);
  xfree (new);
  xfree (priority);
}

DEFUN ("kill-emacs", Fkill_emacs, Skill_emacs, 0, 2, "P",
       doc: /* Exit the Emacs job and kill it.
If ARG is an integer, return ARG as the exit program code.
If ARG is a string, stuff it as keyboard input.
Any other value of ARG, or ARG omitted, means return an
exit code that indicates successful program termination.

If RESTART is non-nil, instead of just exiting at the end, start a new
Emacs process, using the same command line arguments as the currently
running Emacs process.

This function is called upon receipt of the signals SIGTERM
or SIGHUP, and upon SIGINT in batch mode.

The value of `kill-emacs-hook', if not void, is a list of functions
(of no args), all of which are called before Emacs is actually
killed.  */
       attributes: noreturn)
  (Lisp_Object arg, Lisp_Object restart)
{
  int exit_code;

#ifndef WINDOWSNT
  /* Do some checking before shutting down Emacs, because errors
     can't be meaningfully reported afterwards.  */
  if (!NILP (restart))
    {
      /* This is very unlikely, but it's possible to execute a binary
	 (on some systems) with no argv.  */
      if (initial_argc < 1)
	error ("No command line arguments known; unable to re-execute Emacs");

      /* Check that the binary hasn't gone away.  */
      if (!initial_emacs_executable)
	error ("Unknown Emacs executable");

      if (!file_access_p (initial_emacs_executable, F_OK))
	error ("Emacs executable \"%s\" can't be found", initial_argv[0]);
    }
#endif

#ifdef HAVE_LIBSYSTEMD
  /* Notify systemd we are shutting down, but only if we have notified
     it about startup.  */
  if (daemon_type == -1)
    sd_notify(0, "STOPPING=1");
#endif /* HAVE_LIBSYSTEMD */

  /* Fsignal calls emacs_abort () if it sees that waiting_for_input is
     set.  */
  waiting_for_input = 0;
  if (!NILP (find_symbol_value (Qkill_emacs_hook)))
    {
      if (noninteractive)
	safe_run_hooks (Qkill_emacs_hook);
      else
	call1 (Qrun_hook_query_error_with_timeout, Qkill_emacs_hook);
    }

#ifdef HAVE_X_WINDOWS
  /* Transfer any clipboards we own to the clipboard manager.  */
  x_clipboard_manager_save_all ();
#endif

  shut_down_emacs (0, (STRINGP (arg) && !feof (stdin)) ? arg : Qnil);

#ifdef HAVE_NS
  ns_release_autorelease_pool (ns_pool);
#endif

  /* If we have an auto-save list file,
     kill it because we are exiting Emacs deliberately (not crashing).
     Do it after shut_down_emacs, which does an auto-save.  */
  if (STRINGP (Vauto_save_list_file_name))
    {
      Lisp_Object listfile;
      listfile = Fexpand_file_name (Vauto_save_list_file_name, Qnil);
      unlink (SSDATA (listfile));
    }

#ifdef HAVE_NATIVE_COMP
  eln_load_path_final_clean_up ();
#endif

  if (!NILP (restart))
    {
#ifdef WINDOWSNT
      if (w32_reexec_emacs (initial_cmdline, initial_wd) < 0)
#else
      initial_argv[0] = initial_emacs_executable;
      if (execvp (*initial_argv, initial_argv) < 1)
#endif
	emacs_perror ("Unable to re-execute Emacs");
    }

  if (FIXNUMP (arg))
    exit_code = (XFIXNUM (arg) < 0
		 ? XFIXNUM (arg) | INT_MIN
		 : XFIXNUM (arg) & INT_MAX);
  else
    exit_code = EXIT_SUCCESS;
  exit (exit_code);
}


/* Perform an orderly shutdown of Emacs.  Autosave any modified
   buffers, kill any child processes, clean up the terminal modes (if
   we're in the foreground), and other stuff like that.  Don't perform
   any redisplay; this may be called when Emacs is shutting down in
   the background, or after its X connection has died.

   If SIG is a signal number, print a message for it.

   This is called by fatal signal handlers, X protocol error handlers,
   and Fkill_emacs.  */

void
shut_down_emacs (int sig, Lisp_Object stuff)
{
  /* Prevent running of hooks from now on.  */
  Vrun_hooks = Qnil;

  /* Don't update display from now on.  */
  Vinhibit_redisplay = Qt;

  /* If we are controlling the terminal, reset terminal modes.  */
#ifndef DOS_NT
  pid_t tpgrp = tcgetpgrp (STDIN_FILENO);
  if (tpgrp != -1 && tpgrp == getpgrp ())
    {
      reset_all_sys_modes ();
      if (sig && sig != SIGTERM)
	{
	  static char const fmt[] = "Fatal error %d: %n%s\n";
#ifdef HAVE_HAIKU
	  if (haiku_debug_on_fatal_error)
	    debugger ("Fatal error in Emacs");
#endif
	  char buf[max ((sizeof fmt - sizeof "%d%n%s\n"
			 + INT_STRLEN_BOUND (int) + 1),
			min (PIPE_BUF, MAX_ALLOCA))];
	  char const *sig_desc = safe_strsignal (sig);
	  int nlen;
	  int buflen = snprintf (buf, sizeof buf, fmt, sig, &nlen, sig_desc);
	  if (0 <= buflen && buflen < sizeof buf)
	    emacs_write (STDERR_FILENO, buf, buflen);
	  else
	    {
	      emacs_write (STDERR_FILENO, buf, nlen);
	      emacs_write (STDERR_FILENO, sig_desc, strlen (sig_desc));
	      emacs_write (STDERR_FILENO, fmt + sizeof fmt - 2, 1);
	    }
	}
    }
#else
  fflush (stdout);
  reset_all_sys_modes ();
#endif

  stuff_buffered_input (stuff);

  inhibit_sentinels = 1;
  kill_buffer_processes (Qnil);
  Fdo_auto_save (Qt, Qnil);

  unlock_all_files ();

  /* There is a tendency for a SIGIO signal to arrive within exit,
     and cause a SIGHUP because the input descriptor is already closed.  */
  unrequest_sigio ();

  /* Do this only if terminating normally, we want glyph matrices
     etc. in a core dump.  */
  if (sig == 0 || sig == SIGTERM)
    {
      check_glyph_memory ();
      check_message_stack ();
    }

#ifdef HAVE_NATIVE_COMP
  eln_load_path_final_clean_up ();
#endif

#ifdef MSDOS
  dos_cleanup ();
#endif

#ifdef HAVE_NS
  ns_term_shutdown (sig);
#endif

#ifdef HAVE_LIBXML2
  xml_cleanup_parser ();
#endif

#ifdef WINDOWSNT
  term_ntproc (0);
#endif
}



#ifdef HAVE_UNEXEC

#include "unexec.h"

DEFUN ("dump-emacs", Fdump_emacs, Sdump_emacs, 2, 2, 0,
       doc: /* Dump current state of Emacs into executable file FILENAME.
Take symbols from SYMFILE (presumably the file you executed to run Emacs).
This is used in the file `loadup.el' when building Emacs.

You must run Emacs in batch mode in order to dump it.  */)
  (Lisp_Object filename, Lisp_Object symfile)
{
  Lisp_Object tem;
  Lisp_Object symbol;
  specpdl_ref count = SPECPDL_INDEX ();

  check_pure_size ();

  if (! noninteractive)
    error ("Dumping Emacs works only in batch mode");

  if (dumped_with_unexec_p ())
    error ("Emacs can be dumped using unexec only once");

  if (definitely_will_not_unexec_p ())
    error ("This Emacs instance was not started in temacs mode");

# if defined GNU_LINUX && defined HAVE_UNEXEC

  /* Warn if the gap between BSS end and heap start is larger than this.  */
#  define MAX_HEAP_BSS_DIFF (1024 * 1024)

  if (heap_bss_diff > MAX_HEAP_BSS_DIFF)
    fprintf (stderr,
	     ("**************************************************\n"
	      "Warning: Your system has a gap between BSS and the\n"
	      "heap (%"PRIuMAX" bytes). This usually means that exec-shield\n"
	      "or something similar is in effect.  The dump may\n"
	      "fail because of this.  See the section about\n"
	      "exec-shield in etc/PROBLEMS for more information.\n"
	      "**************************************************\n"),
	     heap_bss_diff);
# endif

  /* Bind `command-line-processed' to nil before dumping,
     so that the dumped Emacs will process its command line
     and set up to work with X windows if appropriate.  */
  symbol = intern ("command-line-processed");
  specbind (symbol, Qnil);

  CHECK_STRING (filename);
  filename = Fexpand_file_name (filename, Qnil);
  filename = ENCODE_FILE (filename);
  if (!NILP (symfile))
    {
      CHECK_STRING (symfile);
      if (SCHARS (symfile))
	{
	  symfile = Fexpand_file_name (symfile, Qnil);
	  symfile = ENCODE_FILE (symfile);
	}
    }

  tem = Vpurify_flag;
  Vpurify_flag = Qnil;

# ifdef HYBRID_MALLOC
  {
    static char const fmt[] = "%d of %d static heap bytes used";
    char buf[sizeof fmt + 2 * (INT_STRLEN_BOUND (int) - 2)];
    int max_usage = max_bss_sbrk_ptr - bss_sbrk_buffer;
    sprintf (buf, fmt, max_usage, STATIC_HEAP_SIZE);
    /* Don't log messages, because at this point buffers cannot be created.  */
    message1_nolog (buf);
  }
# endif

  fflush (stdout);
  /* Tell malloc where start of impure now is.  */
  /* Also arrange for warnings when nearly out of space.  */
# if !defined SYSTEM_MALLOC && !defined HYBRID_MALLOC && !defined WINDOWSNT
  /* On Windows, this was done before dumping, and that once suffices.
     Meanwhile, my_edata is not valid on Windows.  */
  memory_warnings (my_edata, malloc_warning);
# endif

  struct gflags old_gflags = gflags;
  gflags.will_dump_ = false;
  gflags.will_dump_with_unexec_ = false;
  gflags.dumped_with_unexec_ = true;

  alloc_unexec_pre ();

  unexec (SSDATA (filename), !NILP (symfile) ? SSDATA (symfile) : 0);

  alloc_unexec_post ();

  gflags = old_gflags;

# ifdef WINDOWSNT
  Vlibrary_cache = Qnil;
# endif

  Vpurify_flag = tem;

  return unbind_to (count, Qnil);
}

#endif


#if HAVE_SETLOCALE
/* Recover from setlocale (LC_ALL, "").  */
void
fixup_locale (void)
{
  /* The Emacs Lisp reader needs LC_NUMERIC to be "C",
     so that numbers are read and printed properly for Emacs Lisp.  */
  setlocale (LC_NUMERIC, "C");
}

/* Set system locale CATEGORY, with previous locale *PLOCALE, to
   DESIRED_LOCALE.  */
static void
synchronize_locale (int category, Lisp_Object *plocale, Lisp_Object desired_locale)
{
  if (! EQ (*plocale, desired_locale))
    {
      *plocale = desired_locale;
      char const *locale_string
	= STRINGP (desired_locale) ? SSDATA (desired_locale) : "";
# ifdef WINDOWSNT
      /* Changing categories like LC_TIME usually requires specifying
	 an encoding suitable for the new locale, but MS-Windows's
	 'setlocale' will only switch the encoding when LC_ALL is
	 specified.  So we ignore CATEGORY, use LC_ALL instead, and
	 then restore LC_NUMERIC to "C", so reading and printing
	 numbers is unaffected.  */
      setlocale (LC_ALL, locale_string);
      fixup_locale ();
# else	/* !WINDOWSNT */
      setlocale (category, locale_string);
# endif	/* !WINDOWSNT */
    }
}

static Lisp_Object Vprevious_system_time_locale;

/* Set system time locale to match Vsystem_time_locale, if possible.  */
void
synchronize_system_time_locale (void)
{
  synchronize_locale (LC_TIME, &Vprevious_system_time_locale,
		      Vsystem_time_locale);
}

# ifdef LC_MESSAGES
static Lisp_Object Vprevious_system_messages_locale;
# endif

/* Set system messages locale to match Vsystem_messages_locale, if
   possible.  */
void
synchronize_system_messages_locale (void)
{
# ifdef LC_MESSAGES
  synchronize_locale (LC_MESSAGES, &Vprevious_system_messages_locale,
		      Vsystem_messages_locale);
# endif
}
#endif /* HAVE_SETLOCALE */

/* Return a diagnostic string for ERROR_NUMBER, in the wording
   and encoding appropriate for the current locale.  */
char *
emacs_strerror (int error_number)
{
  synchronize_system_messages_locale ();
  return strerror (error_number);
}


Lisp_Object
decode_env_path (const char *evarname, const char *defalt, bool empty)
{
  const char *path, *p;
  Lisp_Object lpath, element, tem;
#ifdef NS_SELF_CONTAINED
  void *autorelease = NULL;
#endif
  /* Default is to use "." for empty path elements.
     But if argument EMPTY is true, use nil instead.  */
  Lisp_Object empty_element = empty ? Qnil : build_string (".");
#ifdef WINDOWSNT
  bool defaulted = 0;
  static const char *emacs_dir_env = "%emacs_dir%/";
  const size_t emacs_dir_len = strlen (emacs_dir_env);
  const char *edir = egetenv ("emacs_dir");
  char emacs_dir[MAX_UTF8_PATH];

  /* egetenv looks in process-environment, which holds the variables
     in their original system-locale encoding.  We need emacs_dir to
     be in UTF-8.  */
  if (edir)
    filename_from_ansi (edir, emacs_dir);
#endif

  /* It's okay to use getenv here, because this function is only used
     to initialize variables when Emacs starts up, and isn't called
     after that.  */
  if (evarname != 0)
    path = getenv (evarname);
  else
    path = 0;
  if (!path)
    {
#ifdef NS_SELF_CONTAINED
      /* ns_relocate needs a valid autorelease pool around it.  */
      autorelease = ns_alloc_autorelease_pool ();
      path = ns_relocate (defalt);
#else
      path = defalt;
#endif
#ifdef WINDOWSNT
      defaulted = 1;
#endif
    }
#ifdef DOS_NT
  /* Ensure values from the environment use the proper directory separator.  */
  if (path)
    {
      char *path_copy;

#ifdef WINDOWSNT
      char *path_utf8, *q, *d;
      int cnv_result;

      /* Convert each element of PATH to UTF-8.  */
      p = path_copy = alloca (strlen (path) + 1);
      strcpy (path_copy, path);
      d = path_utf8 = alloca (4 * strlen (path) + 1);
      *d = '\0';
      do {
	q = _mbschr (p, SEPCHAR);
	if (q)
	  *q = '\0';
	cnv_result = filename_from_ansi (p, d);
	if (q)
	  {
	    *q++ = SEPCHAR;
	    p = q;
	    /* If conversion of this PATH elements fails, make sure
	       destination pointer will stay put, thus effectively
	       ignoring the offending element.  */
	    if (cnv_result == 0)
	      {
		d += strlen (d);
		*d++ = SEPCHAR;
	      }
	  }
	else if (cnv_result != 0 && d > path_utf8)
	  d[-1] = '\0';	/* remove last semi-colon and null-terminate PATH */
      } while (q);
      path_copy = path_utf8;
#else  /* MSDOS */
      path_copy = alloca (strlen (path) + 1);
      strcpy (path_copy, path);
#endif
      dostounix_filename (path_copy);
      path = path_copy;
    }
#endif
  lpath = Qnil;
  while (1)
    {
      p = strchr (path, SEPCHAR);
      if (!p)
	p = path + strlen (path);
      element = ((p - path) ? make_unibyte_string (path, p - path)
		 : empty_element);
      if (! NILP (element))
        {
#ifdef WINDOWSNT
          /* Relative file names in the default path are interpreted as
             being relative to $emacs_dir.  */
          if (edir && defaulted
              && strncmp (path, emacs_dir_env, emacs_dir_len) == 0)
            element = Fexpand_file_name (Fsubstring
                                         (element,
                                          make_fixnum (emacs_dir_len),
                                          Qnil),
                                         build_unibyte_string (emacs_dir));
#endif

          /* Add /: to the front of the name
             if it would otherwise be treated as magic.  */
          tem = Ffind_file_name_handler (element, Qt);

          /* However, if the handler says "I'm safe",
             don't bother adding /:.  */
          if (SYMBOLP (tem))
            {
              Lisp_Object prop;
              prop = Fget (tem, intern ("safe-magic"));
              if (! NILP (prop))
                tem = Qnil;
            }

          if (! NILP (tem))
	    {
	      AUTO_STRING (slash_colon, "/:");
	      element = concat2 (slash_colon, element);
	    }
        } /* !NILP (element) */

      lpath = Fcons (element, lpath);
      if (*p)
	path = p + 1;
      else
	break;
    }

#ifdef NS_SELF_CONTAINED
  if (autorelease)
    ns_release_autorelease_pool (autorelease);
#endif
  return Fnreverse (lpath);
}

DEFUN ("daemonp", Fdaemonp, Sdaemonp, 0, 0, 0,
       doc: /* Return non-nil if the current emacs process is a daemon.
If the daemon was given a name argument, return that name. */)
  (void)
{
  if (IS_DAEMON)
    if (daemon_name)
      return build_string (daemon_name);
    else
      return Qt;
  else
    return Qnil;
}

DEFUN ("daemon-initialized", Fdaemon_initialized, Sdaemon_initialized, 0, 0, 0,
       doc: /* Mark the Emacs daemon as being initialized.
This finishes the daemonization process by doing the other half of detaching
from the parent process and its tty file descriptors.  */)
  (void)
{
  bool err = 0;

  if (!IS_DAEMON)
    error ("This function can only be called if emacs is run as a daemon");

  if (!DAEMON_RUNNING)
    error ("The daemon has already been initialized");

  if (NILP (Vafter_init_time))
    error ("This function can only be called after loading the init files");
#ifndef WINDOWSNT

  if (daemon_type == 1)
    {
#ifdef HAVE_LIBSYSTEMD
      sd_notify(0, "READY=1");
#endif /* HAVE_LIBSYSTEMD */
    }

  if (daemon_type == 2)
    {
      int nfd;

      /* Get rid of stdin, stdout and stderr.  */
      nfd = emacs_open_noquit ("/dev/null", O_RDWR, 0);
      err |= nfd < 0;
      err |= dup2 (nfd, STDIN_FILENO) < 0;
      err |= dup2 (nfd, STDOUT_FILENO) < 0;
      err |= dup2 (nfd, STDERR_FILENO) < 0;
      err |= emacs_close (nfd) != 0;

      /* Closing the pipe will notify the parent that it can exit.
         FIXME: In case some other process inherited the pipe, closing it here
         won't notify the parent because it's still open elsewhere, so we
         additionally send a byte, just to make sure the parent really exits.
         Instead, we should probably close the pipe in start-process and
         call-process to make sure the pipe is never inherited by
         subprocesses.  */
      err |= write (daemon_pipe[1], "\n", 1) < 0;
      err |= emacs_close (daemon_pipe[1]) != 0;
    }

  /* Set it to an invalid value so we know we've already run this function.  */
  daemon_type = -daemon_type;

#else  /* WINDOWSNT */
  /* Signal the waiting emacsclient process.  */
  err |= SetEvent (w32_daemon_event) == 0;
  err |= CloseHandle (w32_daemon_event) == 0;
  /* Set it to an invalid value so we know we've already run this function.  */
  w32_daemon_event = INVALID_HANDLE_VALUE;
#endif

  if (err)
    error ("I/O error during daemon initialization");
  return Qt;
}

void
syms_of_emacs (void)
{
  DEFSYM (Qfile_name_handler_alist, "file-name-handler-alist");
  DEFSYM (Qrisky_local_variable, "risky-local-variable");
  DEFSYM (Qkill_emacs, "kill-emacs");
  DEFSYM (Qkill_emacs_hook, "kill-emacs-hook");
  DEFSYM (Qrun_hook_query_error_with_timeout,
	  "run-hook-query-error-with-timeout");

#ifdef HAVE_UNEXEC
  defsubr (&Sdump_emacs);
#endif

  defsubr (&Skill_emacs);

  defsubr (&Sinvocation_name);
  defsubr (&Sinvocation_directory);
  defsubr (&Sdaemonp);
  defsubr (&Sdaemon_initialized);

  DEFVAR_LISP ("command-line-args", Vcommand_line_args,
	       doc: /* Args passed by shell to Emacs, as a list of strings.
Many arguments are deleted from the list as they are processed.  */);

  DEFVAR_LISP ("system-type", Vsystem_type,
	       doc: /* The value is a symbol indicating the type of operating system you are using.
Special values:
  `gnu'          compiled for a GNU Hurd system.
  `gnu/linux'    compiled for a GNU/Linux system.
  `gnu/kfreebsd' compiled for a GNU system with a FreeBSD kernel.
  `darwin'       compiled for Darwin (GNU-Darwin, macOS, ...).
  `ms-dos'       compiled as an MS-DOS application.
  `windows-nt'   compiled as a native W32 application.
  `cygwin'       compiled using the Cygwin library.
  `haiku'        compiled for a Haiku system.
Anything else (in Emacs 26, the possibilities are: aix, berkeley-unix,
hpux, usg-unix-v) indicates some sort of Unix system.  */);
  Vsystem_type = intern_c_string (SYSTEM_TYPE);
  /* See configure.ac for the possible SYSTEM_TYPEs.  */

  DEFVAR_LISP ("system-configuration", Vsystem_configuration,
	       doc: /* Value is string indicating configuration Emacs was built for.  */);
  Vsystem_configuration = build_string (EMACS_CONFIGURATION);

  DEFVAR_LISP ("system-configuration-options", Vsystem_configuration_options,
	       doc: /* String containing the configuration options Emacs was built with.  */);
  Vsystem_configuration_options = build_string (EMACS_CONFIG_OPTIONS);

  DEFVAR_LISP ("system-configuration-features", Vsystem_configuration_features,
	       doc: /* String listing some of the main features this Emacs was compiled with.
An element of the form \"FOO\" generally means that HAVE_FOO was
defined during the build.

This is mainly intended for diagnostic purposes in bug reports.
Don't rely on it for testing whether a feature you want to use is available.  */);
  Vsystem_configuration_features = build_string (EMACS_CONFIG_FEATURES);

  DEFVAR_BOOL ("noninteractive", noninteractive1,
               doc: /* Non-nil means Emacs is running without interactive terminal.  */);

  DEFVAR_LISP ("kill-emacs-hook", Vkill_emacs_hook,
	       doc: /* Hook run when `kill-emacs' is called.
Since `kill-emacs' may be invoked when the terminal is disconnected (or
in other similar situations), functions placed on this hook should not
expect to be able to interact with the user.  To ask for confirmation,
see `kill-emacs-query-functions' instead.

Before Emacs 24.1, the hook was not run in batch mode, i.e., if
`noninteractive' was non-nil.  */);
  Vkill_emacs_hook = Qnil;

  DEFVAR_LISP ("path-separator", Vpath_separator,
	       doc: /* String containing the character that separates directories in
search paths, such as PATH and other similar environment variables.  */);
  {
    char c = SEPCHAR;
    Vpath_separator = make_string (&c, 1);
  }

  DEFVAR_LISP ("invocation-name", Vinvocation_name,
	       doc: /* The program name that was used to run Emacs.
Any directory names are omitted.  */);

  DEFVAR_LISP ("invocation-directory", Vinvocation_directory,
	       doc: /* The directory in which the Emacs executable was found, to run it.
The value is nil if that directory's name is not known.  */);

  DEFVAR_LISP ("installation-directory", Vinstallation_directory,
	       doc: /* A directory within which to look for the `lib-src' and `etc' directories.
In an installed Emacs, this is normally nil.  It is non-nil if
both `lib-src' (on MS-DOS, `info') and `etc' directories are found
within the variable `invocation-directory' or its parent.  For example,
this is the case when running an uninstalled Emacs executable from its
build directory.  */);
  Vinstallation_directory = Qnil;

  DEFVAR_LISP ("system-messages-locale", Vsystem_messages_locale,
	       doc: /* System locale for messages.  */);
  Vsystem_messages_locale = Qnil;
#ifdef LC_MESSAGES
  Vprevious_system_messages_locale = Qnil;
  staticpro (&Vprevious_system_messages_locale);
#endif

  DEFVAR_LISP ("system-time-locale", Vsystem_time_locale,
	       doc: /* System locale for time.  */);
  Vsystem_time_locale = Qnil;
  Vprevious_system_time_locale = Qnil;
  staticpro (&Vprevious_system_time_locale);

  DEFVAR_LISP ("before-init-time", Vbefore_init_time,
	       doc: /* Value of `current-time' before Emacs begins initialization.  */);
  Vbefore_init_time = Qnil;

  DEFVAR_LISP ("after-init-time", Vafter_init_time,
	       doc: /* Value of `current-time' after loading the init files.
This is nil during initialization.  */);
  Vafter_init_time = Qnil;

  DEFVAR_BOOL ("inhibit-x-resources", inhibit_x_resources,
	       doc: /* If non-nil, X resources, Windows Registry settings, and NS defaults are not used.  */);
  inhibit_x_resources = 0;

  DEFVAR_LISP ("emacs-copyright", Vemacs_copyright,
	       doc: /* Short copyright string for this version of Emacs.  */);
  Vemacs_copyright = build_string (emacs_copyright);

  DEFVAR_LISP ("emacs-version", Vemacs_version,
	       doc: /* Version numbers of this version of Emacs.
This has the form: MAJOR.MINOR[.MICRO], where MAJOR/MINOR/MICRO are integers.
MICRO is only present in unreleased development versions,
and is not especially meaningful.  Prior to Emacs 26.1, an extra final
component .BUILD is present.  This is now stored separately in
`emacs-build-number'.  */);
  Vemacs_version = build_string (emacs_version);

  DEFVAR_LISP ("report-emacs-bug-address", Vreport_emacs_bug_address,
	       doc: /* Address of mailing list for GNU Emacs bugs.  */);
  Vreport_emacs_bug_address = build_string (emacs_bugreport);

  DEFVAR_LISP ("dump-mode", Vdump_mode,
               doc: /* Non-nil when Emacs is dumping itself.  */);

  DEFVAR_LISP ("dynamic-library-alist", Vdynamic_library_alist,
    doc: /* Alist of dynamic libraries vs external files implementing them.
Each element is a list (LIBRARY FILE...), where the car is a symbol
representing a supported external library, and the rest are strings giving
alternate filenames for that library.

Emacs tries to load the library from the files in the order they appear on
the list; if none is loaded, the running session of Emacs won't have access
to that library.

Note that image types `pbm' and `xbm' do not need entries in this variable
because they do not depend on external libraries and are always available.

Also note that this is not a generic facility for accessing external
libraries; only those already known by Emacs will be loaded.  */);
#ifdef WINDOWSNT
  /* FIXME: We may need to load libgccjit when dumping before
     term/w32-win.el defines `dynamic-library-alist`. This will fail
     if that variable is empty, so add libgccjit-0.dll to it.  */
  if (will_dump_p ())
    Vdynamic_library_alist = list1 (list2 (Qgccjit,
                                           build_string ("libgccjit-0.dll")));
  else
    Vdynamic_library_alist = Qnil;
#else
  Vdynamic_library_alist = Qnil;
#endif
  Fput (intern_c_string ("dynamic-library-alist"), Qrisky_local_variable, Qt);

#ifdef WINDOWSNT
  Vlibrary_cache = Qnil;
  staticpro (&Vlibrary_cache);
#endif
}<|MERGE_RESOLUTION|>--- conflicted
+++ resolved
@@ -894,13 +894,8 @@
     }
 
   /* Where's our executable?  */
-<<<<<<< HEAD
-  ptrdiff_t exec_bufsize, needed;
+  ptrdiff_t exec_bufsize, bufsize, needed;
   emacs_executable = find_emacs_executable (argv[0], &exec_bufsize);
-=======
-  ptrdiff_t exec_bufsize, bufsize, needed;
-  emacs_executable = load_pdump_find_executable (argv[0], &exec_bufsize);
->>>>>>> a78af301
 
   /* If we couldn't find our executable, go straight to looking for
      the dump in the hardcoded location.  */
